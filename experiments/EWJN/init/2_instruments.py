--- conflicted
+++ resolved
@@ -56,48 +56,7 @@
                                              alazar_name='ATS',
                                              server_name='Alazar_server')
 interfaces['ATS'] = get_instrument_interface(ATS)
-<<<<<<< HEAD
-interfaces['ATS'].add_acquisition_controller('ATS_controller')
-=======
 interfaces['ATS'].add_acquisition_controller('ATS_controller')
 
 ### MW source
-mw_source=Keysight_E8267D('mw_source','TCPIP0::192.168.0.5::inst0::INSTR',server_name='')
-
-
-### Layout and connectivity
-layout = Layout(name='layout',
-                instrument_interfaces=list(interfaces.values()),
-                server_name='layout_server')
-
-layout.primary_instrument('pulseblaster')
-layout.acquisition_instrument('ATS')
-
-# Pulseblaster output connections
-layout.add_connection(output_arg='pulseblaster.ch1',
-                      input_arg='arbstudio.trig_in',
-                      trigger=True)
-layout.add_connection(output_arg='pulseblaster.ch4',
-                      input_arg='ATS.trig_in',
-                      trigger=True)
-
-# Arbstudio output connections
-c1 = layout.add_connection(output_arg='arbstudio.ch1',
-                           input_arg='chip.TGAC',
-                           pulse_modifiers={'amplitude_scale': 1})
-c2 = layout.add_connection(output_arg='arbstudio.ch2',
-                           input_arg='chip.DF',
-                           pulse_modifiers={'amplitude_scale': -1.5})
-c3 = layout.add_connection(output_arg='arbstudio.ch3',
-                           input_arg='ATS.chC',
-                           pulse_modifiers={'amplitude_scale': 1})
-layout.combine_connections(c1, c2, c3, default=True)
-
-# Chip output connection
-layout.add_connection(output_arg='chip.output',
-                      input_arg='ATS.chA')
-
-# Specify acquisition channels
-layout.acquisition_outputs([('chip.output', 'output'),
-                            ('arbstudio.ch3', 'pulses')])
->>>>>>> f0bebc3e
+mw_source=Keysight_E8267D('mw_source','TCPIP0::192.168.0.5::inst0::INSTR',server_name='')