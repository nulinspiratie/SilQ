{
 "cells": [
  {
   "cell_type": "code",
   "execution_count": 1,
   "metadata": {
    "collapsed": false
   },
   "outputs": [
    {
     "name": "stdout",
     "output_type": "stream",
     "text": [
      "Initializing imports\n"
     ]
    },
    {
     "data": {
      "application/javascript": [
       "/*\r\n",
       " * Qcodes Jupyter/IPython widgets\r\n",
       " */\r\n",
       "require([\r\n",
       "    'nbextensions/widgets/widgets/js/widget',\r\n",
       "    'nbextensions/widgets/widgets/js/manager'\r\n",
       "], function (widget, manager) {\r\n",
       "\r\n",
       "    var UpdateView = widget.DOMWidgetView.extend({\r\n",
       "        render: function() {\r\n",
       "            window.MYWIDGET = this;\r\n",
       "            this._interval = 0;\r\n",
       "            this.update();\r\n",
       "        },\r\n",
       "        update: function() {\r\n",
       "            this.display(this.model.get('_message'));\r\n",
       "            this.setInterval();\r\n",
       "        },\r\n",
       "        display: function(message) {\r\n",
       "            /*\r\n",
       "             * display method: override this for custom display logic\r\n",
       "             */\r\n",
       "            this.el.innerHTML = message;\r\n",
       "        },\r\n",
       "        remove: function() {\r\n",
       "            clearInterval(this._updater);\r\n",
       "        },\r\n",
       "        setInterval: function(newInterval) {\r\n",
       "            var me = this;\r\n",
       "            if(newInterval===undefined) newInterval = me.model.get('interval');\r\n",
       "            if(newInterval===me._interval) return;\r\n",
       "\r\n",
       "            me._interval = newInterval;\r\n",
       "\r\n",
       "            if(me._updater) clearInterval(me._updater);\r\n",
       "\r\n",
       "            if(me._interval) {\r\n",
       "                me._updater = setInterval(function() {\r\n",
       "                    me.send({myupdate: true});\r\n",
       "                    if(!me.model.comm_live) {\r\n",
       "                        console.log('missing comm, canceling widget updates', me);\r\n",
       "                        clearInterval(me._updater);\r\n",
       "                    }\r\n",
       "                }, me._interval * 1000);\r\n",
       "            }\r\n",
       "        }\r\n",
       "    });\r\n",
       "    manager.WidgetManager.register_widget_view('UpdateView', UpdateView);\r\n",
       "\r\n",
       "    var HiddenUpdateView = UpdateView.extend({\r\n",
       "        display: function(message) {\r\n",
       "            this.$el.hide();\r\n",
       "        }\r\n",
       "    });\r\n",
       "    manager.WidgetManager.register_widget_view('HiddenUpdateView', HiddenUpdateView);\r\n",
       "\r\n",
       "    var SubprocessView = UpdateView.extend({\r\n",
       "        render: function() {\r\n",
       "            var me = this;\r\n",
       "            me._interval = 0;\r\n",
       "            me._minimize = '<i class=\"fa-minus fa\"></i>';\r\n",
       "            me._restore = '<i class=\"fa-plus fa\"></i>';\r\n",
       "\r\n",
       "            // max lines of output to show\r\n",
       "            me.maxOutputLength = 500;\r\n",
       "\r\n",
       "            // in case there is already an outputView present,\r\n",
       "            // like from before restarting the kernel\r\n",
       "            $('.qcodes-output-view').not(me.$el).remove();\r\n",
       "\r\n",
       "            me.$el\r\n",
       "                .addClass('qcodes-output-view')\r\n",
       "                .attr('qcodes-state', 'docked')\r\n",
       "                .html(\r\n",
       "                    '<div class=\"qcodes-output-header toolbar\">' +\r\n",
       "                        '<div class=\"qcodes-process-list\"></div>' +\r\n",
       "                        '<button class=\"btn qcodes-processlines\"><i class=\"fa-list fa\"></i></button>' +\r\n",
       "                        '<button class=\"btn qcodes-abort-loop disabled\">Abort</button>' +\r\n",
       "                        '<button class=\"btn qcodes-clear-output disabled qcodes-content\">Clear</button>' +\r\n",
       "                        '<button class=\"btn js-state qcodes-minimized\"><i class=\"fa-minus fa\"></i></button>' +\r\n",
       "                        '<button class=\"btn js-state qcodes-docked\"><i class=\"fa-toggle-up fa\"></i></button>' +\r\n",
       "                        '<button class=\"btn js-state qcodes-floated\"><i class=\"fa-arrows fa\"></i></button>' +\r\n",
       "                    '</div>' +\r\n",
       "                    '<pre class=\"qcodes-content\"></pre>'\r\n",
       "                );\r\n",
       "\r\n",
       "            me.clearButton = me.$el.find('.qcodes-clear-output');\r\n",
       "            me.minButton = me.$el.find('.qcodes-minimize');\r\n",
       "            me.outputArea = me.$el.find('pre');\r\n",
       "            me.subprocessList = me.$el.find('.qcodes-process-list');\r\n",
       "            me.abortButton = me.$el.find('.qcodes-abort-loop');\r\n",
       "            me.processLinesButton = me.$el.find('.qcodes-processlines')\r\n",
       "\r\n",
       "            me.outputLines = [];\r\n",
       "\r\n",
       "            me.clearButton.click(function() {\r\n",
       "                me.outputArea.html('');\r\n",
       "                me.clearButton.addClass('disabled');\r\n",
       "            });\r\n",
       "\r\n",
       "            me.abortButton.click(function() {\r\n",
       "                me.send({abort: true});\r\n",
       "            });\r\n",
       "\r\n",
       "            me.processLinesButton.click(function() {\r\n",
       "                // toggle multiline process list display\r\n",
       "                me.subprocessesMultiline = !me.subprocessesMultiline;\r\n",
       "                me.showSubprocesses();\r\n",
       "            });\r\n",
       "\r\n",
       "            me.$el.find('.js-state').click(function() {\r\n",
       "                var state = this.className.substr(this.className.indexOf('qcodes'))\r\n",
       "                        .split('-')[1].split(' ')[0];\r\n",
       "                me.model.set('_state', state);\r\n",
       "            });\r\n",
       "\r\n",
       "            $(window)\r\n",
       "                .off('resize.qcodes')\r\n",
       "                .on('resize.qcodes', function() {me.clipBounds();});\r\n",
       "\r\n",
       "            me.update();\r\n",
       "        },\r\n",
       "\r\n",
       "        updateState: function() {\r\n",
       "            var me = this,\r\n",
       "                oldState = me.$el.attr('qcodes-state'),\r\n",
       "                state = me.model.get('_state');\r\n",
       "\r\n",
       "            if(state === oldState) return;\r\n",
       "\r\n",
       "            setTimeout(function() {\r\n",
       "                // not sure why I can't pop it out of the widgetarea in render, but it seems that\r\n",
       "                // some other bit of code resets the parent after render if I do it there.\r\n",
       "                // To be safe, just do it on every state click.\r\n",
       "                me.$el.appendTo('body');\r\n",
       "\r\n",
       "                if(oldState === 'floated') {\r\n",
       "                    console.log('here');\r\n",
       "                    me.$el.draggable('destroy').css({left:'', top: ''});\r\n",
       "                }\r\n",
       "\r\n",
       "                me.$el.attr('qcodes-state', state);\r\n",
       "\r\n",
       "                if(state === 'floated') {\r\n",
       "                    me.$el\r\n",
       "                        .draggable({stop: function() { me.clipBounds(); }})\r\n",
       "                        .css({\r\n",
       "                            left: window.innerWidth - me.$el.width() - 15,\r\n",
       "                            top: window.innerHeight - me.$el.height() - 10\r\n",
       "                        });\r\n",
       "                }\r\n",
       "\r\n",
       "                // any previous highlighting is now moot\r\n",
       "                me.$el.removeClass('qcodes-highlight');\r\n",
       "            }, 0);\r\n",
       "\r\n",
       "        },\r\n",
       "\r\n",
       "        clipBounds: function() {\r\n",
       "            var me = this;\r\n",
       "            if(me.$el.attr('qcodes-state') === 'floated') {\r\n",
       "                var bounds = me.$el[0].getBoundingClientRect(),\r\n",
       "                    minVis = 40,\r\n",
       "                    maxLeft = window.innerWidth - minVis,\r\n",
       "                    minLeft = minVis - bounds.width,\r\n",
       "                    maxTop = window.innerHeight - minVis;\r\n",
       "\r\n",
       "                if(bounds.left > maxLeft) me.$el.css('left', maxLeft);\r\n",
       "                else if(bounds.left < minLeft) me.$el.css('left', minLeft);\r\n",
       "\r\n",
       "                if(bounds.top > maxTop) me.$el.css('top', maxTop);\r\n",
       "                else if(bounds.top < 0) me.$el.css('top', 0);\r\n",
       "            }\r\n",
       "        },\r\n",
       "\r\n",
       "        display: function(message) {\r\n",
       "            var me = this;\r\n",
       "            if(message) {\r\n",
       "                var initialScroll = me.outputArea.scrollTop();\r\n",
       "                me.outputArea.scrollTop(me.outputArea.prop('scrollHeight'));\r\n",
       "                var scrollBottom = me.outputArea.scrollTop();\r\n",
       "\r\n",
       "                if(me.$el.attr('qcodes-state') === 'minimized') {\r\n",
       "                    // if we add text and the box is minimized, highlight the\r\n",
       "                    // title bar to alert the user that there are new messages.\r\n",
       "                    // remove then add the class, so we get the animation again\r\n",
       "                    // if it's already highlighted\r\n",
       "                    me.$el.removeClass('qcodes-highlight');\r\n",
       "                    setTimeout(function(){\r\n",
       "                        me.$el.addClass('qcodes-highlight');\r\n",
       "                    }, 0);\r\n",
       "                }\r\n",
       "\r\n",
       "                var newLines = message.split('\\n'),\r\n",
       "                    out = me.outputLines,\r\n",
       "                    outLen = out.length;\r\n",
       "                if(outLen) out[outLen - 1] += newLines[0];\r\n",
       "                else out.push(newLines[0]);\r\n",
       "\r\n",
       "                for(var i = 1; i < newLines.length; i++) {\r\n",
       "                    out.push(newLines[i]);\r\n",
       "                }\r\n",
       "\r\n",
       "                if(out.length > me.maxOutputLength) {\r\n",
       "                    out.splice(0, out.length - me.maxOutputLength + 1,\r\n",
       "                        '<<< Output clipped >>>');\r\n",
       "                }\r\n",
       "\r\n",
       "                me.outputArea.text(out.join('\\n'));\r\n",
       "                me.clearButton.removeClass('disabled');\r\n",
       "\r\n",
       "                // if we were scrolled to the bottom initially, make sure\r\n",
       "                // we stay that way.\r\n",
       "                me.outputArea.scrollTop(initialScroll === scrollBottom ?\r\n",
       "                    me.outputArea.prop('scrollHeight') : initialScroll);\r\n",
       "            }\r\n",
       "\r\n",
       "            me.showSubprocesses();\r\n",
       "            me.updateState();\r\n",
       "        },\r\n",
       "\r\n",
       "        showSubprocesses: function() {\r\n",
       "            var me = this,\r\n",
       "                replacer = me.subprocessesMultiline ? '<br>' : ', ',\r\n",
       "                processes = (me.model.get('_processes') || '')\r\n",
       "                    .replace(/\\n/g, '&gt;' + replacer + '&lt;');\r\n",
       "\r\n",
       "            if(processes) processes = '&lt;' + processes + '&gt;';\r\n",
       "            else processes = 'No subprocesses';\r\n",
       "\r\n",
       "            me.abortButton.toggleClass('disabled', processes.indexOf('Measurement')===-1);\r\n",
       "\r\n",
       "            me.subprocessList.html(processes);\r\n",
       "        }\r\n",
       "    });\r\n",
       "    manager.WidgetManager.register_widget_view('SubprocessView', SubprocessView);\r\n",
       "});\r\n"
      ],
      "text/plain": [
       "<IPython.core.display.Javascript object>"
      ]
     },
     "metadata": {},
     "output_type": "display_data"
    },
    {
     "data": {
      "text/html": [
       "<style>.qcodes-output-view:not(.ui-draggable) {\r\n",
       "    bottom: 0;\r\n",
       "    right: 5px;\r\n",
       "}\r\n",
       ".qcodes-output-view {\r\n",
       "    position: fixed;\r\n",
       "    z-index: 999;\r\n",
       "    background-color: #fff;\r\n",
       "    box-shadow: 0 0 12px 1px rgba(87, 87, 87, 0.2);\r\n",
       "}\r\n",
       "\r\n",
       ".qcodes-output-header {\r\n",
       "    float: right;\r\n",
       "}\r\n",
       "\r\n",
       ".qcodes-highlight {\r\n",
       "    animation: pulse 1s linear;\r\n",
       "    background-color: #fa4;\r\n",
       "}\r\n",
       "\r\n",
       "@keyframes pulse {\r\n",
       "    0% {\r\n",
       "        background-color: #f00;\r\n",
       "    }\r\n",
       "    100% {\r\n",
       "        background-color: #fa4;\r\n",
       "    }\r\n",
       "}\r\n",
       "\r\n",
       ".qcodes-process-list {\r\n",
       "    float: left;\r\n",
       "    max-width: 780px;\r\n",
       "    margin: 3px 5px 3px 10px;\r\n",
       "    overflow: hidden;\r\n",
       "    white-space: nowrap;\r\n",
       "    text-overflow: ellipsis;\r\n",
       "}\r\n",
       "\r\n",
       ".qcodes-output-view[qcodes-state=minimized] .qcodes-process-list {\r\n",
       "    max-width: 300px;\r\n",
       "}\r\n",
       "\r\n",
       ".qcodes-output-view span {\r\n",
       "    padding: 2px 6px 3px 12px;\r\n",
       "}\r\n",
       "\r\n",
       ".qcodes-output-view .btn {\r\n",
       "    margin: 0 3px 0 0;\r\n",
       "}\r\n",
       "\r\n",
       ".qcodes-output-view[qcodes-state=docked] .qcodes-docked,\r\n",
       ".qcodes-output-view[qcodes-state=floated] .qcodes-floated,\r\n",
       ".qcodes-output-view[qcodes-state=minimized] .qcodes-minimized,\r\n",
       ".qcodes-output-view[qcodes-state=minimized] .qcodes-content {\r\n",
       "    display: none;\r\n",
       "}\r\n",
       "\r\n",
       ".qcodes-output-view .disabled {\r\n",
       "    opacity: 0.4;\r\n",
       "}\r\n",
       "\r\n",
       ".qcodes-abort-loop {\r\n",
       "    background-color: #844;\r\n",
       "    color: #fff;\r\n",
       "}\r\n",
       "\r\n",
       ".qcodes-output-view pre {\r\n",
       "    clear: both;\r\n",
       "    margin: 0;\r\n",
       "    border: 0;\r\n",
       "    border-top: 1px solid #ccc;\r\n",
       "    background-color: #ffe;\r\n",
       "    min-height: 50px;\r\n",
       "    max-height: 400px;\r\n",
       "    min-width: 400px;\r\n",
       "    max-width: 1000px;\r\n",
       "}</style>"
      ],
      "text/plain": [
       "<IPython.core.display.HTML object>"
      ]
     },
     "metadata": {},
     "output_type": "display_data"
    },
    {
     "name": "stdout",
     "output_type": "stream",
     "text": [
      "Initializing functions\n",
      "Initializing data\n",
      "Initializing analysis\n",
      "Initializing plotting\n",
      "Initialization complete\n"
     ]
    }
   ],
   "source": [
    "import silq\n",
    "silq.initialize(\"EWJN\", mode='analysis')\n",
    "\n",
    "qc.show_subprocess_widget()"
   ]
  },
  {
   "cell_type": "code",
   "execution_count": 1,
   "metadata": {
    "collapsed": false
   },
   "outputs": [
    {
     "name": "stdout",
     "output_type": "stream",
     "text": [
      "Initializing imports\n"
     ]
    },
    {
     "data": {
      "application/javascript": [
       "/*\r\n",
       " * Qcodes Jupyter/IPython widgets\r\n",
       " */\r\n",
       "require([\r\n",
       "    'nbextensions/widgets/widgets/js/widget',\r\n",
       "    'nbextensions/widgets/widgets/js/manager'\r\n",
       "], function (widget, manager) {\r\n",
       "\r\n",
       "    var UpdateView = widget.DOMWidgetView.extend({\r\n",
       "        render: function() {\r\n",
       "            window.MYWIDGET = this;\r\n",
       "            this._interval = 0;\r\n",
       "            this.update();\r\n",
       "        },\r\n",
       "        update: function() {\r\n",
       "            this.display(this.model.get('_message'));\r\n",
       "            this.setInterval();\r\n",
       "        },\r\n",
       "        display: function(message) {\r\n",
       "            /*\r\n",
       "             * display method: override this for custom display logic\r\n",
       "             */\r\n",
       "            this.el.innerHTML = message;\r\n",
       "        },\r\n",
       "        remove: function() {\r\n",
       "            clearInterval(this._updater);\r\n",
       "        },\r\n",
       "        setInterval: function(newInterval) {\r\n",
       "            var me = this;\r\n",
       "            if(newInterval===undefined) newInterval = me.model.get('interval');\r\n",
       "            if(newInterval===me._interval) return;\r\n",
       "\r\n",
       "            me._interval = newInterval;\r\n",
       "\r\n",
       "            if(me._updater) clearInterval(me._updater);\r\n",
       "\r\n",
       "            if(me._interval) {\r\n",
       "                me._updater = setInterval(function() {\r\n",
       "                    me.send({myupdate: true});\r\n",
       "                    if(!me.model.comm_live) {\r\n",
       "                        console.log('missing comm, canceling widget updates', me);\r\n",
       "                        clearInterval(me._updater);\r\n",
       "                    }\r\n",
       "                }, me._interval * 1000);\r\n",
       "            }\r\n",
       "        }\r\n",
       "    });\r\n",
       "    manager.WidgetManager.register_widget_view('UpdateView', UpdateView);\r\n",
       "\r\n",
       "    var HiddenUpdateView = UpdateView.extend({\r\n",
       "        display: function(message) {\r\n",
       "            this.$el.hide();\r\n",
       "        }\r\n",
       "    });\r\n",
       "    manager.WidgetManager.register_widget_view('HiddenUpdateView', HiddenUpdateView);\r\n",
       "\r\n",
       "    var SubprocessView = UpdateView.extend({\r\n",
       "        render: function() {\r\n",
       "            var me = this;\r\n",
       "            me._interval = 0;\r\n",
       "            me._minimize = '<i class=\"fa-minus fa\"></i>';\r\n",
       "            me._restore = '<i class=\"fa-plus fa\"></i>';\r\n",
       "\r\n",
       "            // max lines of output to show\r\n",
       "            me.maxOutputLength = 500;\r\n",
       "\r\n",
       "            // in case there is already an outputView present,\r\n",
       "            // like from before restarting the kernel\r\n",
       "            $('.qcodes-output-view').not(me.$el).remove();\r\n",
       "\r\n",
       "            me.$el\r\n",
       "                .addClass('qcodes-output-view')\r\n",
       "                .attr('qcodes-state', 'docked')\r\n",
       "                .html(\r\n",
       "                    '<div class=\"qcodes-output-header toolbar\">' +\r\n",
       "                        '<div class=\"qcodes-process-list\"></div>' +\r\n",
       "                        '<button class=\"btn qcodes-processlines\"><i class=\"fa-list fa\"></i></button>' +\r\n",
       "                        '<button class=\"btn qcodes-abort-loop disabled\">Abort</button>' +\r\n",
       "                        '<button class=\"btn qcodes-clear-output disabled qcodes-content\">Clear</button>' +\r\n",
       "                        '<button class=\"btn js-state qcodes-minimized\"><i class=\"fa-minus fa\"></i></button>' +\r\n",
       "                        '<button class=\"btn js-state qcodes-docked\"><i class=\"fa-toggle-up fa\"></i></button>' +\r\n",
       "                        '<button class=\"btn js-state qcodes-floated\"><i class=\"fa-arrows fa\"></i></button>' +\r\n",
       "                    '</div>' +\r\n",
       "                    '<pre class=\"qcodes-content\"></pre>'\r\n",
       "                );\r\n",
       "\r\n",
       "            me.clearButton = me.$el.find('.qcodes-clear-output');\r\n",
       "            me.minButton = me.$el.find('.qcodes-minimize');\r\n",
       "            me.outputArea = me.$el.find('pre');\r\n",
       "            me.subprocessList = me.$el.find('.qcodes-process-list');\r\n",
       "            me.abortButton = me.$el.find('.qcodes-abort-loop');\r\n",
       "            me.processLinesButton = me.$el.find('.qcodes-processlines')\r\n",
       "\r\n",
       "            me.outputLines = [];\r\n",
       "\r\n",
       "            me.clearButton.click(function() {\r\n",
       "                me.outputArea.html('');\r\n",
       "                me.clearButton.addClass('disabled');\r\n",
       "            });\r\n",
       "\r\n",
       "            me.abortButton.click(function() {\r\n",
       "                me.send({abort: true});\r\n",
       "            });\r\n",
       "\r\n",
       "            me.processLinesButton.click(function() {\r\n",
       "                // toggle multiline process list display\r\n",
       "                me.subprocessesMultiline = !me.subprocessesMultiline;\r\n",
       "                me.showSubprocesses();\r\n",
       "            });\r\n",
       "\r\n",
       "            me.$el.find('.js-state').click(function() {\r\n",
       "                var state = this.className.substr(this.className.indexOf('qcodes'))\r\n",
       "                        .split('-')[1].split(' ')[0];\r\n",
       "                me.model.set('_state', state);\r\n",
       "            });\r\n",
       "\r\n",
       "            $(window)\r\n",
       "                .off('resize.qcodes')\r\n",
       "                .on('resize.qcodes', function() {me.clipBounds();});\r\n",
       "\r\n",
       "            me.update();\r\n",
       "        },\r\n",
       "\r\n",
       "        updateState: function() {\r\n",
       "            var me = this,\r\n",
       "                oldState = me.$el.attr('qcodes-state'),\r\n",
       "                state = me.model.get('_state');\r\n",
       "\r\n",
       "            if(state === oldState) return;\r\n",
       "\r\n",
       "            setTimeout(function() {\r\n",
       "                // not sure why I can't pop it out of the widgetarea in render, but it seems that\r\n",
       "                // some other bit of code resets the parent after render if I do it there.\r\n",
       "                // To be safe, just do it on every state click.\r\n",
       "                me.$el.appendTo('body');\r\n",
       "\r\n",
       "                if(oldState === 'floated') {\r\n",
       "                    console.log('here');\r\n",
       "                    me.$el.draggable('destroy').css({left:'', top: ''});\r\n",
       "                }\r\n",
       "\r\n",
       "                me.$el.attr('qcodes-state', state);\r\n",
       "\r\n",
       "                if(state === 'floated') {\r\n",
       "                    me.$el\r\n",
       "                        .draggable({stop: function() { me.clipBounds(); }})\r\n",
       "                        .css({\r\n",
       "                            left: window.innerWidth - me.$el.width() - 15,\r\n",
       "                            top: window.innerHeight - me.$el.height() - 10\r\n",
       "                        });\r\n",
       "                }\r\n",
       "\r\n",
       "                // any previous highlighting is now moot\r\n",
       "                me.$el.removeClass('qcodes-highlight');\r\n",
       "            }, 0);\r\n",
       "\r\n",
       "        },\r\n",
       "\r\n",
       "        clipBounds: function() {\r\n",
       "            var me = this;\r\n",
       "            if(me.$el.attr('qcodes-state') === 'floated') {\r\n",
       "                var bounds = me.$el[0].getBoundingClientRect(),\r\n",
       "                    minVis = 40,\r\n",
       "                    maxLeft = window.innerWidth - minVis,\r\n",
       "                    minLeft = minVis - bounds.width,\r\n",
       "                    maxTop = window.innerHeight - minVis;\r\n",
       "\r\n",
       "                if(bounds.left > maxLeft) me.$el.css('left', maxLeft);\r\n",
       "                else if(bounds.left < minLeft) me.$el.css('left', minLeft);\r\n",
       "\r\n",
       "                if(bounds.top > maxTop) me.$el.css('top', maxTop);\r\n",
       "                else if(bounds.top < 0) me.$el.css('top', 0);\r\n",
       "            }\r\n",
       "        },\r\n",
       "\r\n",
       "        display: function(message) {\r\n",
       "            var me = this;\r\n",
       "            if(message) {\r\n",
       "                var initialScroll = me.outputArea.scrollTop();\r\n",
       "                me.outputArea.scrollTop(me.outputArea.prop('scrollHeight'));\r\n",
       "                var scrollBottom = me.outputArea.scrollTop();\r\n",
       "\r\n",
       "                if(me.$el.attr('qcodes-state') === 'minimized') {\r\n",
       "                    // if we add text and the box is minimized, highlight the\r\n",
       "                    // title bar to alert the user that there are new messages.\r\n",
       "                    // remove then add the class, so we get the animation again\r\n",
       "                    // if it's already highlighted\r\n",
       "                    me.$el.removeClass('qcodes-highlight');\r\n",
       "                    setTimeout(function(){\r\n",
       "                        me.$el.addClass('qcodes-highlight');\r\n",
       "                    }, 0);\r\n",
       "                }\r\n",
       "\r\n",
       "                var newLines = message.split('\\n'),\r\n",
       "                    out = me.outputLines,\r\n",
       "                    outLen = out.length;\r\n",
       "                if(outLen) out[outLen - 1] += newLines[0];\r\n",
       "                else out.push(newLines[0]);\r\n",
       "\r\n",
       "                for(var i = 1; i < newLines.length; i++) {\r\n",
       "                    out.push(newLines[i]);\r\n",
       "                }\r\n",
       "\r\n",
       "                if(out.length > me.maxOutputLength) {\r\n",
       "                    out.splice(0, out.length - me.maxOutputLength + 1,\r\n",
       "                        '<<< Output clipped >>>');\r\n",
       "                }\r\n",
       "\r\n",
       "                me.outputArea.text(out.join('\\n'));\r\n",
       "                me.clearButton.removeClass('disabled');\r\n",
       "\r\n",
       "                // if we were scrolled to the bottom initially, make sure\r\n",
       "                // we stay that way.\r\n",
       "                me.outputArea.scrollTop(initialScroll === scrollBottom ?\r\n",
       "                    me.outputArea.prop('scrollHeight') : initialScroll);\r\n",
       "            }\r\n",
       "\r\n",
       "            me.showSubprocesses();\r\n",
       "            me.updateState();\r\n",
       "        },\r\n",
       "\r\n",
       "        showSubprocesses: function() {\r\n",
       "            var me = this,\r\n",
       "                replacer = me.subprocessesMultiline ? '<br>' : ', ',\r\n",
       "                processes = (me.model.get('_processes') || '')\r\n",
       "                    .replace(/\\n/g, '&gt;' + replacer + '&lt;');\r\n",
       "\r\n",
       "            if(processes) processes = '&lt;' + processes + '&gt;';\r\n",
       "            else processes = 'No subprocesses';\r\n",
       "\r\n",
       "            me.abortButton.toggleClass('disabled', processes.indexOf('Measurement')===-1);\r\n",
       "\r\n",
       "            me.subprocessList.html(processes);\r\n",
       "        }\r\n",
       "    });\r\n",
       "    manager.WidgetManager.register_widget_view('SubprocessView', SubprocessView);\r\n",
       "});\r\n"
      ],
      "text/plain": [
       "<IPython.core.display.Javascript object>"
      ]
     },
     "metadata": {},
     "output_type": "display_data"
    },
    {
     "data": {
      "text/html": [
       "<style>.qcodes-output-view:not(.ui-draggable) {\r\n",
       "    bottom: 0;\r\n",
       "    right: 5px;\r\n",
       "}\r\n",
       ".qcodes-output-view {\r\n",
       "    position: fixed;\r\n",
       "    z-index: 999;\r\n",
       "    background-color: #fff;\r\n",
       "    box-shadow: 0 0 12px 1px rgba(87, 87, 87, 0.2);\r\n",
       "}\r\n",
       "\r\n",
       ".qcodes-output-header {\r\n",
       "    float: right;\r\n",
       "}\r\n",
       "\r\n",
       ".qcodes-highlight {\r\n",
       "    animation: pulse 1s linear;\r\n",
       "    background-color: #fa4;\r\n",
       "}\r\n",
       "\r\n",
       "@keyframes pulse {\r\n",
       "    0% {\r\n",
       "        background-color: #f00;\r\n",
       "    }\r\n",
       "    100% {\r\n",
       "        background-color: #fa4;\r\n",
       "    }\r\n",
       "}\r\n",
       "\r\n",
       ".qcodes-process-list {\r\n",
       "    float: left;\r\n",
       "    max-width: 780px;\r\n",
       "    margin: 3px 5px 3px 10px;\r\n",
       "    overflow: hidden;\r\n",
       "    white-space: nowrap;\r\n",
       "    text-overflow: ellipsis;\r\n",
       "}\r\n",
       "\r\n",
       ".qcodes-output-view[qcodes-state=minimized] .qcodes-process-list {\r\n",
       "    max-width: 300px;\r\n",
       "}\r\n",
       "\r\n",
       ".qcodes-output-view span {\r\n",
       "    padding: 2px 6px 3px 12px;\r\n",
       "}\r\n",
       "\r\n",
       ".qcodes-output-view .btn {\r\n",
       "    margin: 0 3px 0 0;\r\n",
       "}\r\n",
       "\r\n",
       ".qcodes-output-view[qcodes-state=docked] .qcodes-docked,\r\n",
       ".qcodes-output-view[qcodes-state=floated] .qcodes-floated,\r\n",
       ".qcodes-output-view[qcodes-state=minimized] .qcodes-minimized,\r\n",
       ".qcodes-output-view[qcodes-state=minimized] .qcodes-content {\r\n",
       "    display: none;\r\n",
       "}\r\n",
       "\r\n",
       ".qcodes-output-view .disabled {\r\n",
       "    opacity: 0.4;\r\n",
       "}\r\n",
       "\r\n",
       ".qcodes-abort-loop {\r\n",
       "    background-color: #844;\r\n",
       "    color: #fff;\r\n",
       "}\r\n",
       "\r\n",
       ".qcodes-output-view pre {\r\n",
       "    clear: both;\r\n",
       "    margin: 0;\r\n",
       "    border: 0;\r\n",
       "    border-top: 1px solid #ccc;\r\n",
       "    background-color: #ffe;\r\n",
       "    min-height: 50px;\r\n",
       "    max-height: 400px;\r\n",
       "    min-width: 400px;\r\n",
       "    max-width: 1000px;\r\n",
       "}</style>"
      ],
      "text/plain": [
       "<IPython.core.display.HTML object>"
      ]
     },
     "metadata": {},
     "output_type": "display_data"
    },
    {
     "name": "stdout",
     "output_type": "stream",
     "text": [
      "Initializing functions\n",
      "Initializing data\n",
      "Initializing analysis\n",
      "Initializing plotting\n",
      "Initialization complete\n"
     ]
    }
   ],
   "source": [
    "USE_MP = False\n",
    "import silq\n",
    "silq.initialize(\"EWJN\", mode='analysis')"
   ]
  },
  {
   "cell_type": "code",
   "execution_count": 2,
   "metadata": {
<<<<<<< HEAD
    "collapsed": true
   },
   "outputs": [],
   "source": [
    "from silq.tests.test_instruments import TestInstrument\n",
    "test_ins = TestInstrument(name='test', server_name='')"
=======
    "collapsed": false
   },
   "outputs": [],
   "source": [
    "from silq.tests.test_parameters import TestMeasureParameter\n",
    "dummy_parameter = ManualParameter(name='dummy', initial_value=42)\n",
    "dummy_parameter2 = ManualParameter(name='dummy', initial_value=42)\n",
    "measure_parameter = TestMeasureParameter('dummy_measure', \n",
    "                                         target_param=dummy_parameter,\n",
    "                                         target_val=12)"
>>>>>>> 4b36c16e
   ]
  },
  {
   "cell_type": "code",
   "execution_count": 3,
<<<<<<< HEAD
=======
   "metadata": {
    "collapsed": false
   },
   "outputs": [],
   "source": [
    "calibration_operations = [{'mode': 'measure'}]\n",
    "autocal_parameter = measurement_parameters.AutoCalibration_Parameter(\n",
    "    name='autocal', set_parameters=[dummy_parameter], measure_parameter=measure_parameter, \n",
    "    calibration_operations=calibration_operations, key='dummy_measure')"
   ]
  },
  {
   "cell_type": "code",
   "execution_count": 4,
   "metadata": {
    "collapsed": false
   },
   "outputs": [
    {
     "ename": "RuntimeError",
     "evalue": "The DataSet for this loop already exists. You can only provide DataSet attributes, such as data_manager, location, name, formatter, io, write_period, when the DataSet is first created.",
     "output_type": "error",
     "traceback": [
      "\u001b[1;31m---------------------------------------------------------------------------\u001b[0m",
      "\u001b[1;31mRuntimeError\u001b[0m                              Traceback (most recent call last)",
      "\u001b[1;32m<ipython-input-4-a1baa9857de8>\u001b[0m in \u001b[0;36m<module>\u001b[1;34m()\u001b[0m\n\u001b[1;32m----> 1\u001b[1;33m \u001b[0mautocal_parameter\u001b[0m\u001b[1;33m(\u001b[0m\u001b[1;33m)\u001b[0m\u001b[1;33m\u001b[0m\u001b[0m\n\u001b[0m",
      "\u001b[1;32mc:\\users\\lab.blug12meas\\documents\\silq\\qcodes\\qcodes\\instrument\\parameter.py\u001b[0m in \u001b[0;36m__call__\u001b[1;34m(self, *args)\u001b[0m\n\u001b[0;32m    259\u001b[0m         \u001b[1;32mif\u001b[0m \u001b[0mlen\u001b[0m\u001b[1;33m(\u001b[0m\u001b[0margs\u001b[0m\u001b[1;33m)\u001b[0m \u001b[1;33m==\u001b[0m \u001b[1;36m0\u001b[0m\u001b[1;33m:\u001b[0m\u001b[1;33m\u001b[0m\u001b[0m\n\u001b[0;32m    260\u001b[0m             \u001b[1;32mif\u001b[0m \u001b[0mself\u001b[0m\u001b[1;33m.\u001b[0m\u001b[0mhas_get\u001b[0m\u001b[1;33m:\u001b[0m\u001b[1;33m\u001b[0m\u001b[0m\n\u001b[1;32m--> 261\u001b[1;33m                 \u001b[1;32mreturn\u001b[0m \u001b[0mself\u001b[0m\u001b[1;33m.\u001b[0m\u001b[0mget\u001b[0m\u001b[1;33m(\u001b[0m\u001b[1;33m)\u001b[0m\u001b[1;33m\u001b[0m\u001b[0m\n\u001b[0m\u001b[0;32m    262\u001b[0m             \u001b[1;32melse\u001b[0m\u001b[1;33m:\u001b[0m\u001b[1;33m\u001b[0m\u001b[0m\n\u001b[0;32m    263\u001b[0m                 raise NoCommandError('no get cmd found in' +\n",
      "\u001b[1;32mC:\\Users\\lab.BluG12Meas\\Documents\\SilQ\\silq\\parameters\\measurement_parameters.py\u001b[0m in \u001b[0;36mget\u001b[1;34m(self)\u001b[0m\n\u001b[0;32m    662\u001b[0m \u001b[1;33m\u001b[0m\u001b[0m\n\u001b[0;32m    663\u001b[0m             \u001b[0mself\u001b[0m\u001b[1;33m.\u001b[0m\u001b[0mloop_parameters\u001b[0m\u001b[1;33m.\u001b[0m\u001b[0mappend\u001b[0m\u001b[1;33m(\u001b[0m\u001b[0mloop_parameter\u001b[0m\u001b[1;33m)\u001b[0m\u001b[1;33m\u001b[0m\u001b[0m\n\u001b[1;32m--> 664\u001b[1;33m             \u001b[0mdataset\u001b[0m \u001b[1;33m=\u001b[0m \u001b[0mloop_parameter\u001b[0m\u001b[1;33m(\u001b[0m\u001b[1;33m)\u001b[0m\u001b[1;33m\u001b[0m\u001b[0m\n\u001b[0m\u001b[0;32m    665\u001b[0m             \u001b[0mself\u001b[0m\u001b[1;33m.\u001b[0m\u001b[0mdatasets\u001b[0m\u001b[1;33m.\u001b[0m\u001b[0mappend\u001b[0m\u001b[1;33m[\u001b[0m\u001b[0mdataset\u001b[0m\u001b[1;33m]\u001b[0m\u001b[1;33m\u001b[0m\u001b[0m\n\u001b[0;32m    666\u001b[0m \u001b[1;33m\u001b[0m\u001b[0m\n",
      "\u001b[1;32mc:\\users\\lab.blug12meas\\documents\\silq\\qcodes\\qcodes\\instrument\\parameter.py\u001b[0m in \u001b[0;36m__call__\u001b[1;34m(self, *args)\u001b[0m\n\u001b[0;32m    259\u001b[0m         \u001b[1;32mif\u001b[0m \u001b[0mlen\u001b[0m\u001b[1;33m(\u001b[0m\u001b[0margs\u001b[0m\u001b[1;33m)\u001b[0m \u001b[1;33m==\u001b[0m \u001b[1;36m0\u001b[0m\u001b[1;33m:\u001b[0m\u001b[1;33m\u001b[0m\u001b[0m\n\u001b[0;32m    260\u001b[0m             \u001b[1;32mif\u001b[0m \u001b[0mself\u001b[0m\u001b[1;33m.\u001b[0m\u001b[0mhas_get\u001b[0m\u001b[1;33m:\u001b[0m\u001b[1;33m\u001b[0m\u001b[0m\n\u001b[1;32m--> 261\u001b[1;33m                 \u001b[1;32mreturn\u001b[0m \u001b[0mself\u001b[0m\u001b[1;33m.\u001b[0m\u001b[0mget\u001b[0m\u001b[1;33m(\u001b[0m\u001b[1;33m)\u001b[0m\u001b[1;33m\u001b[0m\u001b[0m\n\u001b[0m\u001b[0;32m    262\u001b[0m             \u001b[1;32melse\u001b[0m\u001b[1;33m:\u001b[0m\u001b[1;33m\u001b[0m\u001b[0m\n\u001b[0;32m    263\u001b[0m                 raise NoCommandError('no get cmd found in' +\n",
      "\u001b[1;32mC:\\Users\\lab.BluG12Meas\\Documents\\SilQ\\silq\\parameters\\measurement_parameters.py\u001b[0m in \u001b[0;36mget\u001b[1;34m(self)\u001b[0m\n\u001b[0;32m    540\u001b[0m             \u001b[0mname\u001b[0m\u001b[1;33m=\u001b[0m\u001b[1;34m'{}_{}'\u001b[0m\u001b[1;33m.\u001b[0m\u001b[0mformat\u001b[0m\u001b[1;33m(\u001b[0m\u001b[0mself\u001b[0m\u001b[1;33m.\u001b[0m\u001b[0mname\u001b[0m\u001b[1;33m,\u001b[0m \u001b[0mself\u001b[0m\u001b[1;33m.\u001b[0m\u001b[0mmeasure_parameter_name\u001b[0m\u001b[1;33m)\u001b[0m\u001b[1;33m,\u001b[0m\u001b[1;33m\u001b[0m\u001b[0m\n\u001b[0;32m    541\u001b[0m             \u001b[0mdata_manager\u001b[0m\u001b[1;33m=\u001b[0m\u001b[1;32mFalse\u001b[0m\u001b[1;33m,\u001b[0m\u001b[1;33m\u001b[0m\u001b[0m\n\u001b[1;32m--> 542\u001b[1;33m             io=self.disk_io, location=self.loc_provider)\n\u001b[0m\u001b[0;32m    543\u001b[0m         \u001b[1;32mreturn\u001b[0m \u001b[0mself\u001b[0m\u001b[1;33m.\u001b[0m\u001b[0mdata\u001b[0m\u001b[1;33m\u001b[0m\u001b[0m\n\u001b[0;32m    544\u001b[0m \u001b[1;33m\u001b[0m\u001b[0m\n",
      "\u001b[1;32mc:\\users\\lab.blug12meas\\documents\\silq\\qcodes\\qcodes\\measure.py\u001b[0m in \u001b[0;36mrun\u001b[1;34m(self, use_threads, quiet, data_manager, station, **kwargs)\u001b[0m\n\u001b[0;32m     85\u001b[0m         \u001b[1;31m# run the measurement as if it were a Loop\u001b[0m\u001b[1;33m\u001b[0m\u001b[1;33m\u001b[0m\u001b[0m\n\u001b[0;32m     86\u001b[0m         self._dummyLoop.run(background=background, use_threads=use_threads,\n\u001b[1;32m---> 87\u001b[1;33m                             station=station, quiet=True)\n\u001b[0m\u001b[0;32m     88\u001b[0m \u001b[1;33m\u001b[0m\u001b[0m\n\u001b[0;32m     89\u001b[0m         \u001b[0mdata_set\u001b[0m\u001b[1;33m.\u001b[0m\u001b[0msync\u001b[0m\u001b[1;33m(\u001b[0m\u001b[1;33m)\u001b[0m\u001b[1;33m\u001b[0m\u001b[0m\n",
      "\u001b[1;32mc:\\users\\lab.blug12meas\\documents\\silq\\qcodes\\qcodes\\loops.py\u001b[0m in \u001b[0;36mrun\u001b[1;34m(self, background, use_threads, quiet, data_manager, station, progress_interval, *args, **kwargs)\u001b[0m\n\u001b[0;32m    784\u001b[0m             \u001b[0mprev_loop\u001b[0m\u001b[1;33m.\u001b[0m\u001b[0mjoin\u001b[0m\u001b[1;33m(\u001b[0m\u001b[1;33m)\u001b[0m\u001b[1;33m\u001b[0m\u001b[0m\n\u001b[0;32m    785\u001b[0m \u001b[1;33m\u001b[0m\u001b[0m\n\u001b[1;32m--> 786\u001b[1;33m         \u001b[0mdata_set\u001b[0m \u001b[1;33m=\u001b[0m \u001b[0mself\u001b[0m\u001b[1;33m.\u001b[0m\u001b[0mget_data_set\u001b[0m\u001b[1;33m(\u001b[0m\u001b[0mdata_manager\u001b[0m\u001b[1;33m,\u001b[0m \u001b[1;33m*\u001b[0m\u001b[0margs\u001b[0m\u001b[1;33m,\u001b[0m \u001b[1;33m**\u001b[0m\u001b[0mkwargs\u001b[0m\u001b[1;33m)\u001b[0m\u001b[1;33m\u001b[0m\u001b[0m\n\u001b[0m\u001b[0;32m    787\u001b[0m \u001b[1;33m\u001b[0m\u001b[0m\n\u001b[0;32m    788\u001b[0m         \u001b[1;32mif\u001b[0m \u001b[0mbackground\u001b[0m \u001b[1;32mand\u001b[0m \u001b[1;32mnot\u001b[0m \u001b[0mgetattr\u001b[0m\u001b[1;33m(\u001b[0m\u001b[0mdata_set\u001b[0m\u001b[1;33m,\u001b[0m \u001b[1;34m'data_manager'\u001b[0m\u001b[1;33m,\u001b[0m \u001b[1;32mNone\u001b[0m\u001b[1;33m)\u001b[0m\u001b[1;33m:\u001b[0m\u001b[1;33m\u001b[0m\u001b[0m\n",
      "\u001b[1;32mc:\\users\\lab.blug12meas\\documents\\silq\\qcodes\\qcodes\\loops.py\u001b[0m in \u001b[0;36mget_data_set\u001b[1;34m(self, data_manager, *args, **kwargs)\u001b[0m\n\u001b[0;32m    717\u001b[0m             \u001b[1;32mif\u001b[0m \u001b[0mhas_args\u001b[0m \u001b[1;32mor\u001b[0m \u001b[1;33m(\u001b[0m\u001b[0muses_data_manager\u001b[0m \u001b[1;33m!=\u001b[0m \u001b[0mdata_manager\u001b[0m\u001b[1;33m)\u001b[0m\u001b[1;33m:\u001b[0m\u001b[1;33m\u001b[0m\u001b[0m\n\u001b[0;32m    718\u001b[0m                 raise RuntimeError(\n\u001b[1;32m--> 719\u001b[1;33m                     \u001b[1;34m'The DataSet for this loop already exists. '\u001b[0m\u001b[1;33m\u001b[0m\u001b[0m\n\u001b[0m\u001b[0;32m    720\u001b[0m                     \u001b[1;34m'You can only provide DataSet attributes, such as '\u001b[0m\u001b[1;33m\u001b[0m\u001b[0m\n\u001b[0;32m    721\u001b[0m                     \u001b[1;34m'data_manager, location, name, formatter, io, '\u001b[0m\u001b[1;33m\u001b[0m\u001b[0m\n",
      "\u001b[1;31mRuntimeError\u001b[0m: The DataSet for this loop already exists. You can only provide DataSet attributes, such as data_manager, location, name, formatter, io, write_period, when the DataSet is first created."
     ]
    }
   ],
   "source": [
    "autocal_parameter()"
   ]
  },
  {
   "cell_type": "code",
   "execution_count": 19,
   "metadata": {
    "collapsed": false
   },
   "outputs": [
    {
     "data": {
      "text/plain": [
       "'dummy'"
      ]
     },
     "execution_count": 19,
     "metadata": {},
     "output_type": "execute_result"
    }
   ],
   "source": [
    "data."
   ]
  },
  {
   "cell_type": "code",
   "execution_count": 1,
   "metadata": {
    "collapsed": false
   },
   "outputs": [
    {
     "name": "stdout",
     "output_type": "stream",
     "text": [
      "Initializing imports\n"
     ]
    },
    {
     "data": {
      "application/javascript": [
       "/*\r\n",
       " * Qcodes Jupyter/IPython widgets\r\n",
       " */\r\n",
       "require([\r\n",
       "    'nbextensions/widgets/widgets/js/widget',\r\n",
       "    'nbextensions/widgets/widgets/js/manager'\r\n",
       "], function (widget, manager) {\r\n",
       "\r\n",
       "    var UpdateView = widget.DOMWidgetView.extend({\r\n",
       "        render: function() {\r\n",
       "            window.MYWIDGET = this;\r\n",
       "            this._interval = 0;\r\n",
       "            this.update();\r\n",
       "        },\r\n",
       "        update: function() {\r\n",
       "            this.display(this.model.get('_message'));\r\n",
       "            this.setInterval();\r\n",
       "        },\r\n",
       "        display: function(message) {\r\n",
       "            /*\r\n",
       "             * display method: override this for custom display logic\r\n",
       "             */\r\n",
       "            this.el.innerHTML = message;\r\n",
       "        },\r\n",
       "        remove: function() {\r\n",
       "            clearInterval(this._updater);\r\n",
       "        },\r\n",
       "        setInterval: function(newInterval) {\r\n",
       "            var me = this;\r\n",
       "            if(newInterval===undefined) newInterval = me.model.get('interval');\r\n",
       "            if(newInterval===me._interval) return;\r\n",
       "\r\n",
       "            me._interval = newInterval;\r\n",
       "\r\n",
       "            if(me._updater) clearInterval(me._updater);\r\n",
       "\r\n",
       "            if(me._interval) {\r\n",
       "                me._updater = setInterval(function() {\r\n",
       "                    me.send({myupdate: true});\r\n",
       "                    if(!me.model.comm_live) {\r\n",
       "                        console.log('missing comm, canceling widget updates', me);\r\n",
       "                        clearInterval(me._updater);\r\n",
       "                    }\r\n",
       "                }, me._interval * 1000);\r\n",
       "            }\r\n",
       "        }\r\n",
       "    });\r\n",
       "    manager.WidgetManager.register_widget_view('UpdateView', UpdateView);\r\n",
       "\r\n",
       "    var HiddenUpdateView = UpdateView.extend({\r\n",
       "        display: function(message) {\r\n",
       "            this.$el.hide();\r\n",
       "        }\r\n",
       "    });\r\n",
       "    manager.WidgetManager.register_widget_view('HiddenUpdateView', HiddenUpdateView);\r\n",
       "\r\n",
       "    var SubprocessView = UpdateView.extend({\r\n",
       "        render: function() {\r\n",
       "            var me = this;\r\n",
       "            me._interval = 0;\r\n",
       "            me._minimize = '<i class=\"fa-minus fa\"></i>';\r\n",
       "            me._restore = '<i class=\"fa-plus fa\"></i>';\r\n",
       "\r\n",
       "            // max lines of output to show\r\n",
       "            me.maxOutputLength = 500;\r\n",
       "\r\n",
       "            // in case there is already an outputView present,\r\n",
       "            // like from before restarting the kernel\r\n",
       "            $('.qcodes-output-view').not(me.$el).remove();\r\n",
       "\r\n",
       "            me.$el\r\n",
       "                .addClass('qcodes-output-view')\r\n",
       "                .attr('qcodes-state', 'docked')\r\n",
       "                .html(\r\n",
       "                    '<div class=\"qcodes-output-header toolbar\">' +\r\n",
       "                        '<div class=\"qcodes-process-list\"></div>' +\r\n",
       "                        '<button class=\"btn qcodes-processlines\"><i class=\"fa-list fa\"></i></button>' +\r\n",
       "                        '<button class=\"btn qcodes-abort-loop disabled\">Abort</button>' +\r\n",
       "                        '<button class=\"btn qcodes-clear-output disabled qcodes-content\">Clear</button>' +\r\n",
       "                        '<button class=\"btn js-state qcodes-minimized\"><i class=\"fa-minus fa\"></i></button>' +\r\n",
       "                        '<button class=\"btn js-state qcodes-docked\"><i class=\"fa-toggle-up fa\"></i></button>' +\r\n",
       "                        '<button class=\"btn js-state qcodes-floated\"><i class=\"fa-arrows fa\"></i></button>' +\r\n",
       "                    '</div>' +\r\n",
       "                    '<pre class=\"qcodes-content\"></pre>'\r\n",
       "                );\r\n",
       "\r\n",
       "            me.clearButton = me.$el.find('.qcodes-clear-output');\r\n",
       "            me.minButton = me.$el.find('.qcodes-minimize');\r\n",
       "            me.outputArea = me.$el.find('pre');\r\n",
       "            me.subprocessList = me.$el.find('.qcodes-process-list');\r\n",
       "            me.abortButton = me.$el.find('.qcodes-abort-loop');\r\n",
       "            me.processLinesButton = me.$el.find('.qcodes-processlines')\r\n",
       "\r\n",
       "            me.outputLines = [];\r\n",
       "\r\n",
       "            me.clearButton.click(function() {\r\n",
       "                me.outputArea.html('');\r\n",
       "                me.clearButton.addClass('disabled');\r\n",
       "            });\r\n",
       "\r\n",
       "            me.abortButton.click(function() {\r\n",
       "                me.send({abort: true});\r\n",
       "            });\r\n",
       "\r\n",
       "            me.processLinesButton.click(function() {\r\n",
       "                // toggle multiline process list display\r\n",
       "                me.subprocessesMultiline = !me.subprocessesMultiline;\r\n",
       "                me.showSubprocesses();\r\n",
       "            });\r\n",
       "\r\n",
       "            me.$el.find('.js-state').click(function() {\r\n",
       "                var state = this.className.substr(this.className.indexOf('qcodes'))\r\n",
       "                        .split('-')[1].split(' ')[0];\r\n",
       "                me.model.set('_state', state);\r\n",
       "            });\r\n",
       "\r\n",
       "            $(window)\r\n",
       "                .off('resize.qcodes')\r\n",
       "                .on('resize.qcodes', function() {me.clipBounds();});\r\n",
       "\r\n",
       "            me.update();\r\n",
       "        },\r\n",
       "\r\n",
       "        updateState: function() {\r\n",
       "            var me = this,\r\n",
       "                oldState = me.$el.attr('qcodes-state'),\r\n",
       "                state = me.model.get('_state');\r\n",
       "\r\n",
       "            if(state === oldState) return;\r\n",
       "\r\n",
       "            setTimeout(function() {\r\n",
       "                // not sure why I can't pop it out of the widgetarea in render, but it seems that\r\n",
       "                // some other bit of code resets the parent after render if I do it there.\r\n",
       "                // To be safe, just do it on every state click.\r\n",
       "                me.$el.appendTo('body');\r\n",
       "\r\n",
       "                if(oldState === 'floated') {\r\n",
       "                    console.log('here');\r\n",
       "                    me.$el.draggable('destroy').css({left:'', top: ''});\r\n",
       "                }\r\n",
       "\r\n",
       "                me.$el.attr('qcodes-state', state);\r\n",
       "\r\n",
       "                if(state === 'floated') {\r\n",
       "                    me.$el\r\n",
       "                        .draggable({stop: function() { me.clipBounds(); }})\r\n",
       "                        .css({\r\n",
       "                            left: window.innerWidth - me.$el.width() - 15,\r\n",
       "                            top: window.innerHeight - me.$el.height() - 10\r\n",
       "                        });\r\n",
       "                }\r\n",
       "\r\n",
       "                // any previous highlighting is now moot\r\n",
       "                me.$el.removeClass('qcodes-highlight');\r\n",
       "            }, 0);\r\n",
       "\r\n",
       "        },\r\n",
       "\r\n",
       "        clipBounds: function() {\r\n",
       "            var me = this;\r\n",
       "            if(me.$el.attr('qcodes-state') === 'floated') {\r\n",
       "                var bounds = me.$el[0].getBoundingClientRect(),\r\n",
       "                    minVis = 40,\r\n",
       "                    maxLeft = window.innerWidth - minVis,\r\n",
       "                    minLeft = minVis - bounds.width,\r\n",
       "                    maxTop = window.innerHeight - minVis;\r\n",
       "\r\n",
       "                if(bounds.left > maxLeft) me.$el.css('left', maxLeft);\r\n",
       "                else if(bounds.left < minLeft) me.$el.css('left', minLeft);\r\n",
       "\r\n",
       "                if(bounds.top > maxTop) me.$el.css('top', maxTop);\r\n",
       "                else if(bounds.top < 0) me.$el.css('top', 0);\r\n",
       "            }\r\n",
       "        },\r\n",
       "\r\n",
       "        display: function(message) {\r\n",
       "            var me = this;\r\n",
       "            if(message) {\r\n",
       "                var initialScroll = me.outputArea.scrollTop();\r\n",
       "                me.outputArea.scrollTop(me.outputArea.prop('scrollHeight'));\r\n",
       "                var scrollBottom = me.outputArea.scrollTop();\r\n",
       "\r\n",
       "                if(me.$el.attr('qcodes-state') === 'minimized') {\r\n",
       "                    // if we add text and the box is minimized, highlight the\r\n",
       "                    // title bar to alert the user that there are new messages.\r\n",
       "                    // remove then add the class, so we get the animation again\r\n",
       "                    // if it's already highlighted\r\n",
       "                    me.$el.removeClass('qcodes-highlight');\r\n",
       "                    setTimeout(function(){\r\n",
       "                        me.$el.addClass('qcodes-highlight');\r\n",
       "                    }, 0);\r\n",
       "                }\r\n",
       "\r\n",
       "                var newLines = message.split('\\n'),\r\n",
       "                    out = me.outputLines,\r\n",
       "                    outLen = out.length;\r\n",
       "                if(outLen) out[outLen - 1] += newLines[0];\r\n",
       "                else out.push(newLines[0]);\r\n",
       "\r\n",
       "                for(var i = 1; i < newLines.length; i++) {\r\n",
       "                    out.push(newLines[i]);\r\n",
       "                }\r\n",
       "\r\n",
       "                if(out.length > me.maxOutputLength) {\r\n",
       "                    out.splice(0, out.length - me.maxOutputLength + 1,\r\n",
       "                        '<<< Output clipped >>>');\r\n",
       "                }\r\n",
       "\r\n",
       "                me.outputArea.text(out.join('\\n'));\r\n",
       "                me.clearButton.removeClass('disabled');\r\n",
       "\r\n",
       "                // if we were scrolled to the bottom initially, make sure\r\n",
       "                // we stay that way.\r\n",
       "                me.outputArea.scrollTop(initialScroll === scrollBottom ?\r\n",
       "                    me.outputArea.prop('scrollHeight') : initialScroll);\r\n",
       "            }\r\n",
       "\r\n",
       "            me.showSubprocesses();\r\n",
       "            me.updateState();\r\n",
       "        },\r\n",
       "\r\n",
       "        showSubprocesses: function() {\r\n",
       "            var me = this,\r\n",
       "                replacer = me.subprocessesMultiline ? '<br>' : ', ',\r\n",
       "                processes = (me.model.get('_processes') || '')\r\n",
       "                    .replace(/\\n/g, '&gt;' + replacer + '&lt;');\r\n",
       "\r\n",
       "            if(processes) processes = '&lt;' + processes + '&gt;';\r\n",
       "            else processes = 'No subprocesses';\r\n",
       "\r\n",
       "            me.abortButton.toggleClass('disabled', processes.indexOf('Measurement')===-1);\r\n",
       "\r\n",
       "            me.subprocessList.html(processes);\r\n",
       "        }\r\n",
       "    });\r\n",
       "    manager.WidgetManager.register_widget_view('SubprocessView', SubprocessView);\r\n",
       "});\r\n"
      ],
      "text/plain": [
       "<IPython.core.display.Javascript object>"
      ]
     },
     "metadata": {},
     "output_type": "display_data"
    },
    {
     "data": {
      "text/html": [
       "<style>.qcodes-output-view:not(.ui-draggable) {\r\n",
       "    bottom: 0;\r\n",
       "    right: 5px;\r\n",
       "}\r\n",
       ".qcodes-output-view {\r\n",
       "    position: fixed;\r\n",
       "    z-index: 999;\r\n",
       "    background-color: #fff;\r\n",
       "    box-shadow: 0 0 12px 1px rgba(87, 87, 87, 0.2);\r\n",
       "}\r\n",
       "\r\n",
       ".qcodes-output-header {\r\n",
       "    float: right;\r\n",
       "}\r\n",
       "\r\n",
       ".qcodes-highlight {\r\n",
       "    animation: pulse 1s linear;\r\n",
       "    background-color: #fa4;\r\n",
       "}\r\n",
       "\r\n",
       "@keyframes pulse {\r\n",
       "    0% {\r\n",
       "        background-color: #f00;\r\n",
       "    }\r\n",
       "    100% {\r\n",
       "        background-color: #fa4;\r\n",
       "    }\r\n",
       "}\r\n",
       "\r\n",
       ".qcodes-process-list {\r\n",
       "    float: left;\r\n",
       "    max-width: 780px;\r\n",
       "    margin: 3px 5px 3px 10px;\r\n",
       "    overflow: hidden;\r\n",
       "    white-space: nowrap;\r\n",
       "    text-overflow: ellipsis;\r\n",
       "}\r\n",
       "\r\n",
       ".qcodes-output-view[qcodes-state=minimized] .qcodes-process-list {\r\n",
       "    max-width: 300px;\r\n",
       "}\r\n",
       "\r\n",
       ".qcodes-output-view span {\r\n",
       "    padding: 2px 6px 3px 12px;\r\n",
       "}\r\n",
       "\r\n",
       ".qcodes-output-view .btn {\r\n",
       "    margin: 0 3px 0 0;\r\n",
       "}\r\n",
       "\r\n",
       ".qcodes-output-view[qcodes-state=docked] .qcodes-docked,\r\n",
       ".qcodes-output-view[qcodes-state=floated] .qcodes-floated,\r\n",
       ".qcodes-output-view[qcodes-state=minimized] .qcodes-minimized,\r\n",
       ".qcodes-output-view[qcodes-state=minimized] .qcodes-content {\r\n",
       "    display: none;\r\n",
       "}\r\n",
       "\r\n",
       ".qcodes-output-view .disabled {\r\n",
       "    opacity: 0.4;\r\n",
       "}\r\n",
       "\r\n",
       ".qcodes-abort-loop {\r\n",
       "    background-color: #844;\r\n",
       "    color: #fff;\r\n",
       "}\r\n",
       "\r\n",
       ".qcodes-output-view pre {\r\n",
       "    clear: both;\r\n",
       "    margin: 0;\r\n",
       "    border: 0;\r\n",
       "    border-top: 1px solid #ccc;\r\n",
       "    background-color: #ffe;\r\n",
       "    min-height: 50px;\r\n",
       "    max-height: 400px;\r\n",
       "    min-width: 400px;\r\n",
       "    max-width: 1000px;\r\n",
       "}</style>"
      ],
      "text/plain": [
       "<IPython.core.display.HTML object>"
      ]
     },
     "metadata": {},
     "output_type": "display_data"
    },
    {
     "name": "stdout",
     "output_type": "stream",
     "text": [
      "Initializing functions\n",
      "Initializing data\n",
      "Initializing analysis\n",
      "Initializing plotting\n",
      "Initialization complete\n"
     ]
    }
   ],
   "source": [
    "USE_MP = False\n",
    "import silq\n",
    "silq.initialize(\"EWJN\", mode='analysis')\n",
    "\n",
    "from silq.tests.test_parameters import TestMeasureParameter\n",
    "dummy_parameter = ManualParameter(name='dummy', initial_value=42)\n",
    "dummy_parameter2 = ManualParameter(name='dummy', initial_value=42)\n",
    "measure_parameter = TestMeasureParameter('dummy_measure', \n",
    "                                         target_param=dummy_parameter,\n",
    "                                         target_val=12)\n",
    "\n",
    "calibration_operations = [{'mode': 'measure'},\n",
    "                          {'mode': '1D_scan', 'span': 100, 'set_points': 50, 'set_parameter': 'dummy', 'center_val': 100}]\n",
    "conditions = None# [('dummy_measure', -5, '>')]\n",
    "autocal_parameter = measurement_parameters.AutoCalibration_Parameter(\n",
    "    name='autocal', set_parameters=[dummy_parameter], measure_parameter=measure_parameter, \n",
    "    calibration_operations=calibration_operations, key='dummy_measure', conditions=conditions)\n",
    "\n",
    "autocal_parameter()"
   ]
  },
  {
   "cell_type": "code",
   "execution_count": 15,
   "metadata": {
    "collapsed": false
   },
   "outputs": [
    {
     "data": {
      "text/plain": [
       "True"
      ]
     },
     "execution_count": 15,
     "metadata": {},
     "output_type": "execute_result"
    }
   ],
   "source": [
    "data.metadata['arrays']['single_set']['is_setpoint']"
   ]
  },
  {
   "cell_type": "code",
   "execution_count": null,
   "metadata": {
    "collapsed": true
   },
   "outputs": [],
   "source": [
    "qc.Loop(dummy_parameter[0:5:1]).each(dummy_parameter).run(name='dummy_loop')"
   ]
  },
  {
   "cell_type": "code",
   "execution_count": null,
   "metadata": {
    "collapsed": true
   },
   "outputs": [],
   "source": [
    "from silq.tests.test_parameters import SetParameter\n",
    "set_param = SetParameter('test_set', TGAC)\n",
    "data = qc.Loop(set_param).each(TGAC).run(name='test_set_TGAC')"
   ]
  },
  {
   "cell_type": "code",
   "execution_count": 4,
>>>>>>> 4b36c16e
   "metadata": {
    "collapsed": false
   },
   "outputs": [
    {
     "data": {
      "text/plain": [
       "'E:\\\\EWJN\\\\data\\\\2016-12-14\\\\#013_outer_loop_17-12-33'"
      ]
     },
     "execution_count": 4,
     "metadata": {},
     "output_type": "execute_result"
    }
   ],
   "source": [
    "from silq.tools.data_tools import get_latest_data_folder\n",
    "get_latest_data_folder()"
   ]
  },
  {
   "cell_type": "code",
   "execution_count": null,
   "metadata": {
    "collapsed": true
   },
   "outputs": [],
   "source": [
<<<<<<< HEAD
    "pulse_config['load'] = {'amplitude': 1.4,\n",
    "                        'duration': 3}"
=======
    "\n",
    "loc_provider = qc.data.location.FormatLocation(fmt='#{counter}_{name}_{time}')"
>>>>>>> 4b36c16e
   ]
  },
  {
   "cell_type": "code",
<<<<<<< HEAD
   "execution_count": 4,
=======
   "execution_count": 6,
>>>>>>> 4b36c16e
   "metadata": {
    "collapsed": false
   },
   "outputs": [
    {
     "data": {
      "text/plain": [
       "'{date}/{time}'"
      ]
     },
     "execution_count": 6,
     "metadata": {},
     "output_type": "execute_result"
    }
   ],
   "source": [
    "loc = qc.data.location.FormatLocation()\n",
    "loc.fmt"
   ]
  },
  {
   "cell_type": "code",
   "execution_count": null,
   "metadata": {
    "collapsed": true
   },
   "outputs": [],
   "source": [
<<<<<<< HEAD
    "dc_pulse = DCPulse(name='load', t_start=5, t_stop=10, amplitude=3)"
=======
    "from qcodes.data.io import DiskIO"
>>>>>>> 4b36c16e
   ]
  },
  {
   "cell_type": "code",
<<<<<<< HEAD
   "execution_count": null,
   "metadata": {
    "collapsed": true
   },
   "outputs": [],
   "source": [
    "test_ins.pulse_sequence(dc_pulse)"
=======
   "execution_count": 2,
   "metadata": {
    "collapsed": false
   },
   "outputs": [
    {
     "name": "stdout",
     "output_type": "stream",
     "text": [
      "DataSet:\n",
      "   mode     = DataMode.PULL_FROM_SERVER\n",
      "   location = '2016-12-14/#017_outer_loop_17-25-27'\n",
      "   <Type>   | <array_id> | <array.name> | <array.shape>\n",
      "   Setpoint | dummy_set  | dummy        | (10,)\n",
      "   Measured | test_loop  | test_loop    | (10,)\n",
      "started at 2016-12-14 17:25:27\n"
     ]
    }
   ],
   "source": [
    "from silq.tests.test_parameters import TestLoopParameter\n",
    "\n",
    "\n",
    "loop_parameter = TestLoopParameter('test_loop', dummy_parameter2)\n",
    "\n",
    "data = qc.Loop(dummy_parameter[0:10:1], delay=1).each(loop_parameter\n",
    "                                                     ).run(name='outer_loop')"
>>>>>>> 4b36c16e
   ]
  },
  {
   "cell_type": "code",
<<<<<<< HEAD
   "execution_count": 12,
=======
   "execution_count": 15,
>>>>>>> 4b36c16e
   "metadata": {
    "collapsed": false
   },
   "outputs": [
    {
     "data": {
      "text/plain": [
<<<<<<< HEAD
       "DCPulse(load, A=1.4, t_start=5, t_stop=10)"
      ]
     },
     "execution_count": 12,
=======
       "DataArray[10]: test_loop\n",
       "array([  4.,   4.,  nan,  nan,  nan,  nan,  nan,  nan,  nan,  nan])"
      ]
     },
     "execution_count": 15,
>>>>>>> 4b36c16e
     "metadata": {},
     "output_type": "execute_result"
    }
   ],
   "source": [
<<<<<<< HEAD
    "test_ins.pulse_sequence()"
=======
    "data.sync()\n",
    "data.test_loop"
>>>>>>> 4b36c16e
   ]
  },
  {
   "cell_type": "code",
   "execution_count": 5,
   "metadata": {
    "collapsed": false
   },
   "outputs": [
    {
     "name": "stdout",
     "output_type": "stream",
     "text": [
      "DataSet:\n",
      "   mode     = DataMode.PULL_FROM_SERVER\n",
      "   location = '2016-12-14/#002_inner_loop_08-47-52'\n",
      "   <Type>   | <array_id> | <array.name> | <array.shape>\n",
      "   Setpoint | dummy_set  | dummy        | (5,)\n",
      "   Measured | dummy      | dummy        | (5,)\n",
      "started at 2016-12-14 08:47:53\n"
     ]
    },
    {
     "data": {
      "text/plain": [
       "42"
      ]
     },
     "execution_count": 5,
     "metadata": {},
     "output_type": "execute_result"
    }
   ],
   "source": [
    "loop_parameter()"
   ]
  },
  {
   "cell_type": "markdown",
   "metadata": {},
   "source": [
    "# Testing pulse config"
   ]
  },
  {
   "cell_type": "code",
   "execution_count": 16,
   "metadata": {
    "collapsed": true
   },
   "outputs": [],
   "source": [
    "pulse_config['load'] = {'amplitude': 3,\n",
    "                        'duration': 3}"
   ]
  },
  {
   "cell_type": "code",
   "execution_count": 3,
   "metadata": {
    "collapsed": false
   },
   "outputs": [
    {
     "data": {
      "text/plain": [
       "DCPulse(load, A=1.8, t_start=5, t_stop=10)"
      ]
     },
     "execution_count": 3,
     "metadata": {},
     "output_type": "execute_result"
    }
   ],
   "source": [
    "dc_pulse = DCPulse(name='load', t_start=5, t_stop=10)\n",
    "dc_pulse"
   ]
  },
  {
   "cell_type": "code",
   "execution_count": 4,
   "metadata": {
    "collapsed": false
   },
   "outputs": [],
   "source": [
    "from silq.tests.test_instruments import TestInstrument\n",
    "test_ins = TestInstrument('testins', server_name='')"
   ]
  },
  {
   "cell_type": "code",
   "execution_count": 10,
   "metadata": {
    "collapsed": true
   },
   "outputs": [],
   "source": [
    "dc_pulse.amplitude = 5"
   ]
  },
  {
   "cell_type": "code",
   "execution_count": 5,
   "metadata": {
    "collapsed": true
   },
   "outputs": [],
   "source": [
    "test_ins.pulse(dc_pulse)"
   ]
  },
  {
   "cell_type": "code",
   "execution_count": 17,
   "metadata": {
    "collapsed": false
   },
   "outputs": [
    {
     "data": {
      "text/plain": [
       "DCPulse(load, A=3, t_start=5, t_stop=10)"
      ]
     },
     "execution_count": 17,
     "metadata": {},
     "output_type": "execute_result"
    }
   ],
   "source": [
    "test_ins.pulse()"
   ]
  },
  {
   "cell_type": "code",
   "execution_count": 17,
   "metadata": {
    "collapsed": false
   },
   "outputs": [
    {
     "name": "stdout",
     "output_type": "stream",
     "text": [
      "a.t_start = 42\n",
      "a.t_stop = None\n"
     ]
    }
   ],
   "source": [
    "class A:\n",
    "    def __init__(self):\n",
    "        pass\n",
    "    \n",
    "    @property\n",
    "    def t_start(self):\n",
    "        return 42\n",
    "    \n",
    "    def __getattribute__(self, attr):\n",
    "        try:\n",
    "            value = object.__getattribute__(self, attr)\n",
    "        except AttributeError:\n",
    "            value = None\n",
    "        return value\n",
    "\n",
    "a = A()\n",
    "print('a.t_start = {}'.format(a.t_start))\n",
    "print('a.t_stop = {}'.format(a.t_stop))\n"
   ]
  }
 ],
 "metadata": {
  "anaconda-cloud": {},
  "kernelspec": {
   "display_name": "Python [default]",
   "language": "python",
   "name": "python3"
  },
  "language_info": {
   "codemirror_mode": {
    "name": "ipython",
    "version": 3
   },
   "file_extension": ".py",
   "mimetype": "text/x-python",
   "name": "python",
   "nbconvert_exporter": "python",
   "pygments_lexer": "ipython3",
   "version": "3.5.2"
  },
  "nav_menu": {},
  "toc": {
   "navigate_menu": true,
   "number_sections": true,
   "sideBar": false,
   "threshold": 6,
   "toc_cell": false,
   "toc_section_display": "block",
   "toc_window_display": false
  }
 },
 "nbformat": 4,
 "nbformat_minor": 0
}<|MERGE_RESOLUTION|>--- conflicted
+++ resolved
@@ -741,14 +741,6 @@
    "cell_type": "code",
    "execution_count": 2,
    "metadata": {
-<<<<<<< HEAD
-    "collapsed": true
-   },
-   "outputs": [],
-   "source": [
-    "from silq.tests.test_instruments import TestInstrument\n",
-    "test_ins = TestInstrument(name='test', server_name='')"
-=======
     "collapsed": false
    },
    "outputs": [],
@@ -759,14 +751,11 @@
     "measure_parameter = TestMeasureParameter('dummy_measure', \n",
     "                                         target_param=dummy_parameter,\n",
     "                                         target_val=12)"
->>>>>>> 4b36c16e
    ]
   },
   {
    "cell_type": "code",
    "execution_count": 3,
-<<<<<<< HEAD
-=======
    "metadata": {
     "collapsed": false
    },
@@ -1263,7 +1252,6 @@
   {
    "cell_type": "code",
    "execution_count": 4,
->>>>>>> 4b36c16e
    "metadata": {
     "collapsed": false
    },
@@ -1292,22 +1280,13 @@
    },
    "outputs": [],
    "source": [
-<<<<<<< HEAD
-    "pulse_config['load'] = {'amplitude': 1.4,\n",
-    "                        'duration': 3}"
-=======
     "\n",
     "loc_provider = qc.data.location.FormatLocation(fmt='#{counter}_{name}_{time}')"
->>>>>>> 4b36c16e
-   ]
-  },
-  {
-   "cell_type": "code",
-<<<<<<< HEAD
-   "execution_count": 4,
-=======
+   ]
+  },
+  {
+   "cell_type": "code",
    "execution_count": 6,
->>>>>>> 4b36c16e
    "metadata": {
     "collapsed": false
    },
@@ -1336,24 +1315,11 @@
    },
    "outputs": [],
    "source": [
-<<<<<<< HEAD
-    "dc_pulse = DCPulse(name='load', t_start=5, t_stop=10, amplitude=3)"
-=======
     "from qcodes.data.io import DiskIO"
->>>>>>> 4b36c16e
-   ]
-  },
-  {
-   "cell_type": "code",
-<<<<<<< HEAD
-   "execution_count": null,
-   "metadata": {
-    "collapsed": true
-   },
-   "outputs": [],
-   "source": [
-    "test_ins.pulse_sequence(dc_pulse)"
-=======
+   ]
+  },
+  {
+   "cell_type": "code",
    "execution_count": 2,
    "metadata": {
     "collapsed": false
@@ -1381,16 +1347,11 @@
     "\n",
     "data = qc.Loop(dummy_parameter[0:10:1], delay=1).each(loop_parameter\n",
     "                                                     ).run(name='outer_loop')"
->>>>>>> 4b36c16e
-   ]
-  },
-  {
-   "cell_type": "code",
-<<<<<<< HEAD
-   "execution_count": 12,
-=======
+   ]
+  },
+  {
+   "cell_type": "code",
    "execution_count": 15,
->>>>>>> 4b36c16e
    "metadata": {
     "collapsed": false
    },
@@ -1398,29 +1359,18 @@
     {
      "data": {
       "text/plain": [
-<<<<<<< HEAD
-       "DCPulse(load, A=1.4, t_start=5, t_stop=10)"
-      ]
-     },
-     "execution_count": 12,
-=======
        "DataArray[10]: test_loop\n",
        "array([  4.,   4.,  nan,  nan,  nan,  nan,  nan,  nan,  nan,  nan])"
       ]
      },
      "execution_count": 15,
->>>>>>> 4b36c16e
      "metadata": {},
      "output_type": "execute_result"
     }
    ],
    "source": [
-<<<<<<< HEAD
-    "test_ins.pulse_sequence()"
-=======
     "data.sync()\n",
     "data.test_loop"
->>>>>>> 4b36c16e
    ]
   },
   {
