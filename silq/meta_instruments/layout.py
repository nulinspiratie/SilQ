import os
import numpy as np
from collections import OrderedDict as od, Iterable
import logging
from copy import copy
import traceback
import pickle, dill
import time
from typing import Union, List, Sequence, Dict, Any
import h5py
from pathlib import Path

import silq
from silq.instrument_interfaces.interface import InstrumentInterface, Channel
from silq.pulses.pulse_modules import PulseSequence
from silq.pulses.pulse_types import Pulse, MeasurementPulse

import qcodes as qc
from qcodes.instrument.parameter import Parameter
from qcodes import Instrument, FormatLocation, MatPlot
from qcodes.loops import ActiveLoop
from qcodes.utils import validators as vals
from qcodes.data.io import DiskIO
from qcodes.data.hdf5_format import HDF5Format
from qcodes.utils import PerformanceTimer

logger = logging.getLogger(__name__)

# Set of valid connection conditions for satisfies_conditions. These are
# useful when multiple objects have distinct satisfies_conditions kwargs
connection_conditions = ['input_arg', 'input_instrument', 'input_channel',
                         'input_interface', 'output_arg', 'output_instrument',
                         'output_channel', 'output_interface', 'trigger',
                         'trigger_start']


class Connection:
    """Connection base class for connections between interfaces (instruments).

    Args:
        scale: Whether there is a scaling factor between output and input.
            Scale 1/x means the signal at the input is x times lower than
            emitted from the output
    """
    def __init__(self, scale: float = None, label: str = None):

        self.input = {}
        self.output = {}
        self.scale = scale
        self.label = label

    def __eq__(self, other):
        if isinstance(other, self.__class__):
            return self.__dict__ == other.__dict__
        else:
            return False

    def __ne__(self, other):
        """Define a non-equality test"""
        return not self.__eq__(other)

    def __hash__(self):
        """Define custom hash, used for creating a set of unique elements."""
        dict_items = {}
        for k, v in self.__dict__.items():
            if isinstance(v, dict):
                # Dicts cannot be hashed, and must be converted
                v = tuple(sorted(v.items()))
            dict_items[k] = v
        return hash(tuple(sorted(dict_items)))

    def target_pulse(self,
                     pulse: Pulse):
        """Target pulse to connection.

        Used to apply modifications such as an amplitude scale.

        Note:
            The pulse should be copied, and modifications applied to the copy.
        """
        raise NotImplementedError()

    def satisfies_conditions(self,
                             input_instrument: str = None,
                             input_channel: Union[Channel, str] = None,
                             input_interface: InstrumentInterface = None,
                             output_instrument: str = None,
                             output_channel: Union[Channel, str] = None,
                             output_interface: InstrumentInterface = None,
                             **kwargs) -> bool:
        """Checks if this connection satisfies conditions.

        Args:
            output_interface: Connection must have output_interface object
            output_instrument: Connection must have output_instrument name
            output_channel: Connection must have output_channel
                (either Channel object, or channel name)
            input_interface: Connection must have input_interface object
            input_instrument: Connection must have input_instrument name
            input_channel: Connection must have input_channel
                (either Channel object, or channel name)

        Returns:
            True if the connection satisfies conditions

        Note:
            instrument/channel args can also be lists of elements. If so,
                condition is satisfied if connection property is in list.
        """
        # Convert interfaces to their underlying instruments
        if output_interface is not None:
            output_instrument = output_interface.instrument_name()
        if input_interface is not None:
            input_instrument = input_interface.instrument_name()

        # Change instruments and channels into lists
        if not (output_instrument is None or type(output_instrument) is list):
            output_instrument = [output_instrument]
        if not (input_instrument is None or type(input_instrument) is list):
            input_instrument = [input_instrument]
        if not (output_channel is None or type(output_channel) is list):
            output_channel = [output_channel]
        if not (input_channel is None or type(input_channel) is list):
            input_channel = [input_channel]

        # If channel is an object, convert to its name
        if output_channel is not None:
            output_channel = [ch.name if isinstance(ch, Channel) else ch
                              for ch in output_channel]
        if input_channel is not None:
            input_channel = [ch.name if isinstance(ch, Channel) else ch
                             for ch in input_channel]

        # Test conditions
        if (output_instrument is not None) and \
                (('instrument' not in self.output) or
                (self.output['instrument'] not in output_instrument)):
            return False
        elif (output_channel is not None) and \
                (('channel' not in self.output) or
                     (self.output['channel'].name not in output_channel)):
            return False
        elif (input_instrument is not None) and \
                (('instrument' not in self.input) or
                     (self.input['instrument'] not in input_instrument)):
            return False
        elif (input_channel is not None) and \
                (('channel' not in self.input) or
                     (self.input['channel'].name not in input_channel)):
            return False
        else:
            return True


class SingleConnection(Connection):
    """Class representing a single connection between instrument channels.

    Args:
        output_instrument: Name of output instrument.
        output_channel: Output channel object.
        input_instrument: Name of output instrument.
        input_channel: Input channel object.
        trigger: Sets the output channel to trigger the input instrument.
        trigger_start: The output only triggers at the start of the
            `PulseSequence`. Ignored if trigger == False
        acquire: Sets if this connection is used for acquisition.
        software: Sets if this connection is a software connection.
            This is used for cases such as software triggering.
    """
    def __init__(self,
                 output_instrument: str,
                 output_channel: Channel,
                 input_instrument: str,
                 input_channel: Channel,
                 trigger: bool = False,
                 trigger_start: bool = False,
                 acquire: bool = False,
                 software: bool = False,
                 **kwargs):
        # TODO add optionality of having multiple channels connected.
        # TODO Add mirroring of other channel.
        super().__init__(**kwargs)

        self.output['instrument'] = output_instrument
        self.output['channel'] = output_channel
        self.output['str'] = f'{output_instrument}.{output_channel.name}'

        self.input['instrument'] = input_instrument
        self.input['channel'] = input_channel
        self.input['str'] = f'{input_instrument}.{input_channel.name}'

        self.trigger = trigger
        self.trigger_start = trigger_start
        # TODO add this connection to input_instrument.trigger

        self.acquire = acquire
        self.software = software

    def __repr__(self):
        output_str = "Connection("
        if self.label:
            output_str += f'{self.label}: '
        output_str += f"{{{self.output['str']}->{self.input['str']}}}"
        if self.trigger:
            output_str += ', trigger'
            if self.trigger_start:
                output_str += ' start'
        if self.acquire:
            output_str += ', acquire'
        if self.software:
            output_str += ', software'
        output_str += ')'
        return output_str

    def target_pulse(self,
                     pulse: Pulse,
                     apply_scale: bool = True,
                     copy_pulse: bool = True) -> Pulse:
        """Targets a pulse to this connection.

        During connection targeting, the pulse is copied and its properties
        modified for a specific connection. This includes applying a any scale
        to the pulse amplitude, and adding the connection to
        ``Pulse.connection``.

        Args:
            pulse: Pulse to be targeted
            apply_scale: Divide ``Pulse.amplitude`` by connection scale.
            copy_pulse: Copy pulse before targeting
                If set to True, a new object is created, and all properties
                are fixed (not dependent on other pulses).

        Returns:
            Targeted (copy of) pulse

        Note:
            If scale is applied, the attributes ``amplitude``,
            ``amplitude_start``, and ``amplitude_stop`` are scaled.
        """
        if copy_pulse:
            targeted_pulse = copy(pulse)
        else:
            targeted_pulse = pulse
        targeted_pulse.connection = self
        if apply_scale and self.scale is not None:
            for attr in ['amplitude', 'amplitude_start', 'amplitude_stop']:
                if hasattr(pulse, attr):
                    val = getattr(pulse, attr)
                    setattr(targeted_pulse, attr, val / self.scale)
        return targeted_pulse

    def satisfies_conditions(self,
                             output_arg: str = None,
                             input_arg: str = None,
                             trigger: bool = None,
                             trigger_start: bool = None,
                             acquire: bool = None,
                             software: bool = None,
                             **kwargs) -> bool:
        """Checks if this connection satisfies conditions.

        Args:
            output_arg: Connection must have output '{instrument}.{channel}'
            output_interface: Connection must have output_interface object
            output_instrument: Connection must have output_instrument name
            output_channel: Connection must have output_channel
                (either Channel object, or channel name)
            input_arg: Connection must have input '{instrument}.{channel}'
            input_interface: Connection must have input_interface object
            input_instrument: Connection must have input_instrument name
            input_channel: Connection must have input_channel
                (either Channel object, or channel name)
            trigger: Connection is used for triggering
            acquire: Connection is used for acquisition
            software: Connection is not an actual hardware connection. Used
                when a software trigger needs to be sent

        Returns:
            True if connection satisfies conditions

        Note:
            All instrument/channel args can also be lists of elements. If so,
                condition is satisfied if connection property is in list

        """
        if output_arg is not None:
            if not isinstance(output_arg, str):
                # output_arg is of wrong type (probably CombinedConnection)
                return False
            if not self.output['str'] == output_arg:
                return False

        if input_arg is not None:
            if not isinstance(input_arg, str):
                # input_arg is of wrong type (probably CombinedConnection)
                return False
            if not self.input['str'] == input_arg:
                return False

        if not super().satisfies_conditions(**kwargs):
            return False
        elif trigger is not None and self.trigger != trigger:
            return False
        elif trigger_start is not None and self.trigger_start != trigger_start:
            return False
        elif acquire is not None and self.acquire != acquire:
            return False
        elif software is not None and self.software != software:
            return False
        else:
            return True


class CombinedConnection(Connection):
    """Class used to combine multiple SingleConnections.

    The CombinedConnection is most useful for when multiple connections
    are often used together, such as when using compensated pulses.

    Args:
        connections: `SingleConnection` list to combine
        scale: List specifying the value by which the amplitude of a pulse
            should be scaled for each connection (by default no scaling).
        **kwargs: Additional Connection keyword arguments.
    """
    def __init__(self,
                 connections: List[SingleConnection],
                 label: str = None,
                 scale: List[float] = None,
                 **kwargs):
        super().__init__(scale=scale, label=label)
        self.connections = connections

        self.output['str'] = [connection.output['str']
                              for connection in connections]
        self.output['instruments'] = list(set([connection.output['instrument']
                                               for connection in connections]))
        if len(self.output['instruments']) == 1:
            self.output['instrument'] = self.output['instruments'][0]
            self.output['channels'] = list(set([connection.output['channel']
                                                for connection in connections]))

        self.input['str'] = [connection.input['str']
                             for connection in connections]
        self.input['instruments'] = list(set([connection.input['instrument']
                                              for connection in connections]))
        if len(self.input['instruments']) == 1:
            self.input['instrument'] = self.input['instruments'][0]
            self.input['channels'] = list(set([connection.input['channel']
                                               for connection in connections]))

        self.trigger = False
        self.trigger_start = False

    def __repr__(self):
        output = 'CombinedConnection'
        if self.label:
            output += f' {self.label}: '
        for connection in self.connections:
            output += '\n\t' + repr(connection)
        return output

    def target_pulse(self,
                     pulse: Pulse) -> List[Pulse]:
        """Targets a pulse to the combined connection.

        This creates a copy of the pulse for each connection, applies the
        respective scale, and further lets each of the connections target the
        respective pulse.

        Args:
            pulse: Pulse to be targeted

        Returns:
            pulses: List of pulses for each of the connections
        """
        pulses = []
        for k, connection in enumerate(self.connections):
            targeted_pulse = copy(pulse)
            for attr in ['amplitude', 'amplitude_start', 'amplitude_stop']:
                if hasattr(pulse, attr):
                    val = getattr(pulse, attr)
                    if isinstance(val, Iterable):
                        if k < len(getattr(pulse, attr)):
                            setattr(targeted_pulse, attr, val[k])
                        else:
                            setattr(targeted_pulse, attr, val[0])
                    elif self.scale is not None:
                        setattr(targeted_pulse, attr, val * self.scale[k])
            targeted_pulse = connection.target_pulse(targeted_pulse,
                                                     copy_pulse=False)
            pulses.append(targeted_pulse)
        return pulses

    def satisfies_conditions(self,
                             output_arg: str = None,
                             input_arg: str = None,
                             trigger: bool = None,
                             trigger_start: bool = None,
                             acquire: bool = None,
                             **kwargs):
        """Checks if this connection satisfies conditions

        Args:
            output_arg: list of SingleConnection output_args, each of which
                has the form '{instrument}.{channel}. Must have equal number
                of elements as underlying connections. Can be combined with
                input_arg, in which case the first element of output_arg and
                input_arg are assumed to belong to the same underlying
                connection.
            output_interface: Connection must have output_interface
            output_instrument: Connection must have output_instrument name
            output_channel: Connection must have output_channel
                (either Channel object, or channel name)
            input_arg: list of SingleConnection input_args, each of which
                has the form '{instrument}.{channel}. Must have equal number
                of elements as underlying connections. Can be combined with
                output_arg, in which case the first element of output_arg and
                input_arg are assumed to belong to the same underlying
                connection.
            input_interface: Connection must have input_interface
            input_instrument: Connection must have input_instrument name
            input_channel: Connection must have input_channel.
                (either Channel object, or channel name)
            trigger: Connection is used for triggering
            trigger_start:
            acquire: Connection is used for acquisition

        Returns:
            Bool depending on if the connection satisfies conditions
        """
        if output_arg is not None:
            if not isinstance(output_arg, list):
                # output_arg is not a list (probably str for SingleConnection)
                return False
            if not len(output_arg) == len(self.connections):
                return False

        if input_arg is not None:
            if not isinstance(input_arg, list):
                # input_arg is not a list (probably str for SingleConnection)
                return False
            if not len(input_arg) == len(self.connections):
                return False

        if output_arg is not None and input_arg is not None:
            for connection in self.connections:
                # Check for each connection if there is an output/input
                # combination that satisfies conditions
                if not any(connection.satisfies_conditions(output_arg=output,
                                                           input_arg=input)
                           for output, input in zip(output_arg, input_arg)):
                    return False
        elif output_arg is not None:
            for connection in self.connections:
                # Check for each connection if there is an output that satisfies conditions
                if not any(connection.satisfies_conditions(output_arg=output)
                           for output in output_arg):
                    return False
        elif input_arg is not None:
            for connection in self.connections:
                # Check for each connection if there is an input that satisfies conditions
                if not any(connection.satisfies_conditions(input_arg=input)
                           for input in input_arg):
                    return False

        if not super().satisfies_conditions(**kwargs):
            return False
        elif trigger is not None:
            return False
        elif trigger_start is not None:
            return False
        elif acquire is not None and self.acquire != acquire:
            return False
        else:
            return True


class Layout(Instrument):
    """Global pulse sequence controller of instruments via interfaces.

    The Layout contains a representation of the experimental layout, i.e. it
    has a list of the instruments in the experimental setup, and the physical
    connectivity between the instrument channels. Knowledge of the instruments
    and their connectivity allows the layout to target a generic
    setup-independent `PulseSequence` to one that is specific to the
    experimental layout. Each `Pulse` is passed along to the relevant
    `InstrumentInterface` of instruments, as well as additional pulses,
    such as triggering pulses.

    One the instrument interfaces has received the pulses it is supposed to
    apply, it can convert these into instrument commands during the setup phase.
    Once all instruments have been setup, the resulting output and acquisition
    of the instruments should match that of the pulse sequence.

    Args:
        name: Name of Layout instrument.
        instrument_interfaces: List of all instrument interfaces
        store_pulse_sequences_folder: Folder in which to store a copy of any
            pulse sequence that is targeted. Pulse sequences are stored as
            pickles, and can be used to trace back measurement parameters.
        **kwargs: Additional kwargs passed to Instrument
    """

    # Targeted pulse sequence whose duration exceeds this will raise an error
    maximum_pulse_sequence_duration = 25

    def __init__(
        self,
        name: str = "layout",
        instrument_interfaces: List[InstrumentInterface] = [],
        store_pulse_sequences_folder: Union[bool, None] = None,
        **kwargs
    ):
        super().__init__(name, **kwargs)

        # Add interfaces for each instrument to self.instruments
        self._interfaces = {
            interface.instrument_name(): interface
            for interface in instrument_interfaces
        }

        self.connections = []

<<<<<<< HEAD
        self.add_parameter(
            "instruments",
            get_cmd=lambda: list(self._interfaces.keys()),
            docstring="List of instrument names. Can only be retrieved. "
            "To set, update layout._interfaces",
        )
        self.add_parameter(
            "primary_instrument",
            get_cmd=None,
            set_cmd=self._set_primary_instrument,
            vals=vals.Enum(*self._interfaces.keys()),
            docstring="Name of primary instrument, usually the instrument that "
            "performs triggering",
        )

        self.add_parameter(
            "acquisition_instrument",
            set_cmd=None,
            initial_value=None,
            vals=vals.Enum(*self._interfaces.keys()),
            docstring="Name of instrument that acquires data",
        )
        self.add_parameter(
            "acquisition_channels",
            set_cmd=None,
            vals=vals.Lists(),
            docstring="List of acquisition channels to acquire. "
            "Each element in the list should be a tuple (ch_name, ch_label), "
            "where ch_name is a channel of the acquisition interface, "
            "and ch_label is a given label for that channel (e.g. 'output')."
        )

        self.add_parameter(
            name="samples",
            set_cmd=None,
            initial_value=1,
            docstring="Number of times to acquire the pulse sequence",
        )

        self.add_parameter(
            name="active",
            set_cmd=None,
            initial_value=False,
            vals=vals.Bool(),
            docstring="Whether the pulse sequence is being executed. "
            "Can be started/stopped via layout.start/layout.stop",
        )

        self.add_parameter(
            name="force_setup",
            set_cmd=None,
            initial_value=True,
            vals=vals.Bool(),
            docstring="Setup all instruments if the pulse sequence has changed. "
            "If False, only the instruments are setup if their "
            "respective pulses have changed",
        )

        self.add_parameter(
            "save_trace_channels",
            set_cmd=None,
            initial_value=["output"],
            vals=vals.Lists(vals.Strings()),
            docstring="List of channel labels to acquire. "
            "Channel labels are defined in layout.acquisition_channels",
        )
=======
        self.add_parameter('instruments',
                           get_cmd=lambda: list(self._interfaces.keys()),
                           docstring='List of instrument names. Can only be '
                                     'retrieved. To set, update layout._interfaces')
        self.add_parameter('primary_instrument',
                           get_cmd=None,
                           set_cmd=self._set_primary_instrument,
                           vals=vals.Enum(*self._interfaces.keys()),
                           docstring='Name of primary instrument, usually the '
                                     'instrument that performs triggering')

        self.add_parameter('acquisition_instrument',
                           set_cmd=None,
                           initial_value=None,
                           vals=vals.Enum(*self._interfaces.keys()),
                           docstring='Name of instrument that acquires data')
        self.add_parameter('acquisition_channels',
                           set_cmd=None,
                           vals=vals.Lists(),
                           docstring='List of acquisition channels to acquire. '
                                     'Each element in the list should be a '
                                     'tuple (ch_name, ch_label), where ch_name '
                                     'is a channel of the acquisition interface, '
                                     'and ch_label is a given label for that '
                                     'channel (e.g. "output").')

        self.add_parameter(name='samples',
                           set_cmd=None,
                           initial_value=1,
                           docstring='Number of times to acquire the pulse sequence')

        self.add_parameter(name='active',
                           set_cmd=None,
                           initial_value=False,
                           vals=vals.Bool(),
                           docstring='Whether the pulse sequence is being executed. '
                                     'Can be started/stopped via layout.start/layout.stop')

        self.add_parameter('save_trace_channels',
                           set_cmd=None,
                           initial_value=['output'],
                           vals=vals.Lists(vals.Strings()),
                           docstring='List of channel labels to acquire. '
                                     'Channel labels are defined in '
                                     'layout.acquisition_channels')
        self.is_acquiring = Parameter(
            set_cmd=None,
            initial_value=False,
            docstring="Whether or not the Layout is performing an acquisition. "
                      "Ensures no two acquisitions are run simultaneously.")
>>>>>>> fd161503

        # Untargeted pulse_sequence, can be set via layout.pulse_sequence
        self._pulse_sequence = None

        # Targeted pulse sequence, which is generated after targeting
        # layout.pulse_sequence
        self.targeted_pulse_sequence = None

        # Handle saving of pulse sequence
        if store_pulse_sequences_folder is not None:
            self.store_pulse_sequences_folder = store_pulse_sequences_folder
        elif silq.config.properties.get("store_pulse_sequences_folder") is not None:
            self.store_pulse_sequences_folder = (
                silq.config.properties.store_pulse_sequences_folder
            )
        else:
            self.store_pulse_sequences_folder = None
        self._pulse_sequences_folder_io = DiskIO(store_pulse_sequences_folder)

        # Shapes of pulse traces, dict of form {pulse_name: {ch_label: shape}}
        self.acquisition_shapes = {}

        # HDF5 files for saving of traces in a loop. One per AcquisitionParameter
        self.trace_files = {}

        # Dictionary for storing all performance timings
        self.timings = PerformanceTimer()

    @property
    def pulse_sequence(self):
        """Target pulse sequence by distributing its pulses to interfaces.

        Each pulse is directed to a connection, either provided by
        ``Pulse.connection`` or ``Pulse.connection_label``.

        Args:
            pulse_sequence: Pulse sequence to be targeted

        Raises:
            AssertionError
                Value passed is not valid pulse sequence
        """
        return self._pulse_sequence

    @pulse_sequence.setter
    def pulse_sequence(self, pulse_sequence):
        assert isinstance(pulse_sequence, PulseSequence), \
            "Can only set layout.pulse_sequence to a PulseSequence"

        # Target pulse_sequence, distributing pulses to interfaces
        self._target_pulse_sequence(pulse_sequence)


    @property
    def acquisition_interface(self):
        """AcquisitionInterface: interface for acquisition instrument

        Acquisition instrument given by parameter

        Returns:
            Acquisition InstrumentInterface
        """
        if self.acquisition_instrument() is not None:
            return self._interfaces[self.acquisition_instrument()]
        else:
            return None

    @property
    def sample_rate(self):
        """Union[float, None]: Acquisition sample rate

        If `Layout.acquisition_interface` is not setup, return None

        """
        if self.acquisition_interface is not None:
            return self.acquisition_interface.sample_rate()
        else:
            return None

    def add_connection(self,
                       output_arg: str,
                       input_arg: str,
                       **kwargs):
        """Creates a `SingleConnection` between two instrument interface
           channels.

        Args:
            output_arg: "{instrument}_{channel}" string for connection output.
            input_arg: "{instrument}_{channel}" string for connection input.
            **kwargs: Additional init options for the SingleConnection.

        Returns:
            SingleConnection object

        Notes:
            Both the output and input instruments must already have a
              corresponding interface which should have been passed when
              creating the Layout.

        """
        output_instrument, output_channel_name = output_arg.split('.')
        output_interface = self._interfaces[output_instrument]
        output_channel = output_interface.get_channel(output_channel_name)

        input_instrument, input_channel_name = input_arg.split('.')
        input_interface = self._interfaces[input_instrument]
        input_channel = input_interface.get_channel(input_channel_name)

        connection = SingleConnection(output_instrument=output_instrument,
                                      output_channel=output_channel,
                                      input_instrument=input_instrument,
                                      input_channel=input_channel,
                                      **kwargs)
        self.connections += [connection]
        return connection

    def combine_connections(self,
                            *connections: Sequence[SingleConnection],
                            **kwargs):
        """Combines multiple `SingleConnection` into a `CombinedConnection`.

        This is useful for cases such as when pulses are by default directed to
        multiple connections, e.g. compensated pulses.
        Combined connection is also added to list of existing connections.

        Args:
            *connections: SingleConnections to be combined
            **kwargs: Additional kwargs for CombinedConnection

        Returns:
            CombinedConnection object combining single connections

        """
        connection = CombinedConnection(connections=connections, **kwargs)
        self.connections.append(connection)
        return connection

    def load_connections(self, filepath: Union[str, None] = None,
                         connections_dicts: list = None):
        """Load connections from config or file

        Args:
            filepath: Path to JSON file containing JSON representation of
                connections. If None, ``qc.config.user.connections`` is used.
            connections_dicts: dict to load connections from.
        Returns:
            List[Connection]: Loaded connections

        Raises:
            RuntimeError
                No filepath provided and no connections in config.

        Note:
            Please see other Experiment folder configs for JSON syntax.

        Todo:
            Write documentation/function for how to create JSON connection list.
        """
        self.connections.clear()
        if filepath is not None:
            import os, json
            if not os.path.isabs(filepath):
                # relative path is wrt silq base directory
                filepath = os.path.join(silq.get_SilQ_folder(), filepath)
            with open(filepath, "r") as fp:
                connections = json.load(fp)
        elif connections_dicts is not None:
            connections = connections_dicts
        else:
            connections = silq.config.get('connections', None)
            if connections is None:
                raise RuntimeError('No connections found in config.user')

        for connection in connections:
            # Create a copy of connection, else it changes the config
            connection = connection.copy()
            if 'combine' in connection:
                # Create CombinedConnection. connection['combine'] consists of
                # (output_arg, input_arg) combinations of the SingleConnections
                combined_args = connection.pop('combine')
                # Must add actual Connection objects, so retrieving them from
                #  Layout
                nested_connections = [self.get_connection(output_arg=output_arg,
                                                          input_arg=input_arg)
                                      for output_arg, input_arg in combined_args]
                # Remaining properties in connection dict are kwargs
                self.combine_connections(*nested_connections, **connection)
            else:
                # Properties in connection dict are kwargs
                self.add_connection(**connection)

        return self.connections

    def get_connections(self,
                        connection: Connection = None,
                        output_arg: str = None,
                        output_interface: InstrumentInterface = None,
                        output_instrument: Instrument = None,
                        output_channel: Union[Channel, str] = None,
                        input_arg: str = None,
                        input_interface: InstrumentInterface = None,
                        input_instrument: Instrument = None,
                        input_channel: Union[Channel, str] = None,
                        trigger: bool = None,
                        trigger_start: bool = None,
                        acquire: bool = None,
                        software: bool = None) -> List[Connection]:
        """Get all connections that satisfy connection conditions

        Only conditions that have been set to anything other than None are used.

        Args:
            connection: Specific connection to be checked. If the connection
                is in layout.connections, it returns a list with the connection.
                Can be useful when `Pulse`.connection_requirements needs a
                specific connection. If provided, all other conditions are
                ignored.
            output_arg: string representation of output.

                - SingleConnection has form '{instrument}.{channel}'
                - CombinedConnection is list of SingleConnection output_args,
                  which must have equal number of elements as underlying
                  connections. Can be combined with input_arg, in which
                  case the first element of output_arg and input_arg are
                  assumed to belong to the same underlying connection.

            output_interface: Connections must have output_interface object
            output_instrument: name of output instrument
            output_channel: either Channel or channel name
            input_arg: string representation of input.

                - SingleConnection has form ``{instrument}.{channel}``
                - CombinedConnection is list of SingleConnection output_args,
                  which must have equal number of elements as underlying
                  connections. Can be combined with output_arg, in which
                  case the first element of output_arg and input_arg are
                  assumed to belong to the same underlying connection.

            input_interface: Connections must have input_interface object
            input_instrument: Connections must have input_instrument name
            input_channel: either Channel or channel name
            trigger: Connection is used for triggering
            trigger_start: Connection is used for triggering, but can only
                trigger at the start of the sequence
            acquire: Connection is used for acquisition
            software: Connection is not an actual hardware connection. Used
                when a software trigger needs to be sent

        Returns:
            Connections that satisfy kwarg constraints

        Note:
            If connection condition provided, all other conditions are ignored.

        Raises:
            RuntimeError
                Connection is provided but not found
        """
        if connection is not None:
            # Check if connection is in connections.
            if connection in self.connections:
                return [connection]
            else:
                raise RuntimeError(f"{connection} not found in connections")
        else:
            satisfied_connections = []
            for connection in self.connections:
                if connection.satisfies_conditions(
                        connection=connection,
                        output_arg=output_arg,
                        output_interface=output_interface,
                        output_instrument=output_instrument,
                        output_channel=output_channel,
                        input_arg=input_arg,
                        input_interface=input_interface,
                        input_instrument=input_instrument,
                        input_channel=input_channel,
                        trigger=trigger,
                        trigger_start=trigger_start,
                        acquire=acquire,
                        software=software):
                    satisfied_connections.append(connection)

            return satisfied_connections

    def get_connection(self,
                       connection_label: str = None,
                       output_arg: str = None,
                       output_interface: InstrumentInterface = None,
                       output_instrument: Instrument = None,
                       output_channel: Union[Channel, str] = None,
                       input_arg: str = None,
                       input_interface: InstrumentInterface = None,
                       input_instrument: Instrument = None,
                       input_channel: Union[Channel, str] = None,
                       trigger: bool = None,
                       trigger_start: bool = None,
                       acquire: bool = None,
                       software: bool = None):
        """Get unique connection that satisfies conditions.

        Args:
            connection_label: label specifying specific connection.
                If provided, all other conditions are ignored.
            output_arg: string representation of output.

                * SingleConnection has form ``{instrument}.{channel}``
                * CombinedConnection is list of SingleConnection output_args,
                  which must have equal number of elements as underlying
                  connections. Can be combined with input_arg, in which
                  case the first element of output_arg and input_arg are
                  assumed to belong to the same underlying connection.

            output_interface: Connections must have output_interface object
            output_instrument: name of output instrument
            output_channel: either Channel or channel name
            input_arg: string representation of input.

                * SingleConnection has form ``{instrument}.{channel}``.
                * CombinedConnection is list of SingleConnection output_args,
                  which must have equal number of elements as underlying
                  connections. Can be combined with output_arg, in which
                  case the first element of output_arg and input_arg are
                  assumed to belong to the same underlying connection.

            input_interface: Connections must have input_interface object
            input_instrument: Connections must have input_instrument name
            input_channel: either Channel or channel name
            trigger: Connection is used for triggering
            trigger_start: Connection is used for triggering, but can only
                trigger at the start of the sequence
            acquire: Connection is used for acquisition
            software: Connection is not an actual hardware connection. Used
                when a software trigger needs to be sent

        Returns:
            Connection that satisfies kwarg constraints

        Note:
            If connection_label is provided, all other conditions are ignored.

        Raises:
            AssertionError
                ``connection_label`` is specified but not found
            AssertionError
                No unique connection is found
        """
        if connection_label is not None:
            try:
                return next(connection for connection in self.connections
                            if connection.label == connection_label)
            except StopIteration:
                raise StopIteration(f'Cannot find connection with label {connection_label}. '
                                    f'Allowed labels: {[connection.label for connection in self.connections]}')
        else:
            # Extract from conditions other than connection_label
            conditions = dict(output_arg=output_arg,
                              output_interface=output_interface,
                              output_instrument=output_instrument,
                              output_channel=output_channel,
                              input_arg=input_arg,
                              input_interface=input_interface,
                              input_instrument=input_instrument,
                              input_channel=input_channel,
                              trigger=trigger,
                              trigger_start=trigger_start,
                              acquire=acquire,
                              software=software)
            connections = self.get_connections(**conditions)
            filtered_conditions = {key: val for key, val in conditions.items()
                                   if val is not None}
            assert len(connections) == 1, \
                f"Found {len(connections)} connections instead of one satisfying " \
                f"{filtered_conditions}"
            return connections[0]

    def _set_primary_instrument(self, primary_instrument: str):
        """Sets primary instrument, updating ``is_primary`` in all interfaces.
        """
        for instrument_name, interface in self._interfaces.items():
            interface.is_primary(instrument_name == primary_instrument)

    def _get_interfaces_hierarchical(
            self, sorted_interfaces: List[InstrumentInterface] = []
    ) -> List[InstrumentInterface]:
        """Sort interfaces by triggering order, from bottom to top.

        This sorting ensures that earlier instruments never trigger later ones.
        The primary instrument will therefore be one of the last elements.

        Args:
            sorted_interfaces: Sorted list of interfaces. Should start empty,
                and is filled recursively.

        Returns:
            Hierarchically sorted list of interfaces.

        Note:
            This function is recursive. It may fail after reaching the recursion
                limit

        Raises:
            RecursionError
                No hierarchy can be found. Occurs if for instance instruments
                are triggering each other.
        """

        # Set acquisition interface as first interface
        if not sorted_interfaces:
            if self.acquisition_interface is not None:
                sorted_interfaces = [self.acquisition_interface]
            else:
                sorted_interfaces = []

        # Find all interfaces that have not been sorted yet
        remaining_interfaces = {
            instrument: interface
            for instrument, interface in self._interfaces.items()
            if interface not in sorted_interfaces}

        # All interfaces are in sorted_interfaces. Finishing recursion
        if not remaining_interfaces:
            return sorted_interfaces

        for instrument, interface in remaining_interfaces.items():
            output_connections = self.get_connections(
                output_interface=interface)

            # Find instruments that have this instrument as an input
            input_instruments = {connection.input['instrument']
                                 for connection in output_connections
                                 if 'instrument' in connection.input}

            # Add interface to sorted interface if it does not trigger any of
            # the remaining interfaces
            if all(instrument not in remaining_interfaces
                   for instrument in input_instruments):
                sorted_interfaces.append(interface)

        # Ensure that we are not in an infinite loop
        if not any(interface in sorted_interfaces
                   for interface in remaining_interfaces.values()):
            raise RecursionError("Could not find hierarchy for instruments."
                                 " This likely means that instruments are "
                                 "triggering each other")

        # Go to next level in recursion
        return self._get_interfaces_hierarchical(sorted_interfaces)

    def get_pulse_connection(self,
                             pulse: Pulse,
                             interface: InstrumentInterface = None,
                             instrument: str = None,
                             **kwargs):
        """Get connection a given pulse should be targeted to

        If ``Pulse.connection_label`` is specified, it is used to determine
        the connection. Otherwise, conditions in
        ``Pulse.connection_requirements`` are used to determine connection.

        Args:
            pulse: Pulse for which to find connection
            interface (optional): Output instrument interface of pulse
            instrument (optional): Output instrument name of pulse
            **kwargs: Additional kwargs to specify connection

        Returns:
            Connection object for pulse

        Raises:
            AssertionError
                No unique connection can be found
        """
        if pulse.connection is not None:
           return pulse.connection

        connection_requirements = pulse.connection_requirements.copy()

        if interface is not None:
            connection_requirements['output_interface'] = interface
        elif instrument is not None:
            connection_requirements['output_instrument'] = instrument

        if pulse.connection_label is not None:
            connection = self.get_connection(
                connection_label=pulse.connection_label,
                **connection_requirements,
                **kwargs)
        else:
            connection = self.get_connection(**connection_requirements,
                                             **kwargs)
        return connection

    def _target_pulse(self,
                      pulse: Pulse):
        """Target pulse to corresponding connection and instrument interface.

        The connection is determined from either `Pulse.connection_label`,
        or if undefined, from `Pulse.connection_requirements`. At the
        connection targeting stage, and effects such as an amplitude scale are
        applied.

        Afterwards, the pulse is then directed to the connection's output and
        input interfaces.

        Args:
            pulse: pulse to be targeted

        Notes:
            * At each targeting stage, the pulse is copied such that any
              modifications don't affect the original pulse.
            * Often the instrument requires additional pulses, such as a
              triggering pulse. These pulses are also targeted by recursively
              calling this function.
            * During targeting, all the properties of pulses are fixed, meaning
              that they do not depend on other pulses anymore. By contrast,
              untargeted pulses can be dependent on other pulses, such as
              starting at the end of the previous pulse, even if the previous
              pulse is modified.

        """
        # Add pulse to acquisition instrument if it must be acquired
        if pulse.acquire:
            self.acquisition_interface.pulse_sequence.quick_add(pulse, connect=False,
                                                                reset_duration=False)

        if isinstance(pulse, MeasurementPulse):
            # Measurement pulses do not need to be output
            return

        # Get default output instrument
        connection = self.get_pulse_connection(pulse)

        # Return a list of pulses. The reason for not necessarily returing a
        # single pulse is that targeting by a CombinedConnection will target the
        # pulse to each of its connections it's composed of.
        # Copies pulse (multiple times if type is CombinedConnection)
        pulses = connection.target_pulse(pulse)
        if not isinstance(pulses, list):
            # Convert to list
            pulses = [pulses]

        for pulse in pulses:
            instrument = pulse.connection.output['instrument']
            interface = self._interfaces[instrument]

            # Copies pulse via PulseImplementation.target_pulse
            targeted_pulse = interface.get_pulse_implementation(
                pulse, connections=self.connections)

            assert targeted_pulse is not None, \
                f"Interface {interface} could not target pulse {pulse} using " \
                f"connection {connection}."

            # Copies pulse
            self.targeted_pulse_sequence.quick_add(targeted_pulse, connect=False,
                                                   reset_duration=False)

            # Do not copy pulse
            interface.pulse_sequence.quick_add(targeted_pulse, connect=False,
                                               reset_duration=False, copy=False)

            # Also add pulse to input interface pulse sequence
            input_interface = self._interfaces[
                pulse.connection.input['instrument']]
            # Copies pulse
            input_interface.input_pulse_sequence.quick_add(targeted_pulse, connect=False,
                                                           reset_duration=False)

    def _target_pulse_sequence(self,
                               pulse_sequence: PulseSequence):
        """Targets a pulse sequence.

        For each of the pulses, it finds the instrument that can output it,
        and adds the pulse to its respective interface. It also takes care of
        any additional necessities, such as additional triggering pulses.

        if `Layout.store_pulse_sequence_folder` is defined, the pulse
        sequence is also stored as a .pickle file.

        Args:
            pulse_sequence: Untargeted pulse sequence that is to be targeted.

        Notes:
            * If a measurement is running, all instruments are stopped
            * The original pulse sequence and pulses remain unmodified
        """
        logger.info(f'Targeting pulse sequence {pulse_sequence}')

        if pulse_sequence.duration > self.maximum_pulse_sequence_duration:
            raise RuntimeError(
                f'Pulse sequence duration {pulse_sequence.duration} exceeds '
                f'maximum duration {self.maximum_pulse_sequence_duration}. '
                f'Please change layout.maximum_pulse_sequence_duration'
            )

        # Create a copy of the pulse sequence
        try:
            # Temporarily set all _connected_to_config to False such that
            # copying the pulse sequence won't attach the copied pulses to the
            # config.
            _connected_to_config_list = []
            for pulse in pulse_sequence.pulses:
                _connected_to_config_list.append(pulse._connected_to_config)
                pulse._connected_to_config = False

            # Copy the pulse sequence
            self._pulse_sequence = copy(pulse_sequence)
        finally:
            # Restore original pulse._connected_to_config values
            for pulse, _connected_to_config in zip(pulse_sequence.pulses,
                                                   _connected_to_config_list):
                pulse._connected_to_config = _connected_to_config

        # Copy untargeted pulse sequence so none of its attributes are modified
        self.targeted_pulse_sequence = PulseSequence()
        self.targeted_pulse_sequence.duration = pulse_sequence.duration
        self.targeted_pulse_sequence.final_delay = pulse_sequence.final_delay

        # Clear pulses sequences of all instruments
        for interface in self._interfaces.values():
            logger.debug(f'Initializing interface {interface.name}')
            interface.initialize()

            # Fix duration of pulse sequence and input pulse sequence
            interface.pulse_sequence.duration = pulse_sequence.duration
            interface.pulse_sequence.final_delay = pulse_sequence.final_delay
            interface.input_pulse_sequence.duration = pulse_sequence.duration
            interface.input_pulse_sequence.final_delay = pulse_sequence.final_delay

        # Add pulses in pulse_sequence to pulse_sequences of instruments
        for pulse in self.pulse_sequence:
            self._target_pulse(pulse)

        # Setup each of the instruments hierarchically using its pulse_sequence
        # The ordering is because instruments might need final pulses from
        # triggering instruments (e.g. triggering pulses that can only be
        # defined once all other pulses have been given)
        for interface in self._get_interfaces_hierarchical():
            if interface.pulse_sequence or interface == self.acquisition_interface:
                additional_pulses = interface.get_additional_pulses(
                    connections=self.connections)
                for pulse in additional_pulses:
                    self._target_pulse(pulse)


        # Finish setting up the pulse sequences
        self.targeted_pulse_sequence.finish_quick_add()
        for interface in self._interfaces.values():
            # Finish adding pulses, which performs final steps such as sorting
            # and checking for overlaps
            interface.pulse_sequence.finish_quick_add()
            interface.input_pulse_sequence.finish_quick_add()

        # Store pulse sequence
        if self.store_pulse_sequences_folder:
            try:
                self._pulse_sequences_folder_io.base_location = \
                    self.store_pulse_sequences_folder
                location = FormatLocation()(self._pulse_sequences_folder_io,
                                            {"name": 'pulse_sequence'})
                location += '.pickle'

                filepath = self._pulse_sequences_folder_io.to_path(location)

                os.makedirs(os.path.dirname(filepath), exist_ok=True)

                logger.debug(f'Storing pulse sequence to {filepath}')
                with open(filepath, 'wb') as f:
                    dill.dump(self._pulse_sequence, f)
            except:
                logger.exception(f'Could not save pulse sequence.\n {traceback.format_exc}')

    def update_flags(self,
                     new_flags: Dict[str, Dict[str, Any]]):
        """Updates existing interface ``Layout.flags`` with new flags.

        Flags are instructions sent to interfaces, usually from other
        interfaces, to modify the usual operations.
        Examples are ``skip_start``, ``setup`` kwargs, etc.

        Args:
            new_flags: {instrument: {flag: val}} dict

        See Also:
            `Layout.setup` for information on allowed flags.
        """
        if 'skip_start' in new_flags and new_flags['skip_start'] not in self.flags['skip_start']:
            self.flags['skip_start'].append(new_flags['skip_start'])

        if 'post_start_actions' in new_flags:
            self.flags['post_start_actions'] += new_flags['post_start_actions']

        if 'start_last' in new_flags and new_flags['start_last'] not in self.flags['start_last']:
            self.flags['start_last'].append(new_flags['start_last'])

        if 'setup' in new_flags:
            for instrument_name, new_instrument_flags in new_flags['setup'].items():
                instrument_flags = self.flags['setup'].get(instrument_name, {})
                for flag, val in new_instrument_flags.items():
                    if flag not in instrument_flags:
                        # New instrument flag is not yet in existing flags,
                        # add it to the existing flags
                        instrument_flags[flag] = val
                    elif type(val) is dict:
                        # New instrument flag is already in existing flags,
                        # but the value is a dict. Update existing flag dict with
                        #  new dict
                        instrument_flags[flag].update(val)
                    elif not instrument_flags[flag] == val:
                        raise RuntimeError(
                            f"Instrument {instrument_name} flag {flag} already "
                            f"exists, but val {val} does not match existing "
                            f"val {instrument_flags[flag]}")
                    else:
                        # Instrument Flag exists, and values match
                        pass
                # Set dict since it may not have existed previously
                self.flags['setup'][instrument_name] = instrument_flags

    def setup(self,
              samples: int = None,
              repeat: bool = True,
              ignore: List[str] = [],
              **kwargs):
        """Sets up all the instruments after having targeted a pulse sequence.

        Instruments are setup through their respective interfaces, and only
        the instruments that have a pulse sequence are setup.
        The interface setup order is by hierarchy, i.e. instruments that trigger
        other instruments are never setup before the triggered instruments.
        Any flags, such as to skip starting an instrument, are also collected
        and applied at this stage.

        Interfaces can return a dict of flags. The following flags are accepted:

        * setup (dict): key (instrument_name) value setup_flags.
          When the interface with instrument_name (key) is setup, the
          setup flags (value) will be passed along.
        * skip_start (str): instrument name that should be skipped when
          calling `Layout.start`.
        * post_start_actions (list(callable)): callables to perform after all
          interfaces are started.
        * start_last (interface) interface that should be started after others.

        Args:
            samples: Number of samples (by default uses previous value)
            repeat: Whether to repeat pulse sequence indefinitely or stop at end
            ignore: Interfaces to skip during setup
            **kwargs: additional kwargs sent to all interfaces being setup.
        """

        logger.info(f'Layout setup with {samples} samples and kwargs: {kwargs}')

        if not self.pulse_sequence:
            raise RuntimeError("Cannot setup with an empty PulseSequence.")

        if self.active():
            self.stop(ignore=ignore)

        # Initialize with empty flags, used for instructions between interfaces
        self.flags = {'setup': {},
                      'skip_start': [],
                      'post_start_actions': [],
                      'start_last': [],
                      'auto_stop': None}

        if samples is not None:
            self.samples(samples)

        if self.acquisition_interface is not None:
            self.acquisition_interface.acquisition_channels(
                [ch_name for ch_name, _ in self.acquisition_channels()])


        for interface in self._get_interfaces_hierarchical():
            if interface.pulse_sequence and interface.instrument_name() not in ignore:

                # Get existing setup flags (if any)
                setup_flags = self.flags['setup'].get(interface.instrument_name(), {})
                if setup_flags:
                    logger.debug(f'{interface.name} setup flags: {setup_flags}')

                input_connections = self.get_connections(input_interface=interface)
                output_connections = self.get_connections(output_interface=interface)

<<<<<<< HEAD
                if not self.force_setup() and not interface.requires_setup(
                    samples=self.samples(),
                    input_connections=input_connections,
                    output_connections=output_connections,
                    repeat=repeat,
                    **setup_flags,
                    **kwargs
                ):
                    logger.debug(f'Skipping {interface.name} no setup necessary')
                    continue

                t0 = time()
                flags = interface.setup(samples=self.samples(),
                                        input_connections=input_connections,
                                        output_connections=output_connections,
                                        repeat=repeat,
                                        **setup_flags, **kwargs)
                logger.debug(f'{interface.name} setup time taken: {time() - t0:.2f}')
=======
                with self.timings.record(f'setup.{interface.name}'):
                    flags = interface.setup(samples=self.samples(),
                                            input_connections=input_connections,
                                            output_connections=output_connections,
                                            repeat=repeat,
                                            **setup_flags, **kwargs)

>>>>>>> fd161503
                if flags:
                    logger.debug(f'Received flags {flags} from interface {interface}')
                    self.update_flags(flags)

        if self.flags['auto_stop'] is None:
            # auto_stop flag hasn't been specified.
            # Set to True if the pulse sequence doesn't repeat, False otherwise
            self.flags['auto_stop'] = not repeat

        # Create acquisition shapes
        trace_shapes = self.pulse_sequence.get_trace_shapes(
            sample_rate=self.sample_rate, samples=self.samples())
        self.acquisition_shapes = {}
        output_labels = [output[1] for output in self.acquisition_channels()]
        for pulse_name, shape in trace_shapes.items():
            self.acquisition_shapes[pulse_name] = {
                label: shape for label in output_labels}

    def start(self, auto_stop: Union[bool, float] = False,
              ignore: List[str] = ()):
        """Starts all the instruments except the acquisition instrument.

        The interface start order is by hierarchy, i.e. instruments that trigger
        other instruments are never setup before the triggered instruments.

        Args:
            auto_stop: Call stop after specified duration.
                If not specified, uses value from flags (default is False).
                If set to True, waits 3 times the pulse sequence duration
                If set to a value, waits for that amount of seconds.
            ignore: List of instrument names not to start

        Note:
            Does not start instruments that have the flag ``skip_start``
        """
        self.active(True)

        t0 = time.perf_counter()

        for interface in self._get_interfaces_hierarchical():
            if interface == self.acquisition_interface:
                continue
            elif interface.instrument_name() in self.flags['skip_start']:
                logger.info(f'Skipping starting {interface.name} (flag skip_start)')
                continue
            elif interface.instrument_name() in ignore:
                logger.info(f'Skipping starting {interface.name} (name in ignore list)')
            elif interface.instrument_name() in self.flags['start_last']:
                logger.info(f'Delaying starting {interface.name} (flag start_last)')
                continue
            elif interface.pulse_sequence:
                with self.timings.record(f'start.{interface.name}'):
                    interface.start()
                    logger.debug(f'{interface} started')
            else:
                logger.debug(f'Skipping starting {interface} (no pulse sequence)')

        for interface in self.flags['start_last']:
            with self.timings.record(f'start.{interface.name}'):
                interface.start()
                logger.debug(f'Started {interface} after others (flag start_last)')

        self.timings.record('start.combined', time.perf_counter() - t0)

        for action in self.flags['post_start_actions']:
            action()
            logger.debug(f'Called post_start_action {action}')

        logger.debug('Layout started')

        if auto_stop is None:
            auto_stop = self.flags['auto_stop']

        if auto_stop is not False:
            if auto_stop is True:
                # Wait for three times the duration of the pulse sequence, then stop instruments
                time.sleep(self.pulse_sequence.duration * 3)
            elif isinstance(auto_stop, (int, float)):
                # Wait for duration specified in auto_stop
                time.sleep(auto_stop)
            else:
                raise SyntaxError('auto_stop must be either True or a number')

            self.stop()

    def stop(self, ignore: List[str] = []):
        """Stops all instruments."""

        t0 = time.perf_counter()

        for interface in self._get_interfaces_hierarchical():
            if interface.instrument_name() not in ignore:
                with self.timings.record(f'stop.{interface.name}'):
                    interface.stop()
                    logger.debug(f'{interface} stopped')
        self.active(False)
        logger.debug('Layout stopped')

        self.timings.record('stop.combined', time.perf_counter() - t0)

    def acquisition(self,
                    stop: bool = True,
                    save_traces: bool = False) -> Dict[str, Dict[str, np.ndarray]]:
        """Performs an acquisition.

        By default this includes starting and stopping of all the instruments.

        Args:
            stop: Whether to stop instruments after finishing
                measurements (True by default)
            save_traces: Whether to save unsegmented acquisition traces

        Returns:
            Dictionary of the form
                {pulse.full_name: {acquisition_label: acquisition_signal}.

        Note:
            Stops all instruments if an error occurs during acquisition.

        See Also:
            `Layout.save_traces`
        """
        if self.is_acquiring():
            raise RuntimeError('Layout is already acquiring data. Exiting...')
        self.is_acquiring = True

        try:
            logger.info(f'Performing acquisition, stop when finished: {stop}')
            if not self.active():
                self.start()

            assert self.acquisition_interface.pulse_sequence, \
                "None of the pulses have acquire=True, nothing to acquire"

            # Obtain traces from acquisition interface as dict
            with self.timings.record('acquisition'):
                pulse_traces = self.acquisition_interface.acquisition()

            if stop:
                self.stop()

            # current output is pulse_traces[pulse_name][acquisition_channel]
            # needs to be converted to data[pulse_name][output_label]
            # where output_label is taken from self.acquisition_channels()
            data = {}
            for pulse, channel_traces in pulse_traces.items():
                data[pulse] = {}
                for channel, trace in channel_traces.items():
                    output_label = next(item[1] for item in self.acquisition_channels()
                                        if item[0] == channel)
                    data[pulse][output_label] = trace

            if save_traces:
                self.save_traces()
        except:
            # If any error occurs, stop all instruments
            self.stop()
            raise
        finally:
            self.is_acquiring = False

        return data

    def initialize_trace_file(self,
                              name: str,
                              folder: str = None,
                              channels: List[str] = None,
                              precision: Union[int, None] = 3,
                              compression: int = 4):
        """Initialize an HDF5 file for saving traces

        Args:
            name: Name of trace file.
            folder: Folder path for trace file. If not set, the folder of the
                active loop dataset is used, with subfolder 'traces'.
            channels: List of channel labels to acquire. The channel labels must
                be defined as the second arg of an element in
                ``Layout.acquisition_channels``
            precision: Number of digits after the decimal points to retain.
                Set to 0 for lossless compression
            compression_level: gzip compression level, min=0, max=9

        Raises:
            AssertionError if folder is not provided and no active dataset
        """
        if channels is None:
            channels = self.save_trace_channels()

        active_measurement = qc.active_measurement()
        assert active_measurement is not None, "No active loop found for saving traces"

        if folder is None:
            dataset = qc.active_dataset()
            assert dataset is not None, "No dataset found to save traces to. " \
                                        "Set add_to_dataset=False to save to " \
                                        "separate folder."
            dataset_path = Path(dataset.io.to_path(dataset.location))
            folder = dataset_path / 'traces'
            folder.mkdir(parents=True, exist_ok=True)
        # Create new hdf5 file
        filepath = os.path.join(folder, f'{name}.hdf5')
        assert not os.path.exists(filepath), f"Trace file already exists: {filepath}"
        file = h5py.File(filepath, 'w')

        # Save metadata to traces file
        file.attrs['sample_rate'] = self.sample_rate
        file.attrs['samples'] = self.samples()
        file.attrs['capture_full_trace'] = self.acquisition_interface.capture_full_trace()
        HDF5Format.write_dict_to_hdf5(
            {'pulse_sequence': self.pulse_sequence.snapshot()}, file)
        HDF5Format.write_dict_to_hdf5(
            {'pulse_shapes': self.pulse_sequence.get_trace_shapes(
                sample_rate=self.sample_rate, samples=self.samples())}, file)

        # Create traces group and initialize arrays
        file.create_group('traces')
        data_shape = active_measurement.loop_shape
        if isinstance(data_shape, dict):
            # Measurement is a loop consisting whose loop_shape is a dict.
            # Extract shape using actions indices
            data_shape = data_shape[active_measurement.action_indices]
        # Data is saved in chunks, which is one acquisition
        data_shape += (self.samples(), self.acquisition_interface.points_per_trace())
        for channel in channels:
            file['traces'].create_dataset(name=channel, shape=data_shape,
                                          dtype=float, scaleoffset=precision,
                                          chunks=True, compression='gzip',
                                          compression_opts=compression)
        file.flush()
        return file

    def save_traces(self,
                    name: str = None,
                    folder: str = None,
                    channels: str = None,
                    precision: Union[int, None] = 3,
                    compression: int = 4):
        """Save traces to an HDF5 file.

        The HDF5 file contains a group 'traces', which contains a dataset for
        each channel. These datasets can be massive depending on the size of the
        loop, but shouldn't be an issue since HDF5 can save/load portions of the
        dataset.

        Args:
            name: Name of trace file.
                If not set, the name of the current loop parameter is used
            folder: Folder path for trace file. If not set, the folder of the
                active loop dataset is used, with subfolder 'traces'.
            channels: List of channel labels to acquire. The channel labels must
                be defined as the second arg of an element in
                ``Layout.acquisition_channels``"""
        if channels is None:
            channels = self.save_trace_channels()

        active_measurement = qc.active_measurement()
        assert active_measurement is not None, "No active loop found for saving traces"

        with self.timings.record('save_traces'):
            # Create unique action traces name
            if name is None:  # Set name to current loop action
                active_action = active_measurement.active_action
                action_indices = active_measurement.action_indices
                action_indices_str = '_'.join(map(str, action_indices))
                name = f"{active_action.name}_{action_indices_str}"

            if name in self.trace_files:  # Use existing trace file
                trace_file = self.trace_files[name]
            else:  # Create new trace file
                trace_file = self.initialize_trace_file(name=name, folder=folder)
                self.trace_files[name] = trace_file

            traces = self.acquisition_interface.traces
            for channel in channels:
                # Get corresponding acquisition output channel name (chA etc.)
                ch = next(ch_pair[0] for ch_pair in self.acquisition_channels()
                          if ch_pair[1] == channel)
                trace_file['traces'][channel][active_measurement.loop_indices] = traces[ch]
            trace_file.attrs['final_loop_indices'] = active_measurement.loop_indices

        return trace_file

    def plot_traces(self, channel_filter=None, **plot_kwargs):
        traces_channels = self.acquisition_interface.traces
        # TODO add check if no traces have been acquired

        # Map traces to the channel labels
        channel_mappings = dict(self.acquisition_channels())
        traces = {channel_mappings[ch]: trace_arr
                  for ch, trace_arr in traces_channels.items()
                 }
        trace_shape = next(iter(traces.values())).shape

        # Optionally filter outputs
        if channel_filter:
            if isinstance(channel_filter, str):
                channel_filter = [channel_filter]
            traces = {key: val for key, val in traces.items()
                     if any(name in key for name in channel_filter)}

        t_list = np.arange(trace_shape[1]) / self.sample_rate()
        if not self.acquisition_interface.capture_full_trace():
            t_list += min(self.acquisition_interface.pulse_sequence.t_start_list)
        t_list *= 1e3  # Convert to ms
        sample_list = np.arange(trace_shape[0], dtype=float)

        plot = MatPlot(subplots=len(traces), **plot_kwargs)
        for k, (ax, (channel, traces_arr)) in enumerate(zip(plot, traces.items())):
                if traces_arr.shape[0] == 1:
                    ax.add(traces_arr[0], x=t_list)
                    ax.set_ylabel('Amplitude (V)')
                else:
                    ax.add(traces_arr, x=t_list, y=sample_list)
                ax.set_ylabel('Sample number')
                ax.set_xlabel('Time (ms)')
                ax.set_title(channel)

        plot.tight_layout()

        return plot

    def close_trace_files(self) -> None:
        """Close all opened HDF5 trace files.

         See also:
             Layout.save_traces
        """
        for trace_file in self.trace_files.values():
            trace_file.close()
        self.trace_files.clear()<|MERGE_RESOLUTION|>--- conflicted
+++ resolved
@@ -522,31 +522,25 @@
 
         self.connections = []
 
-<<<<<<< HEAD
-        self.add_parameter(
-            "instruments",
+        self.instruments = Parameter(
             get_cmd=lambda: list(self._interfaces.keys()),
             docstring="List of instrument names. Can only be retrieved. "
             "To set, update layout._interfaces",
         )
-        self.add_parameter(
-            "primary_instrument",
+        self.primary_instrument = Parameter(
             get_cmd=None,
             set_cmd=self._set_primary_instrument,
             vals=vals.Enum(*self._interfaces.keys()),
             docstring="Name of primary instrument, usually the instrument that "
             "performs triggering",
         )
-
-        self.add_parameter(
-            "acquisition_instrument",
+        self.acquisition_instrument = Parameter(
             set_cmd=None,
             initial_value=None,
             vals=vals.Enum(*self._interfaces.keys()),
             docstring="Name of instrument that acquires data",
         )
-        self.add_parameter(
-            "acquisition_channels",
+        self.acquisition_channels = Parameter(
             set_cmd=None,
             vals=vals.Lists(),
             docstring="List of acquisition channels to acquire. "
@@ -554,16 +548,13 @@
             "where ch_name is a channel of the acquisition interface, "
             "and ch_label is a given label for that channel (e.g. 'output')."
         )
-
-        self.add_parameter(
-            name="samples",
+        self.samples = Parameter(
             set_cmd=None,
             initial_value=1,
             docstring="Number of times to acquire the pulse sequence",
         )
 
-        self.add_parameter(
-            name="active",
+        self.active = Parameter(
             set_cmd=None,
             initial_value=False,
             vals=vals.Bool(),
@@ -571,8 +562,7 @@
             "Can be started/stopped via layout.start/layout.stop",
         )
 
-        self.add_parameter(
-            name="force_setup",
+        self.force_setup = Parameter(
             set_cmd=None,
             initial_value=True,
             vals=vals.Bool(),
@@ -581,66 +571,19 @@
             "respective pulses have changed",
         )
 
-        self.add_parameter(
-            "save_trace_channels",
+        self.save_trace_channels = Parameter(
             set_cmd=None,
             initial_value=["output"],
             vals=vals.Lists(vals.Strings()),
             docstring="List of channel labels to acquire. "
             "Channel labels are defined in layout.acquisition_channels",
         )
-=======
-        self.add_parameter('instruments',
-                           get_cmd=lambda: list(self._interfaces.keys()),
-                           docstring='List of instrument names. Can only be '
-                                     'retrieved. To set, update layout._interfaces')
-        self.add_parameter('primary_instrument',
-                           get_cmd=None,
-                           set_cmd=self._set_primary_instrument,
-                           vals=vals.Enum(*self._interfaces.keys()),
-                           docstring='Name of primary instrument, usually the '
-                                     'instrument that performs triggering')
-
-        self.add_parameter('acquisition_instrument',
-                           set_cmd=None,
-                           initial_value=None,
-                           vals=vals.Enum(*self._interfaces.keys()),
-                           docstring='Name of instrument that acquires data')
-        self.add_parameter('acquisition_channels',
-                           set_cmd=None,
-                           vals=vals.Lists(),
-                           docstring='List of acquisition channels to acquire. '
-                                     'Each element in the list should be a '
-                                     'tuple (ch_name, ch_label), where ch_name '
-                                     'is a channel of the acquisition interface, '
-                                     'and ch_label is a given label for that '
-                                     'channel (e.g. "output").')
-
-        self.add_parameter(name='samples',
-                           set_cmd=None,
-                           initial_value=1,
-                           docstring='Number of times to acquire the pulse sequence')
-
-        self.add_parameter(name='active',
-                           set_cmd=None,
-                           initial_value=False,
-                           vals=vals.Bool(),
-                           docstring='Whether the pulse sequence is being executed. '
-                                     'Can be started/stopped via layout.start/layout.stop')
-
-        self.add_parameter('save_trace_channels',
-                           set_cmd=None,
-                           initial_value=['output'],
-                           vals=vals.Lists(vals.Strings()),
-                           docstring='List of channel labels to acquire. '
-                                     'Channel labels are defined in '
-                                     'layout.acquisition_channels')
         self.is_acquiring = Parameter(
             set_cmd=None,
             initial_value=False,
             docstring="Whether or not the Layout is performing an acquisition. "
-                      "Ensures no two acquisitions are run simultaneously.")
->>>>>>> fd161503
+                      "Ensures no two acquisitions are run simultaneously."
+        )
 
         # Untargeted pulse_sequence, can be set via layout.pulse_sequence
         self._pulse_sequence = None
@@ -1427,7 +1370,6 @@
                 input_connections = self.get_connections(input_interface=interface)
                 output_connections = self.get_connections(output_interface=interface)
 
-<<<<<<< HEAD
                 if not self.force_setup() and not interface.requires_setup(
                     samples=self.samples(),
                     input_connections=input_connections,
@@ -1439,22 +1381,12 @@
                     logger.debug(f'Skipping {interface.name} no setup necessary')
                     continue
 
-                t0 = time()
-                flags = interface.setup(samples=self.samples(),
-                                        input_connections=input_connections,
-                                        output_connections=output_connections,
-                                        repeat=repeat,
-                                        **setup_flags, **kwargs)
-                logger.debug(f'{interface.name} setup time taken: {time() - t0:.2f}')
-=======
                 with self.timings.record(f'setup.{interface.name}'):
                     flags = interface.setup(samples=self.samples(),
                                             input_connections=input_connections,
                                             output_connections=output_connections,
                                             repeat=repeat,
                                             **setup_flags, **kwargs)
-
->>>>>>> fd161503
                 if flags:
                     logger.debug(f'Received flags {flags} from interface {interface}')
                     self.update_flags(flags)
