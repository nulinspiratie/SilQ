--- conflicted
+++ resolved
@@ -188,14 +188,10 @@
         self.software = software
 
     def __repr__(self):
-<<<<<<< HEAD
-        output_str = f"Connection{{"
+        output_str = "Connection{{"
         if self.label:
             output_str += f'{self.label}: '
-        output_str += f'{self.output["str"]}->{self.input["str"]}}}('
-=======
-        output_str = f"Connection{{{self.output['str']}->{self.input['str']}}}("
->>>>>>> 6b893ebd
+        output_str += f"{self.output['str']}->{self.input['str']}}}("
         if self.trigger:
             output_str += ', trigger'
             if self.trigger_start:
