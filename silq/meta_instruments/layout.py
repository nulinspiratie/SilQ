import os
import numpy as np
from collections import OrderedDict as od, Iterable
import logging
from copy import copy
import pickle, dill
from time import sleep, time
from typing import Union, List, Sequence, Dict, Any
import h5py
from pathlib import Path

import silq
from silq.instrument_interfaces.interface import InstrumentInterface, Channel
from silq.pulses.pulse_modules import PulseSequence
from silq.pulses.pulse_types import Pulse, MeasurementPulse

import qcodes as qc
from qcodes.instrument.parameter_node import parameter
from qcodes.instrument.parameter import Parameter
from qcodes import Instrument, FormatLocation, MatPlot
from qcodes.loops import ActiveLoop
from qcodes.utils import validators as vals
from qcodes.data.io import DiskIO
from qcodes.data.hdf5_format import HDF5Format

logger = logging.getLogger(__name__)

# Set of valid connection conditions for satisfies_conditions. These are
# useful when multiple objects have distinct satisfies_conditions kwargs
connection_conditions = ['input_arg', 'input_instrument', 'input_channel',
                         'input_interface', 'output_arg', 'output_instrument',
                         'output_channel', 'output_interface', 'trigger',
                         'trigger_start']


class Connection:
    """Connection base class for connections between interfaces (instruments).

    Args:
        scale: Whether there is a scaling factor between output and input.
            Scale 1/x means the signal at the input is x times lower than
            emitted from the output
    """
    def __init__(self, scale: float = None, label: str = None):

        self.input = {}
        self.output = {}
        self.scale = scale
        self.label = label

    def __eq__(self, other):
        if isinstance(other, self.__class__):
            return self.__dict__ == other.__dict__
        else:
            return False

    def __ne__(self, other):
        """Define a non-equality test"""
        return not self.__eq__(other)

    def __hash__(self):
        """Define custom hash, used for creating a set of unique elements."""
        dict_items = {}
        for k, v in self.__dict__.items():
            if isinstance(v, dict):
                # Dicts cannot be hashed, and must be converted
                v = tuple(sorted(v.items()))
            dict_items[k] = v
        return hash(tuple(sorted(dict_items)))

    def target_pulse(self,
                     pulse: Pulse):
        """Target pulse to connection.

        Used to apply modifications such as an amplitude scale.

        Note:
            The pulse should be copied, and modifications applied to the copy.
        """
        raise NotImplementedError()

    def satisfies_conditions(self,
                             input_instrument: str = None,
                             input_channel: Union[Channel, str] = None,
                             input_interface: InstrumentInterface = None,
                             output_instrument: str = None,
                             output_channel: Union[Channel, str] = None,
                             output_interface: InstrumentInterface = None,
                             **kwargs) -> bool:
        """Checks if this connection satisfies conditions.

        Args:
            output_interface: Connection must have output_interface object
            output_instrument: Connection must have output_instrument name
            output_channel: Connection must have output_channel
                (either Channel object, or channel name)
            input_interface: Connection must have input_interface object
            input_instrument: Connection must have input_instrument name
            input_channel: Connection must have input_channel
                (either Channel object, or channel name)

        Returns:
            True if the connection satisfies conditions

        Note:
            instrument/channel args can also be lists of elements. If so,
                condition is satisfied if connection property is in list.
        """
        # Convert interfaces to their underlying instruments
        if output_interface is not None:
            output_instrument = output_interface.instrument_name()
        if input_interface is not None:
            input_instrument = input_interface.instrument_name()

        # Change instruments and channels into lists
        if not (output_instrument is None or type(output_instrument) is list):
            output_instrument = [output_instrument]
        if not (input_instrument is None or type(input_instrument) is list):
            input_instrument = [input_instrument]
        if not (output_channel is None or type(output_channel) is list):
            output_channel = [output_channel]
        if not (input_channel is None or type(input_channel) is list):
            input_channel = [input_channel]

        # If channel is an object, convert to its name
        if output_channel is not None:
            output_channel = [ch.name if isinstance(ch, Channel) else ch
                              for ch in output_channel]
        if input_channel is not None:
            input_channel = [ch.name if isinstance(ch, Channel) else ch
                             for ch in input_channel]

        # Test conditions
        if (output_instrument is not None) and \
                (('instrument' not in self.output) or
                (self.output['instrument'] not in output_instrument)):
            return False
        elif (output_channel is not None) and \
                (('channel' not in self.output) or
                     (self.output['channel'].name not in output_channel)):
            return False
        elif (input_instrument is not None) and \
                (('instrument' not in self.input) or
                     (self.input['instrument'] not in input_instrument)):
            return False
        elif (input_channel is not None) and \
                (('channel' not in self.input) or
                     (self.input['channel'].name not in input_channel)):
            return False
        else:
            return True


class SingleConnection(Connection):
    """Class representing a single connection between instrument channels.

    Args:
        output_instrument: Name of output instrument.
        output_channel: Output channel object.
        input_instrument: Name of output instrument.
        input_channel: Input channel object.
        trigger: Sets the output channel to trigger the input instrument.
        trigger_start: The output only triggers at the start of the
            `PulseSequence`. Ignored if trigger == False
        acquire: Sets if this connection is used for acquisition.
        software: Sets if this connection is a software connection.
            This is used for cases such as software triggering.
    """
    def __init__(self,
                 output_instrument: str,
                 output_channel: Channel,
                 input_instrument: str,
                 input_channel: Channel,
                 trigger: bool = False,
                 trigger_start: bool = False,
                 acquire: bool = False,
                 software: bool = False,
                 **kwargs):
        # TODO add optionality of having multiple channels connected.
        # TODO Add mirroring of other channel.
        super().__init__(**kwargs)

        self.output['instrument'] = output_instrument
        self.output['channel'] = output_channel
        self.output['str'] = f'{output_instrument}.{output_channel.name}'

        self.input['instrument'] = input_instrument
        self.input['channel'] = input_channel
        self.input['str'] = f'{input_instrument}.{input_channel.name}'

        self.trigger = trigger
        self.trigger_start = trigger_start
        # TODO add this connection to input_instrument.trigger

        self.acquire = acquire
        self.software = software

    def __repr__(self):
        output_str = "Connection("
        if self.label:
            output_str += f'{self.label}: '
        output_str += f"{{{self.output['str']}->{self.input['str']}}}"
        if self.trigger:
            output_str += ', trigger'
            if self.trigger_start:
                output_str += ' start'
        if self.acquire:
            output_str += ', acquire'
        if self.software:
            output_str += ', software'
        output_str += ')'
        return output_str

    def target_pulse(self,
                     pulse: Pulse,
                     apply_scale: bool = True,
                     copy_pulse: bool = True) -> Pulse:
        """Targets a pulse to this connection.

        During connection targeting, the pulse is copied and its properties
        modified for a specific connection. This includes applying a any scale
        to the pulse amplitude, and adding the connection to
        ``Pulse.connection``.

        Args:
            pulse: Pulse to be targeted
            apply_scale: Divide ``Pulse.amplitude`` by connection scale.
            copy_pulse: Copy pulse before targeting
                If set to True, a new object is created, and all properties
                are fixed (not dependent on other pulses).

        Returns:
            Targeted (copy of) pulse

        Note:
            If scale is applied, the attributes ``amplitude``,
            ``amplitude_start``, and ``amplitude_stop`` are scaled.
        """
        if copy_pulse:
            targeted_pulse = copy(pulse)
        else:
            targeted_pulse = pulse
        targeted_pulse.connection = self
        if apply_scale and self.scale is not None:
            for attr in ['amplitude', 'amplitude_start', 'amplitude_stop']:
                if hasattr(pulse, attr):
                    val = getattr(pulse, attr)
                    setattr(targeted_pulse, attr, val / self.scale)
        return targeted_pulse

    def satisfies_conditions(self,
                             output_arg: str = None,
                             input_arg: str = None,
                             trigger: bool = None,
                             trigger_start: bool = None,
                             acquire: bool = None,
                             software: bool = None,
                             **kwargs) -> bool:
        """Checks if this connection satisfies conditions.

        Args:
            output_arg: Connection must have output '{instrument}.{channel}'
            output_interface: Connection must have output_interface object
            output_instrument: Connection must have output_instrument name
            output_channel: Connection must have output_channel
                (either Channel object, or channel name)
            input_arg: Connection must have input '{instrument}.{channel}'
            input_interface: Connection must have input_interface object
            input_instrument: Connection must have input_instrument name
            input_channel: Connection must have input_channel
                (either Channel object, or channel name)
            trigger: Connection is used for triggering
            acquire: Connection is used for acquisition
            software: Connection is not an actual hardware connection. Used
                when a software trigger needs to be sent

        Returns:
            True if connection satisfies conditions

        Note:
            All instrument/channel args can also be lists of elements. If so,
                condition is satisfied if connection property is in list

        """
        if output_arg is not None:
            if not isinstance(output_arg, str):
                # output_arg is of wrong type (probably CombinedConnection)
                return False
            if not self.output['str'] == output_arg:
                return False

        if input_arg is not None:
            if not isinstance(input_arg, str):
                # input_arg is of wrong type (probably CombinedConnection)
                return False
            if not self.input['str'] == input_arg:
                return False

        if not super().satisfies_conditions(**kwargs):
            return False
        elif trigger is not None and self.trigger != trigger:
            return False
        elif trigger_start is not None and self.trigger_start != trigger_start:
            return False
        elif acquire is not None and self.acquire != acquire:
            return False
        elif software is not None and self.software != software:
            return False
        else:
            return True


class CombinedConnection(Connection):
    """Class used to combine multiple SingleConnections.

    The CombinedConnection is most useful for when multiple connections
    are often used together, such as when using compensated pulses.

    Args:
        connections: `SingleConnection` list to combine
        scale: List specifying the value by which the amplitude of a pulse
            should be scaled for each connection (by default no scaling).
        **kwargs: Additional Connection keyword arguments.
    """
    def __init__(self,
                 connections: List[SingleConnection],
                 label: str = None,
                 scale: List[float] = None,
                 **kwargs):
        super().__init__(scale=scale, label=label)
        self.connections = connections

        self.output['str'] = [connection.output['str']
                              for connection in connections]
        self.output['instruments'] = list(set([connection.output['instrument']
                                               for connection in connections]))
        if len(self.output['instruments']) == 1:
            self.output['instrument'] = self.output['instruments'][0]
            self.output['channels'] = list(set([connection.output['channel']
                                                for connection in connections]))

        self.input['str'] = [connection.input['str']
                             for connection in connections]
        self.input['instruments'] = list(set([connection.input['instrument']
                                              for connection in connections]))
        if len(self.input['instruments']) == 1:
            self.input['instrument'] = self.input['instruments'][0]
            self.input['channels'] = list(set([connection.input['channel']
                                               for connection in connections]))

        self.trigger = False
        self.trigger_start = False

    def __repr__(self):
        output = 'CombinedConnection'
        if self.label:
            output += f' {self.label}: '
        for connection in self.connections:
            output += '\n\t' + repr(connection)
        return output

    def target_pulse(self,
                     pulse: Pulse) -> List[Pulse]:
        """Targets a pulse to the combined connection.

        This creates a copy of the pulse for each connection, applies the
        respective scale, and further lets each of the connections target the
        respective pulse.

        Args:
            pulse: Pulse to be targeted

        Returns:
            pulses: List of pulses for each of the connections
        """
        pulses = []
        for k, connection in enumerate(self.connections):
            targeted_pulse = copy(pulse)
            for attr in ['amplitude', 'amplitude_start', 'amplitude_stop']:
                if hasattr(pulse, attr):
                    val = getattr(pulse, attr)
                    if isinstance(val, Iterable):
                        if k < len(getattr(pulse, attr)):
                            setattr(targeted_pulse, attr, val[k])
                        else:
                            setattr(targeted_pulse, attr, val[0])
                    elif self.scale is not None:
                        setattr(targeted_pulse, attr, val * self.scale[k])
            targeted_pulse = connection.target_pulse(targeted_pulse,
                                                     copy_pulse=False)
            pulses.append(targeted_pulse)
        return pulses

    def satisfies_conditions(self,
                             output_arg: str = None,
                             input_arg: str = None,
                             trigger: bool = None,
                             trigger_start: bool = None,
                             acquire: bool = None,
                             **kwargs):
        """Checks if this connection satisfies conditions

        Args:
            output_arg: list of SingleConnection output_args, each of which
                has the form '{instrument}.{channel}. Must have equal number
                of elements as underlying connections. Can be combined with
                input_arg, in which case the first element of output_arg and
                input_arg are assumed to belong to the same underlying
                connection.
            output_interface: Connection must have output_interface
            output_instrument: Connection must have output_instrument name
            output_channel: Connection must have output_channel
                (either Channel object, or channel name)
            input_arg: list of SingleConnection input_args, each of which
                has the form '{instrument}.{channel}. Must have equal number
                of elements as underlying connections. Can be combined with
                output_arg, in which case the first element of output_arg and
                input_arg are assumed to belong to the same underlying
                connection.
            input_interface: Connection must have input_interface
            input_instrument: Connection must have input_instrument name
            input_channel: Connection must have input_channel.
                (either Channel object, or channel name)
            trigger: Connection is used for triggering
            trigger_start:
            acquire: Connection is used for acquisition

        Returns:
            Bool depending on if the connection satisfies conditions
        """

        if output_arg is not None:
            if not isinstance(output_arg, list):
                # output_arg is not a list (probably str for SingleConnection)
                return False
            if not len(output_arg) == len(self.connections):
                return False

        if input_arg is not None:
            if not isinstance(input_arg, list):
                # input_arg is not a list (probably str for SingleConnection)
                return False
            if not len(input_arg) == len(self.connections):
                return False

        if output_arg is not None and input_arg is not None:
            for connection in self.connections:
                # Check for each connection if there is an output/input
                # combination that satisfies conditions
                if not any(connection.satisfies_conditions(output_arg=output,
                                                           input_arg=input)
                           for output, input in zip(output_arg, input_arg)):
                    return False
        elif output_arg is not None:
            for connection in self.connections:
                # Check for each connection if there is an output that satisfies conditions
                if not any(connection.satisfies_conditions(output_arg=output)
                           for output in output_arg):
                    return False
        elif input_arg is not None:
            for connection in self.connections:
                # Check for each connection if there is an input that satisfies conditions
                if not any(connection.satisfies_conditions(input_arg=input)
                           for input in input_arg):
                    return False

        if not super().satisfies_conditions(**kwargs):
            return False
        elif trigger is not None:
            return False
        elif trigger_start is not None:
            return False
        elif acquire is not None and self.acquire != acquire:
            return False
        else:
            return True


class Layout(Instrument):
    """Global pulse sequence controller of instruments via interfaces.

    The Layout contains a representation of the experimental layout, i.e. it
    has a list of the instruments in the experimental setup, and the physical
    connectivity between the instrument channels. Knowledge of the instruments
    and their connectivity allows the layout to target a generic
    setup-independent `PulseSequence` to one that is specific to the
    experimental layout. Each `Pulse` is passed along to the relevant
    `InstrumentInterface` of instruments, as well as additional pulses,
    such as triggering pulses.

    One the instrument interfaces has received the pulses it is supposed to
    apply, it can convert these into instrument commands during the setup phase.
    Once all instruments have been setup, the resulting output and acquisition
    of the instruments should match that of the pulse sequence.

    Args:
        name: Name of Layout instrument.
        instrument_interfaces: List of all instrument interfaces
        store_pulse_sequences_folder: Folder in which to store a copy of any
            pulse sequence that is targeted. Pulse sequences are stored as
            pickles, and can be used to trace back measurement parameters.
        **kwargs: Additional kwargs passed to Instrument
    """
    def __init__(self, name: str = 'layout',
                 instrument_interfaces: List[InstrumentInterface] = [],
                 store_pulse_sequences_folder: Union[bool, None] = None,
                 **kwargs):
        super().__init__(name, **kwargs)

        # Add interfaces for each instrument to self.instruments
        self._interfaces = {interface.instrument_name(): interface
                            for interface in instrument_interfaces}

        self.connections = []

        self.add_parameter('instruments',
                           get_cmd=lambda: list(self._interfaces.keys()),
                           docstring='List of instrument names. Can only be '
                                     'retrieved. To set, update layout._interfaces')
        self.add_parameter('primary_instrument',
                           get_cmd=None,
                           set_cmd=self._set_primary_instrument,
                           vals=vals.Enum(*self._interfaces.keys()),
                           docstring='Name of primary instrument, usually the '
                                     'instrument that performs triggering')

        self.add_parameter('acquisition_instrument',
                           set_cmd=None,
                           initial_value=None,
                           vals=vals.Enum(*self._interfaces.keys()),
                           docstring='Name of instrument that acquires data')
        self.add_parameter('acquisition_channels',
                           set_cmd=None,
                           vals=vals.Lists(),
                           docstring='List of acquisition channels to acquire. '
                                     'Each element in the list should be a '
                                     'tuple (ch_name, ch_label), where ch_name '
                                     'is a channel of the acquisition interface, '
                                     'and ch_label is a given label for that '
                                     'channel (e.g. "output").')

        self.add_parameter(name='samples',
                           set_cmd=None,
                           initial_value=1,
                           docstring='Number of times to acquire the pulse sequence')

        self.add_parameter(name='active',
                           set_cmd=None,
                           initial_value=False,
                           vals=vals.Bool(),
                           docstring='Whether the pulse sequence is being executed. '
                                     'Can be started/stopped via layout.start/layout.stop')

        self.add_parameter('save_trace_channels',
                           set_cmd=None,
                           initial_value=['output'],
                           vals=vals.Lists(vals.Strings()),
                           docstring='List of channel labels to acquire. '
                                     'Channel labels are defined in '
                                     'layout.acquisition_channels')
        self.sample_rate = Parameter(
            docstring='Acquisition sample rate'
        )
        self.is_acquiring = Parameter(
            set_cmd=None,
            initial_value=False,
            docstring="Whether or not the Layout is performing an acquisition. "
                      "Ensures no two acquisitions are run simultaneously.")

        # Untargeted pulse_sequence, can be set via layout.pulse_sequence
        self._pulse_sequence = None

        # Targeted pulse sequence, which is generated after targeting
        # layout.pulse_sequence
        self.targeted_pulse_sequence = None

        # Handle saving of pulse sequence
        if store_pulse_sequences_folder is not None:
            self.store_pulse_sequences_folder = store_pulse_sequences_folder
        elif silq.config.properties.get('store_pulse_sequences_folder') is not None:
            self.store_pulse_sequences_folder = \
                silq.config.properties.store_pulse_sequences_folder
        else:
            self.store_pulse_sequences_folder = None
        self._pulse_sequences_folder_io = DiskIO(store_pulse_sequences_folder)

        # Shapes of pulse traces, dict of form {pulse_name: {ch_label: shape}}
        self.acquisition_shapes = {}

        # HDF5 files for saving of traces in a loop. One per AcquisitionParameter
        self.trace_files = {}

    @property
    def pulse_sequence(self):
        """Target pulse sequence by distributing its pulses to interfaces.

        Each pulse is directed to a connection, either provided by
        ``Pulse.connection`` or ``Pulse.connection_label``.

        Args:
            pulse_sequence: Pulse sequence to be targeted

        Raises:
            AssertionError
                Value passed is not valid pulse sequence
        """
        return self._pulse_sequence

    @pulse_sequence.setter
    def pulse_sequence(self, pulse_sequence):
        assert isinstance(pulse_sequence, PulseSequence), \
            "Can only set layout.pulse_sequence to a PulseSequence"

        # Target pulse_sequence, distributing pulses to interfaces
        self._target_pulse_sequence(pulse_sequence)


    @property
    def acquisition_interface(self):
        """AcquisitionInterface: interface for acquisition instrument

        Acquisition instrument given by parameter

        Returns:
            Acquisition InstrumentInterface
        """
        if self.acquisition_instrument() is not None:
            return self._interfaces[self.acquisition_instrument()]
        else:
            return None

    @parameter
    def sample_rate_get(self, parameter):
        """Union[float, None]: Acquisition sample rate

        If `Layout.acquisition_interface` is not setup, return None

        """
        if self.acquisition_interface is not None:
            return self.acquisition_interface.sample_rate.get_latest()
        else:
            return None

    @parameter
    def sample_rate_set(self, parameter, sample_rate: float):
        """Acquisition sample rate

        If `Layout.acquisition_interface` is not setup, return None

        """
        if self.acquisition_interface is None:
            raise RuntimeError('layout.acquisition_interface not defined')

        self.acquisition_interface.sample_rate(sample_rate)

    def add_connection(self,
                       output_arg: str,
                       input_arg: str,
                       **kwargs):
        """Creates a `SingleConnection` between two instrument interface
           channels.

        Args:
            output_arg: "{instrument}_{channel}" string for connection output.
            input_arg: "{instrument}_{channel}" string for connection input.
            **kwargs: Additional init options for the SingleConnection.

        Returns:
            SingleConnection object

        Notes:
            Both the output and input instruments must already have a
              corresponding interface which should have been passed when
              creating the Layout.

        """
        output_instrument, output_channel_name = output_arg.split('.')
        output_interface = self._interfaces[output_instrument]
        output_channel = output_interface.get_channel(output_channel_name)

        input_instrument, input_channel_name = input_arg.split('.')
        input_interface = self._interfaces[input_instrument]
        input_channel = input_interface.get_channel(input_channel_name)

        connection = SingleConnection(output_instrument=output_instrument,
                                      output_channel=output_channel,
                                      input_instrument=input_instrument,
                                      input_channel=input_channel,
                                      **kwargs)
        self.connections += [connection]
        return connection

    def combine_connections(self,
                            *connections: Sequence[SingleConnection],
                            **kwargs):
        """Combines multiple `SingleConnection` into a `CombinedConnection`.

        This is useful for cases such as when pulses are by default directed to
        multiple connections, e.g. compensated pulses.
        Combined connection is also added to list of existing connections.

        Args:
            *connections: SingleConnections to be combined
            **kwargs: Additional kwargs for CombinedConnection

        Returns:
            CombinedConnection object combining single connections

        """
        connection = CombinedConnection(connections=connections, **kwargs)
        self.connections.append(connection)
        return connection

    def load_connections(self, filepath: Union[str, None] = None,
                         connections_dicts: list = None):
        """Load connections from config or file

        Args:
            filepath: Path to JSON file containing JSON representation of
                connections. If None, ``qc.config.user.connections`` is used.
            connections_dicts: dict to load connections from.
        Returns:
            List[Connection]: Loaded connections

        Raises:
            RuntimeError
                No filepath provided and no connections in config.

        Note:
            Please see other Experiment folder configs for JSON syntax.

        Todo:
            Write documentation/function for how to create JSON connection list.
        """
        self.connections.clear()
        if filepath is not None:
            import os, json
            if not os.path.isabs(filepath):
                # relative path is wrt silq base directory
                filepath = os.path.join(silq.get_SilQ_folder(), filepath)
            with open(filepath, "r") as fp:
                connections = json.load(fp)
        elif connections_dicts is not None:
            connections = connections_dicts
        else:
            connections = silq.config.get('connections', None)
            if connections is None:
                raise RuntimeError('No connections found in config.user')

        for connection in connections:
            # Create a copy of connection, else it changes the config
            connection = connection.copy()
            if 'combine' in connection:
                # Create CombinedConnection. connection['combine'] consists of
                # (output_arg, input_arg) combinations of the SingleConnections
                combined_args = connection.pop('combine')
                # Must add actual Connection objects, so retrieving them from
                #  Layout
                nested_connections = [self.get_connection(output_arg=output_arg,
                                                          input_arg=input_arg)
                                      for output_arg, input_arg in combined_args]
                # Remaining properties in connection dict are kwargs
                self.combine_connections(*nested_connections, **connection)
            else:
                # Properties in connection dict are kwargs
                self.add_connection(**connection)

        return self.connections

    def get_connections(self,
                        connection: Connection = None,
                        output_arg: str = None,
                        output_interface: InstrumentInterface = None,
                        output_instrument: Instrument = None,
                        output_channel: Union[Channel, str] = None,
                        input_arg: str = None,
                        input_interface: InstrumentInterface = None,
                        input_instrument: Instrument = None,
                        input_channel: Union[Channel, str] = None,
                        trigger: bool = None,
                        trigger_start: bool = None,
                        acquire: bool = None,
                        software: bool = None) -> List[Connection]:
        """Get all connections that satisfy connection conditions

        Only conditions that have been set to anything other than None are used.

        Args:
            connection: Specific connection to be checked. If the connection
                is in layout.connections, it returns a list with the connection.
                Can be useful when `Pulse`.connection_requirements needs a
                specific connection. If provided, all other conditions are
                ignored.
            output_arg: string representation of output.

                - SingleConnection has form '{instrument}.{channel}'
                - CombinedConnection is list of SingleConnection output_args,
                  which must have equal number of elements as underlying
                  connections. Can be combined with input_arg, in which
                  case the first element of output_arg and input_arg are
                  assumed to belong to the same underlying connection.

            output_interface: Connections must have output_interface object
            output_instrument: name of output instrument
            output_channel: either Channel or channel name
            input_arg: string representation of input.

                - SingleConnection has form ``{instrument}.{channel}``
                - CombinedConnection is list of SingleConnection output_args,
                  which must have equal number of elements as underlying
                  connections. Can be combined with output_arg, in which
                  case the first element of output_arg and input_arg are
                  assumed to belong to the same underlying connection.

            input_interface: Connections must have input_interface object
            input_instrument: Connections must have input_instrument name
            input_channel: either Channel or channel name
            trigger: Connection is used for triggering
            trigger_start: Connection is used for triggering, but can only
                trigger at the start of the sequence
            acquire: Connection is used for acquisition
            software: Connection is not an actual hardware connection. Used
                when a software trigger needs to be sent

        Returns:
            Connections that satisfy kwarg constraints

        Note:
            If connection condition provided, all other conditions are ignored.

        Raises:
            RuntimeError
                Connection is provided but not found
        """
        if connection is not None:
            # Check if connection is in connections.
            if connection in self.connections:
                return [connection]
            else:
                raise RuntimeError(f"{connection} not found in connections")
        else:
            satisfied_connections = []
            for connection in self.connections:
                if connection.satisfies_conditions(
                        connection=connection,
                        output_arg=output_arg,
                        output_interface=output_interface,
                        output_instrument=output_instrument,
                        output_channel=output_channel,
                        input_arg=input_arg,
                        input_interface=input_interface,
                        input_instrument=input_instrument,
                        input_channel=input_channel,
                        trigger=trigger,
                        trigger_start=trigger_start,
                        acquire=acquire,
                        software=software):
                    satisfied_connections.append(connection)

            return satisfied_connections

    def get_connection(self,
                       connection_label: str = None,
                       output_arg: str = None,
                       output_interface: InstrumentInterface = None,
                       output_instrument: Instrument = None,
                       output_channel: Union[Channel, str] = None,
                       input_arg: str = None,
                       input_interface: InstrumentInterface = None,
                       input_instrument: Instrument = None,
                       input_channel: Union[Channel, str] = None,
                       trigger: bool = None,
                       trigger_start: bool = None,
                       acquire: bool = None,
                       software: bool = None):
        """Get unique connection that satisfies conditions.

        Args:
            connection_label: label specifying specific connection.
                If provided, all other conditions are ignored.
            output_arg: string representation of output.

                * SingleConnection has form ``{instrument}.{channel}``
                * CombinedConnection is list of SingleConnection output_args,
                  which must have equal number of elements as underlying
                  connections. Can be combined with input_arg, in which
                  case the first element of output_arg and input_arg are
                  assumed to belong to the same underlying connection.

            output_interface: Connections must have output_interface object
            output_instrument: name of output instrument
            output_channel: either Channel or channel name
            input_arg: string representation of input.

                * SingleConnection has form ``{instrument}.{channel}``.
                * CombinedConnection is list of SingleConnection output_args,
                  which must have equal number of elements as underlying
                  connections. Can be combined with output_arg, in which
                  case the first element of output_arg and input_arg are
                  assumed to belong to the same underlying connection.

            input_interface: Connections must have input_interface object
            input_instrument: Connections must have input_instrument name
            input_channel: either Channel or channel name
            trigger: Connection is used for triggering
            trigger_start: Connection is used for triggering, but can only
                trigger at the start of the sequence
            acquire: Connection is used for acquisition
            software: Connection is not an actual hardware connection. Used
                when a software trigger needs to be sent

        Returns:
            Connection that satisfies kwarg constraints

        Note:
            If connection_label is provided, all other conditions are ignored.

        Raises:
            AssertionError
                ``connection_label`` is specified but not found
            AssertionError
                No unique connection is found
        """
        if connection_label is not None:
            try:
                return next(connection for connection in self.connections
                            if connection.label == connection_label)
            except StopIteration:
                raise StopIteration(f'Cannot find connection with label {connection_label}. '
                                    f'Allowed labels: {[connection.label for connection in self.connections]}')
        else:
            # Extract from conditions other than connection_label
            conditions = dict(output_arg=output_arg,
                              output_interface=output_interface,
                              output_instrument=output_instrument,
                              output_channel=output_channel,
                              input_arg=input_arg,
                              input_interface=input_interface,
                              input_instrument=input_instrument,
                              input_channel=input_channel,
                              trigger=trigger,
                              trigger_start=trigger_start,
                              acquire=acquire,
                              software=software)
            connections = self.get_connections(**conditions)
            filtered_conditions = {key: val for key, val in conditions.items()
                                   if val is not None}
            assert len(connections) == 1, \
                f"Found {len(connections)} connections instead of one satisfying " \
                f"{filtered_conditions}"
            return connections[0]

    def _set_primary_instrument(self, primary_instrument: str):
        """Sets primary instrument, updating ``is_primary`` in all interfaces.
        """
        for instrument_name, interface in self._interfaces.items():
            interface.is_primary(instrument_name == primary_instrument)

    def _get_interfaces_hierarchical(
            self, sorted_interfaces: List[InstrumentInterface] = []):
        """Sort interfaces by triggering order, from bottom to top.

        This sorting ensures that earlier instruments never trigger later ones.
        The primary instrument will therefore be one of the last elements.

        Args:
            sorted_interfaces: Sorted list of interfaces. Should start empty,
                and is filled recursively.

        Returns:
            Hierarchically sorted list of interfaces.

        Note:
            This function is recursive. It may fail after reaching the recursion
                limit

        Raises:
            RecursionError
                No hierarchy can be found. Occurs if for instance instruments
                are triggering each other.
        """

        # Set acquisition interface as first interface
        if not sorted_interfaces:
            if self.acquisition_interface is not None:
                sorted_interfaces = [self.acquisition_interface]
            else:
                sorted_interfaces = []

        # Find all interfaces that have not been sorted yet
        remaining_interfaces = {
            instrument: interface
            for instrument, interface in self._interfaces.items()
            if interface not in sorted_interfaces}

        # All interfaces are in sorted_interfaces. Finishing recursion
        if not remaining_interfaces:
            return sorted_interfaces

        for instrument, interface in remaining_interfaces.items():
            output_connections = self.get_connections(
                output_interface=interface)

            # Find instruments that have this instrument as an input
            input_instruments = {connection.input['instrument']
                                 for connection in output_connections
                                 if 'instrument' in connection.input}

            # Add interface to sorted interface if it does not trigger any of
            # the remaining interfaces
            if all(instrument not in remaining_interfaces
                   for instrument in input_instruments):
                sorted_interfaces.append(interface)

        # Ensure that we are not in an infinite loop
        if not any(interface in sorted_interfaces
                   for interface in remaining_interfaces.values()):
            raise RecursionError("Could not find hierarchy for instruments."
                                 " This likely means that instruments are "
                                 "triggering each other")

        # Go to next level in recursion
        return self._get_interfaces_hierarchical(sorted_interfaces)

    def get_pulse_connection(self,
                             pulse: Pulse,
                             interface: InstrumentInterface = None,
                             instrument: str = None,
                             **kwargs):
        """Get connection a given pulse should be targeted to

        If ``Pulse.connection_label`` is specified, it is used to determine
        the connection. Otherwise, conditions in
        ``Pulse.connection_requirements`` are used to determine connection.

        Args:
            pulse: Pulse for which to find connection
            interface (optional): Output instrument interface of pulse
            instrument (optional): Output instrument name of pulse
            **kwargs: Additional kwargs to specify connection

        Returns:
            Connection object for pulse

        Raises:
            AssertionError
                No unique connection can be found
        """
        if pulse.connection is not None:
           return pulse.connection

        connection_requirements = pulse.connection_requirements.copy()

        if interface is not None:
            connection_requirements['output_interface'] = interface
        elif instrument is not None:
            connection_requirements['output_instrument'] = instrument

        if pulse.connection_label is not None:
            connection = self.get_connection(
                connection_label=pulse.connection_label,
                **connection_requirements,
                **kwargs)
        else:
            connection = self.get_connection(**connection_requirements,
                                             **kwargs)
        return connection

    def _target_pulse(
            self,
            pulse: Pulse,
            copy_pulse: bool = True
    ):
        """Target pulse to corresponding connection and instrument interface.

        The connection is determined from either `Pulse.connection_label`,
        or if undefined, from `Pulse.connection_requirements`. At the
        connection targeting stage, and effects such as an amplitude scale are
        applied.

        Afterwards, the pulse is then directed to the connection's output and
        input interfaces.

        Args:
            pulse: pulse to be targeted
            copy_pulse: whether to copy the pulse when targeting via the connection.
                the main pulses should have this set to True, whereas additional
                pulses should have this set to False.
                Note that a MultiConnection will have this set to True regardless

        Notes:
            * At each targeting stage, the pulse is copied such that any
              modifications don't affect the original pulse.
            * Often the instrument requires additional pulses, such as a
              triggering pulse. These pulses are also targeted by recursively
              calling this function.
            * During targeting, all the properties of pulses are fixed, meaning
              that they do not depend on other pulses anymore. By contrast,
              untargeted pulses can be dependent on other pulses, such as
              starting at the end of the previous pulse, even if the previous
              pulse is modified.

        """
        # Add pulse to acquisition instrument if it must be acquired
        if pulse.acquire:
            self.acquisition_interface.pulse_sequence.quick_add(
                pulse, connect=False, reset_duration=False, nest=True
            )

        if isinstance(pulse, MeasurementPulse):
            # Measurement pulses do not need to be output
            return

        # Get default output instrument
        connection = self.get_pulse_connection(pulse)

        # Return a list of pulses. The reason for not necessarily returing a
        # single pulse is that targeting by a CombinedConnection will target the
        # pulse to each of its connections it's composed of.
        # Copies pulse (multiple times if type is CombinedConnection)
        if isinstance(connection, CombinedConnection):
            # A CombinedConnection targets the pulse to each of its connections
            # that it's composed of. Will create a copy for each connection
            pulses = connection.target_pulse(pulse)
        else:
            pulse = connection.target_pulse(pulse, copy_pulse=copy_pulse)
            pulses = [pulse]

        for pulse in pulses:
            instrument = pulse.connection.output['instrument']
            interface = self._interfaces[instrument]

            # Copies pulse via PulseImplementation.target_pulse
            targeted_pulse = interface.get_pulse_implementation(
                pulse, connections=self.connections)

            assert targeted_pulse is not None, \
                f"Interface {interface} could not target pulse {pulse} using " \
                f"connection {connection}."

            # Do not copy pulse
            self.targeted_pulse_sequence.quick_add(
                targeted_pulse, connect=False, reset_duration=False, copy=False, nest=True
            )

            # Do not copy pulse
            interface.pulse_sequence.quick_add(
                targeted_pulse, connect=False, reset_duration=False, copy=False, nest=True
            )

            # Also add pulse to input interface pulse sequence
            input_interface = self._interfaces[pulse.connection.input['instrument']]
            # Do not copy pulse
            input_interface.input_pulse_sequence.quick_add(
                targeted_pulse, connect=False, reset_duration=False, copy=False, nest=True
            )

    def _target_pulse_sequence(
            self,
            pulse_sequence: PulseSequence
    ):
        """Targets a pulse sequence.

        For each of the pulses, it finds the instrument that can output it,
        and adds the pulse to its respective interface. It also takes care of
        any additional necessities, such as additional triggering pulses.

        if `Layout.store_pulse_sequence_folder` is defined, the pulse
        sequence is also stored as a .pickle file.

        Args:
            pulse_sequence: Untargeted pulse sequence that is to be targeted.

        Notes:
            * If a measurement is running, all instruments are stopped
            * The original pulse sequence and pulses remain unmodified
        """
        logger.info(f'Targeting pulse sequence {pulse_sequence}')

        if self.active():
            self.stop()

        # Create a copy of the pulse sequence
        try:
            # Temporarily set all _connected_to_config to False such that
            # copying the pulse sequence won't attach the copied pulses to the
            # config.
            _connected_to_config_list = []
            for pulse in pulse_sequence.pulses:
                _connected_to_config_list.append(pulse._connected_to_config)
                pulse._connected_to_config = False

            # Copy the pulse sequence
            self._pulse_sequence = copy(pulse_sequence)
        finally:
            # Restore original pulse._connected_to_config values
            for pulse, _connected_to_config in zip(pulse_sequence.pulses,
                                                   _connected_to_config_list):
                pulse._connected_to_config = _connected_to_config

        # Copy untargeted pulse sequence so none of its attributes are modified
        self.targeted_pulse_sequence = PulseSequence()
        # Adopt the same structure as the target pulse sequence, including any
        # nested pulse sequences
        self.targeted_pulse_sequence.clone_skeleton(pulse_sequence)

        # Clear pulses sequences of all instruments
        for interface in self._interfaces.values():
            logger.debug(f'Initializing interface {interface.name}')
            interface.initialize()

            # Clone the structure of the target pulse sequence. This includes
            # fixing the duration of pulse sequence and any nested pulse sequences
            interface.pulse_sequence.clone_skeleton(pulse_sequence)
            interface.input_pulse_sequence.clone_skeleton(pulse_sequence)

        # Add pulses in pulse_sequence to pulse_sequences of instruments
        for pulse in self.pulse_sequence:
            self._target_pulse(pulse)

        # Setup each of the instruments hierarchically using its pulse_sequence
        # The ordering is because instruments might need final pulses from
        # triggering instruments (e.g. triggering pulses that can only be
        # defined once all other pulses have been given)
        for interface in self._get_interfaces_hierarchical():
            if interface.pulse_sequence or interface == self.acquisition_interface:
                additional_pulses = interface.get_additional_pulses(
                    connections=self.connections)
                for pulse in additional_pulses:
                    # These pulses do not need to be copied since they were
                    # generated during targeting
                    self._target_pulse(pulse, copy_pulse=False)


        # Finish setting up the pulse sequences
        self.targeted_pulse_sequence.finish_quick_add()
        for interface in self._interfaces.values():
            # Finish adding pulses, which performs final steps such as sorting
            # and checking for overlaps
            interface.pulse_sequence.finish_quick_add()
            interface.input_pulse_sequence.finish_quick_add()

        # Store pulse sequence
        if self.store_pulse_sequences_folder:
            try:
                self._pulse_sequences_folder_io.base_location = \
                    self.store_pulse_sequences_folder
                location = FormatLocation()(self._pulse_sequences_folder_io,
                                            {"name": 'pulse_sequence'})
                location += '.pickle'

                filepath = self._pulse_sequences_folder_io.to_path(location)

                os.makedirs(os.path.dirname(filepath), exist_ok=True)

                logger.debug(f'Storing pulse sequence to {filepath}')
                with open(filepath, 'wb') as f:
                    dill.dump(self._pulse_sequence, f)
            except:
                logger.exception('Could not save pulse sequence')

    def update_flags(self,
                     new_flags: Dict[str, Dict[str, Any]]):
        """Updates existing interface ``Layout.flags`` with new flags.

        Flags are instructions sent to interfaces, usually from other
        interfaces, to modify the usual operations.
        Examples are ``skip_start``, ``setup`` kwargs, etc.

        Args:
            new_flags: {instrument: {flag: val}} dict

        See Also:
            `Layout.setup` for information on allowed flags.
        """
        if 'skip_start' in new_flags and new_flags['skip_start'] not in self.flags['skip_start']:
            self.flags['skip_start'].append(new_flags['skip_start'])

        if 'post_start_actions' in new_flags:
            self.flags['post_start_actions'] += new_flags['post_start_actions']

        if 'start_last' in new_flags and new_flags['start_last'] not in self.flags['start_last']:
            self.flags['start_last'].append(new_flags['start_last'])

        if 'setup' in new_flags:
            for instrument_name, new_instrument_flags in new_flags['setup'].items():
                instrument_flags = self.flags['setup'].get(instrument_name, {})
                for flag, val in new_instrument_flags.items():
                    if flag not in instrument_flags:
                        # New instrument flag is not yet in existing flags,
                        # add it to the existing flags
                        instrument_flags[flag] = val
                    elif type(val) is dict:
                        # New instrument flag is already in existing flags,
                        # but the value is a dict. Update existing flag dict with
                        #  new dict
                        instrument_flags[flag].update(val)
                    elif not instrument_flags[flag] == val:
                        raise RuntimeError(
                            f"Instrument {instrument_name} flag {flag} already "
                            f"exists, but val {val} does not match existing "
                            f"val {instrument_flags[flag]}")
                    else:
                        # Instrument Flag exists, and values match
                        pass
                # Set dict since it may not have existed previously
                self.flags['setup'][instrument_name] = instrument_flags

    def setup(self,
              samples: int = None,
              repeat: bool = True,
              ignore: List[str] = [],
              **kwargs):
        """Sets up all the instruments after having targeted a pulse sequence.

        Instruments are setup through their respective interfaces, and only
        the instruments that have a pulse sequence are setup.
        The interface setup order is by hierarchy, i.e. instruments that trigger
        other instruments are never setup before the triggered instruments.
        Any flags, such as to skip starting an instrument, are also collected
        and applied at this stage.

        Interfaces can return a dict of flags. The following flags are accepted:

        * setup (dict): key (instrument_name) value setup_flags.
          When the interface with instrument_name (key) is setup, the
          setup flags (value) will be passed along.
        * skip_start (str): instrument name that should be skipped when
          calling `Layout.start`.
        * post_start_actions (list(callable)): callables to perform after all
          interfaces are started.
        * start_last (interface) interface that should be started after others.

        Args:
            samples: Number of samples (by default uses previous value)
            repeat: Whether to repeat pulse sequence indefinitely or stop at end
            ignore: Interfaces to skip during setup
            **kwargs: additional kwargs sent to all interfaces being setup.
        """

        logger.info(f'Layout setup with {samples} samples and kwargs: {kwargs}')

        if not self.pulse_sequence:
            raise RuntimeError("Cannot setup with an empty PulseSequence.")

        if self.active():
            self.stop(ignore=ignore)

        # Initialize with empty flags, used for instructions between interfaces
        self.flags = {'setup': {},
                      'skip_start': [],
                      'post_start_actions': [],
                      'start_last': [],
                      'auto_stop': None}

        if samples is not None:
            self.samples(samples)

        if self.acquisition_interface is not None:
            self.acquisition_interface.acquisition_channels(
                [ch_name for ch_name, _ in self.acquisition_channels()])

        for interface in self._get_interfaces_hierarchical():
            if interface.pulse_sequence and interface.instrument_name() not in ignore:
                # Get existing setup flags (if any)
                setup_flags = self.flags['setup'].get(interface.instrument_name(), {})
                if setup_flags:
                    logger.debug(f'{interface.name} setup flags: {setup_flags}')

                input_connections = self.get_connections(input_interface=interface)
                output_connections = self.get_connections(output_interface=interface)

                t0 = time()
                flags = interface.setup(samples=self.samples(),
                                        input_connections=input_connections,
                                        output_connections=output_connections,
                                        repeat=repeat,
                                        **setup_flags, **kwargs)
                logger.debug(f'{interface.name} setup time taken: {time() - t0:.2f}')
                if flags:
                    logger.debug(f'Received flags {flags} from interface {interface}')
                    self.update_flags(flags)

        if self.flags['auto_stop'] is None:
            # auto_stop flag hasn't been specified.
            # Set to True if the pulse sequence doesn't repeat, False otherwise
            self.flags['auto_stop'] = not repeat

        # Create acquisition shapes
        trace_shapes = self.pulse_sequence.get_trace_shapes(
            sample_rate=self.sample_rate(), samples=self.samples())
        self.acquisition_shapes = {}
        output_labels = [output[1] for output in self.acquisition_channels()]
        for pulse_name, shape in trace_shapes.items():
            self.acquisition_shapes[pulse_name] = {
                label: shape for label in output_labels}

    def start(self, auto_stop: Union[bool, float] = False,
              ignore: List[str] = ()):
        """Starts all the instruments except the acquisition instrument.

        The interface start order is by hierarchy, i.e. instruments that trigger
        other instruments are never setup before the triggered instruments.

        Args:
            auto_stop: Call stop after specified duration.
                If not specified, uses value from flags (default is False).
                If set to True, waits 3 times the pulse sequence duration
                If set to a value, waits for that amount of seconds.
            ignore: List of instrument names not to start

        Note:
            Does not start instruments that have the flag ``skip_start``
        """
        self.active(True)
        for interface in self._get_interfaces_hierarchical():
            if interface == self.acquisition_interface:
                continue
            elif interface.instrument_name() in self.flags['skip_start']:
                logger.info(f'Skipping starting {interface.name} (flag skip_start)')
                continue
            elif interface.instrument_name() in ignore:
                logger.info(f'Skipping starting {interface.name} (name in ignore list)')
            elif interface.instrument_name() in self.flags['start_last']:
                logger.info(f'Delaying starting {interface.name} (flag start_last)')
                continue
            elif interface.pulse_sequence:
                interface.start()
                logger.debug(f'{interface} started')
            else:
                logger.debug(f'Skipping starting {interface} (no pulse sequence)')

        for interface in self.flags['start_last']:
            interface.start()
            logger.debug(f'Started {interface} after others (flag start_last)')

        for action in self.flags['post_start_actions']:
            action()
            logger.debug(f'Called post_start_action {action}')

        logger.debug('Layout started')

        if auto_stop is None:
            auto_stop = self.flags['auto_stop']

        if auto_stop is not False:
            if auto_stop is True:
                # Wait for three times the duration of the pulse sequence, then stop instruments
                sleep(self.pulse_sequence.duration * 3)
            elif isinstance(auto_stop, (int, float)):
                # Wait for duration specified in auto_stop
                sleep(auto_stop)
            else:
                raise SyntaxError('auto_stop must be either True or a number')

            self.stop()

    def stop(self, ignore: List[str] = []):
        """Stops all instruments."""
        for interface in self._get_interfaces_hierarchical():
            if interface.instrument_name() not in ignore:
                interface.stop()
                logger.debug(f'{interface} stopped')
        self.active(False)
        logger.debug('Layout stopped')

    def acquisition(self,
                    stop: bool = True,
                    save_traces: bool = False) -> Dict[str, Dict[str, np.ndarray]]:
        """Performs an acquisition.

        By default this includes starting and stopping of all the instruments.

        Args:
            stop: Whether to stop instruments after finishing
                measurements (True by default)
            save_traces: Whether to save unsegmented acquisition traces

        Returns:
            Dictionary of the form
                {pulse.full_name: {acquisition_label: acquisition_signal}.

        Note:
            Stops all instruments if an error occurs during acquisition.

        See Also:
            `Layout.save_traces`
        """
        try:
            logger.info(f'Performing acquisition, stop when finished: {stop}')
            if not self.active():
                self.start()

            assert self.acquisition_interface.pulse_sequence, \
                "None of the pulses have acquire=True, nothing to acquire"

            # Obtain traces from acquisition interface as dict
            pulse_traces = self.acquisition_interface.acquisition()

            if stop:
                self.stop()

            # current output is pulse_traces[pulse_name][acquisition_channel]
            # needs to be converted to data[pulse_name][output_label]
            # where output_label is taken from self.acquisition_channels()
            data = {}
            for pulse, channel_traces in pulse_traces.items():
                data[pulse] = {}
                for channel, trace in channel_traces.items():
                    output_label = next(item[1] for item in self.acquisition_channels()
                                        if item[0] == channel)
                    data[pulse][output_label] = trace

            if save_traces:
                self.save_traces()
        except:
            # If any error occurs, stop all instruments
            self.stop()
            raise

        return data

    def initialize_trace_file(self,
                              name: str,
                              folder: str = None,
                              channels: List[str] = None,
                              precision: Union[int, None] = 3,
                              compression: int = 4):
        """Initialize an HDF5 file for saving traces

        Args:
            name: Name of trace file.
            folder: Folder path for trace file. If not set, the folder of the
                active loop dataset is used, with subfolder 'traces'.
            channels: List of channel labels to acquire. The channel labels must
                be defined as the second arg of an element in
                ``Layout.acquisition_channels``
            precision: Number of digits after the decimal points to retain.
                Set to 0 for lossless compression
            compression_level: gzip compression level, min=0, max=9

        Raises:
            AssertionError if folder is not provided and no active dataset
        """
        if channels is None:
            channels = self.save_trace_channels()

        active_measurement = qc.active_measurement()
        assert active_measurement is not None, "No active loop found for saving traces"

        if folder is None:
            dataset = qc.active_dataset()
            assert dataset is not None, "No dataset found to save traces to. " \
                                        "Set add_to_dataset=False to save to " \
                                        "separate folder."
            dataset_path = Path(dataset.io.to_path(dataset.location))
            folder = dataset_path / 'traces'
            folder.mkdir(parents=True, exist_ok=True)
        # Create new hdf5 file
        filepath = os.path.join(folder, f'{name}.hdf5')
        assert not os.path.exists(filepath), f"Trace file already exists: {filepath}"
        file = h5py.File(filepath, 'w')

        # Save metadata to traces file
        file.attrs['sample_rate'] = self.sample_rate()
        file.attrs['samples'] = self.samples()
        file.attrs['capture_full_trace'] = self.acquisition_interface.capture_full_trace()
        HDF5Format.write_dict_to_hdf5(
            {'pulse_sequence': self.pulse_sequence.snapshot()}, file)
        HDF5Format.write_dict_to_hdf5(
            {'pulse_shapes': self.pulse_sequence.get_trace_shapes(
                sample_rate=self.sample_rate(), samples=self.samples())}, file)
<<<<<<< HEAD
=======
        HDF5Format.write_dict_to_hdf5(
            {'pulse_slices': self.pulse_sequence.get_trace_slices(
                sample_rate=self.sample_rate(),
                capture_full_traces=self.acquisition_interface.capture_full_trace(),
                return_slice=False
            )}, file)
        HDF5Format.write_dict_to_hdf5(
            {'pulse_slices_full': self.pulse_sequence.get_trace_slices(
                sample_rate=self.sample_rate(),
                capture_full_traces=self.acquisition_interface.capture_full_trace(),
                filter_acquire=False,
                return_slice=False
            )}, file)
>>>>>>> fd4725c8

        # Create traces group and initialize arrays
        file.create_group('traces')
        data_shape = active_measurement.loop_shape
        if isinstance(data_shape, dict):
            # Measurement is a loop consisting whose loop_shape is a dict.
            # Extract shape using actions indices
            data_shape = data_shape[active_measurement.action_indices]
        # Data is saved in chunks, which is one acquisition
        data_shape += (self.samples(), self.acquisition_interface.points_per_trace())
        for channel in channels:
            file['traces'].create_dataset(name=channel, shape=data_shape,
                                          dtype=float, scaleoffset=precision,
                                          chunks=True, compression='gzip',
                                          compression_opts=compression)
        file.flush()
        return file

    def save_traces(self,
                    name: str = None,
                    folder: str = None,
                    channels: str = None,
                    precision: Union[int, None] = 3,
                    compression: int = 4):
        """Save traces to an HDF5 file.

        The HDF5 file contains a group 'traces', which contains a dataset for
        each channel. These datasets can be massive depending on the size of the
        loop, but shouldn't be an issue since HDF5 can save/load portions of the
        dataset.

        Args:
            name: Name of trace file.
                If not set, the name of the current loop parameter is used
            folder: Folder path for trace file. If not set, the folder of the
                active loop dataset is used, with subfolder 'traces'.
            channels: List of channel labels to acquire. The channel labels must
                be defined as the second arg of an element in
                ``Layout.acquisition_channels``"""
        if channels is None:
            channels = self.save_trace_channels()

        active_measurement = qc.active_measurement()
        assert active_measurement is not None, "No active loop found for saving traces"

        # Create unique action traces name
        if name is None:  # Set name to current loop action
            active_action = active_measurement.active_action
            action_indices = active_measurement.action_indices
            action_indices_str = '_'.join(map(str, action_indices))
            name = f"{active_action.name}_{action_indices_str}"

        if name in self.trace_files:  # Use existing trace file
            trace_file = self.trace_files[name]
        else:  # Create new trace file
            trace_file = self.initialize_trace_file(name=name, folder=folder)
            self.trace_files[name] = trace_file

        traces = self.acquisition_interface.traces
        for channel in channels:
            # Get corresponding acquisition output channel name (chA etc.)
            ch = next(ch_pair[0] for ch_pair in self.acquisition_channels()
                      if ch_pair[1] == channel)
            trace_file['traces'][channel][active_measurement.loop_indices] = traces[ch]
        trace_file.attrs['final_loop_indices'] = active_measurement.loop_indices

        return trace_file


    def close_trace_files(self) -> None:
        """Close all opened HDF5 trace files.

         See also:
             Layout.save_traces
        """
        for trace_file in self.trace_files.values():
            trace_file.close()
        self.trace_files.clear()<|MERGE_RESOLUTION|>--- conflicted
+++ resolved
@@ -1570,8 +1570,6 @@
         HDF5Format.write_dict_to_hdf5(
             {'pulse_shapes': self.pulse_sequence.get_trace_shapes(
                 sample_rate=self.sample_rate(), samples=self.samples())}, file)
-<<<<<<< HEAD
-=======
         HDF5Format.write_dict_to_hdf5(
             {'pulse_slices': self.pulse_sequence.get_trace_slices(
                 sample_rate=self.sample_rate(),
@@ -1585,7 +1583,6 @@
                 filter_acquire=False,
                 return_slice=False
             )}, file)
->>>>>>> fd4725c8
 
         # Create traces group and initialize arrays
         file.create_group('traces')
