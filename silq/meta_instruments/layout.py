--- conflicted
+++ resolved
@@ -524,7 +524,6 @@
 
         self.connections = []
 
-<<<<<<< HEAD
         self.instruments = Parameter(
             get_cmd=lambda: list(self._interfaces.keys()),
             docstring="List of instrument names. Can only be retrieved. "
@@ -580,61 +579,15 @@
             vals=vals.Lists(vals.Strings()),
             docstring="List of channel labels to acquire. "
             "Channel labels are defined in layout.acquisition_channels",
-=======
-        self.add_parameter('instruments',
-                           get_cmd=lambda: list(self._interfaces.keys()),
-                           docstring='List of instrument names. Can only be '
-                                     'retrieved. To set, update layout._interfaces')
-        self.add_parameter('primary_instrument',
-                           get_cmd=None,
-                           set_cmd=self._set_primary_instrument,
-                           vals=vals.Enum(*self._interfaces.keys()),
-                           docstring='Name of primary instrument, usually the '
-                                     'instrument that performs triggering')
-
-        self.add_parameter('acquisition_instrument',
-                           set_cmd=None,
-                           initial_value=None,
-                           vals=vals.Enum(*self._interfaces.keys()),
-                           docstring='Name of instrument that acquires data')
-        self.add_parameter('acquisition_channels',
-                           set_cmd=None,
-                           vals=vals.Lists(),
-                           docstring='List of acquisition channels to acquire. '
-                                     'Each element in the list should be a '
-                                     'tuple (ch_name, ch_label), where ch_name '
-                                     'is a channel of the acquisition interface, '
-                                     'and ch_label is a given label for that '
-                                     'channel (e.g. "output").')
-
-        self.add_parameter(name='samples',
-                           set_cmd=None,
-                           initial_value=1,
-                           docstring='Number of times to acquire the pulse sequence')
-
-        self.add_parameter(name='active',
-                           set_cmd=None,
-                           initial_value=False,
-                           vals=vals.Bool(),
-                           docstring='Whether the pulse sequence is being executed. '
-                                     'Can be started/stopped via layout.start/layout.stop')
-
-        self.add_parameter('save_trace_channels',
-                           set_cmd=None,
-                           initial_value=['output'],
-                           vals=vals.Lists(vals.Strings()),
-                           docstring='List of channel labels to acquire. '
-                                     'Channel labels are defined in '
-                                     'layout.acquisition_channels')
-        self.sample_rate = Parameter(
-            docstring='Acquisition sample rate'
->>>>>>> 70162dc6
         )
         self.is_acquiring = Parameter(
             set_cmd=None,
             initial_value=False,
             docstring="Whether or not the Layout is performing an acquisition. "
                       "Ensures no two acquisitions are run simultaneously."
+        )
+        self.sample_rate = Parameter(
+            docstring='Acquisition sample rate'
         )
 
         # Untargeted pulse_sequence, can be set via layout.pulse_sequence
