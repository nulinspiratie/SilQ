--- conflicted
+++ resolved
@@ -1509,12 +1509,7 @@
         self.is_acquiring = True
 
         try:
-<<<<<<< HEAD
-            logger.info(f'Performing acquisition, '
-                        f'{"stop" if stop else "continue"} when finished')
-=======
             logger.info(f'Performing acquisition, {"stop" if stop else "continue"} when finished')
->>>>>>> ba0dacb0
             if not self.active():
                 self.start()
 
