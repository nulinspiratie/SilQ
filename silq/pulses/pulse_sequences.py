--- conflicted
+++ resolved
@@ -245,10 +245,6 @@
                 # Add a plunge and read pulse for each frequency
                 RF_pulse, = self.add(RF_subpulse)
                 t_connect(RF_pulse['t_start'])
-<<<<<<< HEAD
-                t_connect = partial(RF_pulse['t_stop'].connect,
-                                    offset=self.pulse_settings['inter_delay'])
-=======
 
                 if k < len(RF_pulses_single_stage) - 1:
                     # Determine delay between NMR pulses
@@ -259,25 +255,16 @@
 
                     t_connect = partial(RF_pulse['t_stop'].connect, offset=inter_delay)
 
->>>>>>> f44f11fa
                 if not k:
                     self.primary_RF_pulses.append(RF_pulse)
 
             if RF_pulse is not None:
-<<<<<<< HEAD
-                RF_pulse['t_stop'].connect(stage_pulse['t_stop'],
-                                        offset=self.pulse_settings['post_delay'])
-            else:
-                stage_pulse['t_stop'] = (
-                        self.pulse_settings['pre_delay'] + self.pulse_settings['post_delay']
-=======
                 RF_pulse['t_stop'].connect(
                     stage_pulse['t_stop'], offset=self.pulse_settings['post_delay']
                 )
             else:
                 stage_pulse.t_stop = (
                     self.pulse_settings['pre_delay'] + self.pulse_settings['post_delay']
->>>>>>> f44f11fa
                 )
 
             self.add(self.pulse_settings['read_pulse'])
@@ -377,22 +364,6 @@
         For given pulse settings, `ESRPulseSequence.generate` will recreate the
         pulse sequence from settings.
 """
-<<<<<<< HEAD
-    def __init__(self, **kwargs):
-        super().__init__(**kwargs)
-
-        self.pulse_sequences = [
-            ElectronReadoutPulseSequence(name='ESR'),
-            PulseSequence(
-                name='EPR',
-                pulses=[
-                    DCPulse('empty', acquire=True),
-                    DCPulse('plunge', acquire=True),
-                    DCPulse('read_long', acquire=True)
-                ]
-            )
-        ]
-=======
     def __init__(self, pulse_sequences=None, **kwargs):
         super().__init__(**kwargs)
 
@@ -410,7 +381,6 @@
                 ]
 
         self.pulse_sequences = pulse_sequences
->>>>>>> f44f11fa
 
     @property
     def ESR(self):
@@ -421,8 +391,6 @@
         return next(pseq for pseq in self.pulse_sequences if pseq.name == 'EPR')
 
 
-<<<<<<< HEAD
-=======
 class NMRPulseSequenceComposite(PulseSequence):
     """`PulseSequenceGenerator` for nuclear magnetic resonance (NMR).
 
@@ -595,7 +563,6 @@
 
 # Deprecated pulse sequences
 
->>>>>>> f44f11fa
 class ESRPulseSequence(PulseSequenceGenerator):
     """`PulseSequenceGenerator` for electron spin resonance (ESR).
 
@@ -980,120 +947,6 @@
 
         # Create copy of current pulse settings for comparison later
         self._latest_pulse_settings = deepcopy(self.pulse_settings)
-
-
-class NMRPulseSequenceComposite(PulseSequence):
-    """`PulseSequenceGenerator` for nuclear magnetic resonance (NMR).
-
-    This pulse sequence can handle many of the basic pulse sequences involving
-    NMR. The pulse sequence is generated from its pulse settings attributes.
-
-    In general, the pulse sequence is as follows:
-
-    1. Perform any pre_pulses defined in ``NMRPulseSequence.pre_pulses``.
-    2. Perform NMR sequence
-
-       1. Perform stage pulse ``NMRPulseSequence.NMR['stage_pulse']``.
-          Default is 'empty' `DCPulse`.
-       2. Perform NMR pulses within the stage pulse. The NMR pulses defined
-          in ``NMRPulseSequence.NMR['NMR_pulses']`` are applied successively.
-          The delay after start of the stage pulse is
-          ``NMRPulseSequence.NMR['pre_delay']``, delays between NMR pulses is
-          ``NMRPulseSequence.NMR['inter_delay']``, and the delay after the final
-          NMR pulse is ``NMRPulseSequence.NMR['post_delay']``.
-
-    3. Perform ESR sequence
-
-       1. Perform stage pulse ``NMRPulseSequence.ESR['stage_pulse']``.
-          Default is 'plunge' `DCPulse`.
-       2. Perform ESR pulse within stage pulse for first pulse in
-          ``NMRPulseSequence.ESR['ESR_pulses']``.
-       3. Perform ``NMRPulseSequence.ESR['read_pulse']``, and acquire trace.
-       4. Repeat steps 1 - 3 for each ESR pulse. The different ESR pulses
-          usually correspond to different ESR frequencies (see
-          `NMRPulseSequence`.ESR_frequencies).
-       5. Repeat steps 1 - 4 for ``NMRPulseSequence.ESR['shots_per_frequency']``
-          This effectively interleaves the ESR pulses, which counters effects of
-          the nucleus flipping within an acquisition.
-
-    By measuring the average up proportion for each ESR frequency, a switching
-    between high and low up proportion indicates a flipping of the nucleus
-
-    Parameters:
-        NMR (dict): Pulse settings for the NMR part of the pulse sequence.
-            Contains the following items:
-
-            * ``stage_pulse`` (Pulse): Stage pulse in which to perform NMR
-              (e.g. plunge). Default is 'empty' `DCPulse`. Duration of stage
-              pulse is adapted to NMR pulses and delays.
-            * ``NMR_pulse`` (Pulse): Default NMR pulse to use.
-              By default 'NMR' `SinePulse`.
-            * ``NMR_pulses`` (List[Union[str, Pulse]]): List of NMR pulses to
-              successively apply. Can be strings, in which case the string
-              should be an item in ``NMR`` whose value is a `Pulse`. Default is
-              single element ``NMRPulseSequence.NMR['NMR_pulse']``.
-            * ``pre_delay`` (float): Delay after start of ``stage`` pulse,
-              until first NMR pulse.
-            * ``inter_delay`` (float): Delay between successive NMR pulses.
-            * ``post_delay`` (float): Delay after final NMR pulse until stage
-              pulse end.
-
-        ESR (dict): Pulse settings for the ESR part of the pulse sequence.
-            Contains the following items:
-
-            * ``stage_pulse`` (Pulse): Stage pulse in which to perform ESR
-              (e.g. plunge). Default is 'plunge `DCPulse`.
-            * ``ESR_pulse`` (Pulse): Default ESR pulse to use.
-              Default is 'ESR' ``SinePulse``.
-            * ``ESR_pulses`` (List[Union[str, Pulse]]): List of ESR pulses to
-              use. Can be strings, in which case the string should be an item in
-              ``ESR`` whose value is a `Pulse`.
-            * ``pulse_delay`` (float): ESR pulse delay after beginning of stage
-              pulse. Default is 5 ms.
-            * ``read_pulse`` (Pulse): Pulse after stage pulse for readout and
-              initialization of electron. Default is 'read_initialize`
-              `DCPulse`.
-
-        EPR (dict): Pulse settings for the empty-plunge-read (EPR) part of the
-            pulse sequence. This part is optional, and is used for non-ESR
-            contast, and to measure dark counts and hence ESR contrast.
-            Contains the following items:
-
-            * ``enabled`` (bool): Enable EPR sequence.
-            * ``pulses`` (List[Pulse]): List of pulses for EPR sequence.
-              Default is ``empty``, ``plunge``, ``read_long`` `DCPulse`.
-
-        pre_pulses (List[Pulse]): Pulses before main pulse sequence.
-            Empty by default.
-        pre_ESR_pulses (List[Pulse]): Pulses before ESR readout pulse sequence.
-            Empty by default.
-        post_pulses (List[Pulse]): Pulses after main pulse sequence.
-            Empty by default.
-        pulse_settings (dict): Dict containing all pulse settings.
-        **kwargs: Additional kwargs to `PulseSequence`.
-
-    See Also:
-        NMRParameter
-
-    Notes:
-        For given pulse settings, `NMRPulseSequence.generate` will recreate the
-        pulse sequence from settings.
-    """
-    def __init__(self, **kwargs):
-        super().__init__(**kwargs)
-
-        self.pulse_sequences = [
-            ElectronReadoutPulseSequence(name='NMR'),
-            ElectronReadoutPulseSequence(name='ESR'),
-        ]
-
-    @property
-    def NMR(self):
-        return next(pseq for pseq in self.pulse_sequences if pseq.name == 'NMR')
-
-    @property
-    def ESR(self):
-        return next(pseq for pseq in self.pulse_sequences if pseq.name == 'ESR')
 
 
 class NMRPulseSequence(PulseSequenceGenerator):
@@ -1388,13 +1241,10 @@
         self.generate()
 
 
-<<<<<<< HEAD
-=======
-
-
-
-
->>>>>>> f44f11fa
+
+
+
+
 class NMRCPMGPulseSequence(NMRPulseSequence):
     """`PulseSequenceGenerator` for nuclear magnetic resonance (NMR).
 
