from typing import List, Dict, Any, Union, Tuple, Sequence
import numpy as np
from copy import copy, deepcopy
copy_alias = copy  # Alias for functions that have copy as a kwarg
from blinker import Signal
from matplotlib import pyplot as plt

from qcodes.instrument.parameter_node import parameter
from qcodes import ParameterNode, Parameter
from qcodes.utils import validators as vals

__all__ = ['PulseRequirement', 'PulseSequence', 'PulseImplementation']


class PulseRequirement():
    """`Pulse` attribute requirement for a `PulseImplementation`

    This class is used in Interfaces when registering a `PulseImplementation`,
    to impose additional constraints for implementing the pulse.

    The class is never directly instantiated, but is instead created from a dict
    passed to the ``pulse_requirements`` kwarg of a `PulseImplementation`.

    Example:
        For an AWG can apply sine pulses, but only up to its Nyquist limit
        ``max_frequency``, the following implementation is used:

        >>> SinePulseImplementation(
                pulse_requirements=[('frequency', {'max': max_frequency})])

    Args:
        property: Pulse attribute for which to place a constraint.
        requirement: Requirement that a property must satisfy.

            * If a dict, allowed keys are ``min`` and ``max``, the value being
              the minimum/maximum value.
            * If a list, the property must be an element in the list.
    """
    def __init__(self,
                 property: str,
                 requirement: Union[list, Dict[str, Any]]):
        self.property = property

        self.verify_requirement(requirement)
        self.requirement = requirement

    def __repr__(self):
        return f'{self.property} - {self.requirement}'

    def verify_requirement(self, requirement):
        """Verifies that the requirement is valid.

        A valid requirement is either a list, or a dict with keys ``min`` and/or
        ``max``.

        Raises:
            AssertionError: Requirement is not valid.
        """
        if type(requirement) is list:
            assert requirement, "Requirement must not be an empty list"
        elif type(requirement) is dict:
            assert ('min' in requirement or 'max' in requirement), \
                "Dictionary condition must have either a 'min' or a 'max'"

    def satisfies(self, pulse) -> bool:
        """Checks if a given pulses satisfies this PulseRequirement.

        Args:
            pulse: Pulse to be verified.

        Returns:
            True if pulse satisfies PulseRequirement.

        Raises:
            Exception: Pulse requirement cannot be interpreted.

        """
        property_value = getattr(pulse, self.property)

        # Test for condition
        if type(self.requirement) is dict:
            # requirement contains min and/or max
            if 'min' in self.requirement and \
                            property_value < self.requirement['min']:
                return False
            elif 'max' in self.requirement and \
                            property_value > self.requirement['max']:
                return False
            else:
                return True
        elif type(self.requirement) is list:
            if property_value not in self.requirement:
                return False
            else:
                return True
        else:
            raise Exception(
                "Cannot interpret pulses requirement: {self.requirement}")


class PulseSequence(ParameterNode):
    """`Pulse` container that can be targeted in the `Layout`.

    It can be used to store untargeted or targeted pulses.

    If multiple pulses with the same name are added, `Pulse`.id is set for the
    pulses sharing the same name, starting with 0 for the first pulse.

    **Retrieving pulses**
        To retrieve a pulse with name 'read':

        >>> pulse_sequence['read']
        >>> pulse_sequence.get_pulse(name='read')

        Both methods work, but the latter is more versatile, as it also allows
        filtering of pulses by discriminants other than name.

        If there are multiple pulses with the same name, the methods above will
        raise an error because there is no unique pulse with name ``read``.
        Instead, the `Pulse`.id must also be passed to discriminate the pulses:

        >>> pulse_sequence['read[0]']
        >>> pulse_sequence.get_pulse(name='read', id=0)

        Both methods return the first pulse added whose name is 'read'.

    **Iterating over pulses**
        Pulses in a pulse sequence can be iterated over via:

        >>> for pulse in pulse_sequence:
        >>>     # perform actions

        This will return the pulses sorted by `Pulse`.t_start.
        Pulses for which `Pulse`.enabled is False are ignored.

    **Checking if pulse sequence contains a pulse**
        Pulse sequences can be treated similar to a list, and so checking if a
        pulse exists in a list is done as such:

        >>> pulse in pulse_sequence

        Note that this does not compare object equality, but only checks if all
        attributes match.

    **Checking if a pulse sequence contains pulses**
        Checking if a pulse sequence contains pulses is similar to a list:

        >>> if pulse_sequence:
        >>>     # pulse_sequence contains pulses

    **Targeting a pulse sequence in the `Layout`**
        A pulse sequence can be targeted in the layout, which will distribute
        the pulses among it's `InstrumentInterface` such that the pulse sequence
        is executed. Targeting of a pulse sequence is straightforward:

        >>> layout.pulse_sequence = pulse_sequence

        After this, the instruments can be configured via `Layout.setup`.


    Parameters:
        pulses (List[Pulse]): `Pulse` list to place in PulseSequence.
            Pulses can also be added later using `PulseSequence.add`.
        allow_untargeted_pulses (bool): Allow untargeted pulses (without
            corresponding `Pulse`.implementation) to be added to PulseSequence.
            `InstrumentInterface`.pulse_sequence should have this unchecked.
        allow_targeted_pulses (bool): Allow targeted pulses (with corresponding
            `Pulse`.implementation) to be added to PulseSequence.
            `InstrumentInterface`.pulse_sequence should have this checked.
        allow_pulse_overlap (bool): Allow pulses to overlap in time. If False,
            an error will be raised if a pulse is added that overlaps in time.
            If pulse has a `Pulse`.connection, an error is only raised if
            connections match as well.
        duration (float): Total duration of pulse sequence. Equal to
            `Pulse`.t_stop of last pulse, unless explicitly set.
            Can be reset to t_stop of last pulse by setting to None, and will
            automatically be reset every time a pulse is added/removed.
        final_delay (Union[float, None]): Optional final delay at the end of
            the pulse sequence. The interface of the primary instrument should
            incorporate any final delay. The default is .5 ms
        enabled_pulses (List[Pulse]): `Pulse` list with `Pulse`.enabled True.
            Updated when a pulse is added or `Pulse`.enabled is changed.
        disabled_pulses (List[Pulse]): Pulse list with `Pulse`.enabled False.
            Updated when a pulse is added or `Pulse`.enabled is changed.
        t_start_list (List[float]): `Pulse`.t_start list for all enabled pulses.
            Can contain duplicates if pulses share the same `Pulse`.t_start.
        t_stop_list (List[float]): `Pulse`.t_stop list for all enabled pulses.
            Can contain duplicates if pulses share the same `Pulse`.t_stop.
        t_list (List[float]): Combined list of `Pulse`.t_start and
            `Pulse`.t_stop for all enabled pulses. Does not contain duplicates.

    Notes:
        * If pulses are added without `Pulse`.t_start defined, the pulse is
          assumed to start after the last pulse finishes, and a connection is
          made with the attribute `t_stop` of the last pulse, such that if the
          last pulse t_stop changes, t_start is changed accordingly.
        * All pulses in the pulse sequence are listened to via `Pulse`.signal.
          Any time an attribute of a pulse changes, a signal will be emitted,
          which can then be interpreted by the pulse sequence.
    """

    _deepcopy_skip_parameters = [
        'my_enabled_pulses',
        'enabled_pulses',
        'my_disabled_pulses',
        'disabled_pulses',
        'pulses',
    ]
    connection_conditions = None
    pulse_conditions = None
    default_final_delay = .5e-3
    def __init__(self,
                 pulses: list = None,
                 pulse_sequences = (),
                 name='',
                 enabled: bool = True,
                 allow_untargeted_pulses: bool = True,
                 allow_targeted_pulses: bool = True,
                 allow_pulse_overlap: bool = True,
                 final_delay: float = None):
        super().__init__(
            use_as_attributes=True,
            log_changes=False,
            simplify_snapshot=True
        )

        self.name = Parameter(vals=vals.Strings(), set_cmd=None, initial_value=name)
        self.full_name = Parameter(vals=vals.Strings(), initial_value=name)
        self.enabled = Parameter(vals=vals.Bool(), set_cmd=None, initial_value=enabled)

        # For PulseSequence.satisfies_conditions, we need to separate conditions
        # into those relating to pulses and to connections. We perform an import
        # here because it otherwise otherwise leads to circular imports
        if self.connection_conditions is None or self.pulse_conditions is None:
            from silq.meta_instruments.layout import connection_conditions
            from silq.pulses import pulse_conditions
            PulseSequence.connection_conditions = connection_conditions
            PulseSequence.pulse_conditions = pulse_conditions

        self.allow_untargeted_pulses = Parameter(initial_value=allow_untargeted_pulses,
                                                 set_cmd=None,
                                                 vals=vals.Bool())
        self.allow_targeted_pulses = Parameter(initial_value=allow_targeted_pulses,
                                               set_cmd=None,
                                               vals=vals.Bool())
        self.allow_pulse_overlap = Parameter(initial_value=allow_pulse_overlap,
                                             set_cmd=None,
                                             vals=vals.Bool())

        self.t_start = Parameter(unit='s', set_cmd=None, initial_value=0)
        self.duration = Parameter(unit='s', set_cmd=None)
        self.t_stop = Parameter(unit='s', set_cmd=None)

        self.final_delay = Parameter(unit='s', set_cmd=None, vals=vals.Numbers())
        if final_delay is not None:
            self.final_delay = final_delay
        else:
            self.final_delay = self.default_final_delay

<<<<<<< HEAD
        self.t_list = Parameter(initial_value=[0])
        self.t_start_list = Parameter(initial_value=[])
        self.t_stop_list = Parameter()
=======
        self.t_list = Parameter(initial_value=[0], snapshot_value=False)
        self.t_start_list = Parameter(initial_value=[], snapshot_value=False)
        self.t_stop_list = Parameter(snapshot_value=False)
>>>>>>> f44f11fa

        self.pulse_sequences = Parameter(vals=vals.Iterables(), initial_value=())

        self.my_enabled_pulses = Parameter(
            initial_value=[],
            set_cmd=None,
            vals=vals.Iterables(),
<<<<<<< HEAD
=======
            snapshot_value=False,
>>>>>>> f44f11fa
            docstring='Enabled pulses that are not from a nested pulse sequence'
        )
        self.enabled_pulses = Parameter(
            initial_value=(),
            set_cmd=None,
            vals=vals.Iterables(),
<<<<<<< HEAD
=======
            snapshot_value=False,
>>>>>>> f44f11fa
            docstring='Enabled pulses, including those from nested pulse sequences'
        )
        self.my_disabled_pulses = Parameter(
            initial_value=[],
            set_cmd=None,
            vals=vals.Iterables(),
<<<<<<< HEAD
=======
            snapshot_value=False,
>>>>>>> f44f11fa
            docstring='Disabled pulses that are not from a nested pulse sequence'
        )
        self.disabled_pulses = Parameter(
            initial_value=(),
            set_cmd=None,
            vals=vals.Iterables(),
<<<<<<< HEAD
=======
            snapshot_value=False,
>>>>>>> f44f11fa
            docstring='Disabled pulses, including those from nested pulse sequences'
        )
        self.my_pulses = Parameter(
            initial_value=[],
            vals=vals.Iterables(),
            set_cmd=None,
<<<<<<< HEAD
=======
            snapshot_value=False,
>>>>>>> f44f11fa
            docstring="All pulses that are not from a nested pulse sequence"
        )
        self.pulses = Parameter(
            initial_value=(),
            vals=vals.Iterables(),
            set_cmd=None,
            docstring="All pulses, including those from nested pulse sequences"
        )

        # Remember last pulse of pulse sequence, to ensure t_stop of pulse sequence
        # is kept up to date via signalling
        self._last_pulse = None

        if pulse_sequences:
            self.pulse_sequences = pulse_sequences

        self.duration = None  # Reset duration to t_stop of last pulse
        # Perform a separate set to ensure set method is called
        self.pulses = pulses or ()

    @parameter
    def t_start_set_parser(self, parameter, t_start):
        if t_start is not None:
            t_start = round(t_start, 11)
        return t_start

    @parameter
    def t_start_set(self, parameter, t_start):
        parameter._latest['raw_value'] = t_start
        # Make sure all pulses have an up to date t_start and t_stop for snapshotting
        for pulse in self.pulses:
            pulse['t_start']()

        # Update t_stop
        parameter._latest['raw_value'] = t_start
        self['t_stop']()

    @parameter
    def duration_get(self, parameter):
        if parameter._duration is not None:
            return parameter._duration
        else:
            if self.enabled_pulses:
                duration = max([self.t_start] + self.t_stop_list) - self.t_start
            else:
                duration = 0

            return np.round(duration, 11)

    @parameter
    def duration_set_parser(self, parameter, duration):
        if duration is None:
            parameter._duration = None
            duration = max([self.t_start] + self.t_stop_list) - self.t_start
        else:
            parameter._duration = np.round(duration, 11)
            duration =  parameter._duration

        # Update t_stop
        parameter._latest['raw_value'] = duration
        self['t_stop']()

    @parameter
    def t_stop_get(self, parameter):
        return self.t_start + self.duration

    @parameter
    def t_start_list_get(self, parameter):
        # Use get_latest for speedup
        return sorted({pulse['t_start'].get_raw()
                       for pulse in self.enabled_pulses})

    @parameter
    def t_stop_list_get(self, parameter):
        # Use get_latest for speedup
        return sorted({pulse['t_stop'].get_raw()
                       for pulse in self.enabled_pulses})

    @parameter
    def t_list_get(self, parameter):
        # Note: Set does not work accurately when dealing with floating point numbers to remove duplicates
        # t_list = self.t_start_list + self.t_stop_list + [self.duration]
        # return sorted(list(np.unique(np.round(t_list, decimals=8)))) # Accurate to 10 ns
        return sorted(set(self.t_start_list + self.t_stop_list + [self.duration]))

    @parameter
    def pulses_set_parser(self, parameter, pulses):
        # We modify the set_parser instead of set, since we don't want to set
        # pulses to the original pulses, but to the added (copied) pulses
        self.clear(clear_pulse_sequences=False)
        added_pulses = self.quick_add(*pulses)
        self.finish_quick_add()
        return added_pulses

    @parameter
    def pulses_get(self, parameter):
        pulses = self.my_pulses + [
            p for pulse_sequence in self.pulse_sequences
            for p in pulse_sequence.pulses
            if pulse_sequence.enabled
        ]
        return tuple(pulses)

    @parameter
    def enabled_pulses_get(self, parameter):
        enabled_pulses = self.my_enabled_pulses + [
            p for pulse_sequence in self.pulse_sequences
            for p in pulse_sequence.enabled_pulses
            if pulse_sequence.enabled
        ]
        return tuple(enabled_pulses)

    @parameter
    def disabled_pulses_get(self, parameter):
        disabled_pulses = self.my_disabled_pulses + [
            p for pulse_sequence in self.pulse_sequences
            for p in pulse_sequence.disabled_pulses
            if pulse_sequence.enabled
        ]
        return tuple(disabled_pulses)

    @parameter
    def pulse_sequences_set(self, parameter, pulse_sequences):
        self.clear()
        self.add_pulse_sequences(*pulse_sequences)

    @parameter
    def full_name_get(self, parameter):
        if isinstance(self.parent, PulseSequence):
            return f'{self.parent.full_name}.{self.name}'
        else:
            return self.name

    def __getitem__(self, index):
        if isinstance(index, int):
            return self.enabled_pulses[index]
        elif isinstance(index, str):
            pulses = [p for p in self.pulses
                      if p.satisfies_conditions(name=index)]
            if pulses:
                if len(pulses) != 1:
                    raise KeyError(f"Could not find unique pulse with name "
                                   f"{index}, pulses found:\n{pulses}")
                return pulses[0]
            else:
                return super().__getitem__(index)

    def __len__(self):
        return len(self.enabled_pulses)

    def __bool__(self):
        return len(self.enabled_pulses) > 0

    def __contains__(self, item):
        if isinstance(item, str):
            return any(pulse for pulse in self.pulses
                      if item in [pulse.name, pulse.full_name])
        else:
            return item in self.pulses

    def __repr__(self):
        output = str(self) + '\n'
        for pulse in self.enabled_pulses:
            pulse_repr = repr(pulse)
            # Add a tab to each line
            pulse_repr = '\t'.join(pulse_repr.splitlines(True))
            output += '\t' + pulse_repr + '\n'

        if self.disabled_pulses:
            output += '\t\n\tDisabled pulses:\n'
            for pulse in self.disabled_pulses:
                pulse_repr = repr(pulse)
                # Add a tab to each line
                pulse_repr = '\t'.join(pulse_repr.splitlines(True))
                output += '\t' + pulse_repr + '\n'
        return output

    def __str__(self):
        name = self.name or ''
        return f'PulseSequence {name} with {len(self.pulses)} pulses, ' \
               f'duration: {self.duration}'

    def __eq__(self, other):
        """Overwrite comparison with other (self == other).

        We want the comparison to return True if other is a pulse with the
        same attributes. This can be complicated since pulses can also be
        targeted, resulting in a pulse implementation. We therefore have to
        use a separate comparison when either is a Pulse implementation
        """
        if not isinstance(other, PulseSequence):
            return False

        for parameter_name, parameter in self.parameters.items():
            if not parameter_name in other.parameters:
                return False
            elif parameter() != getattr(other, parameter_name):
                return False
        # All parameters match
        return True

    def __ne__(self, other):
        return not self.__eq__(other)

    def __copy__(self, *args):
        # Temporarily remove pulses from parameter so they won't be deepcopied
        backup = {
            key: self.parameters[key]._latest for key in [
                'pulses', 'enabled_pulses', 'disabled_pulses',
                'my_pulses', 'my_enabled_pulses', 'my_disabled_pulses',
                'pulse_sequences'
            ]
        }
        try:
            # Clear stored values of pulses
            for key in backup:
                if key.startswith('my_'):
                    self.parameters[key]._latest = {'value': [], 'raw_value': []}
                else:
                    self.parameters[key]._latest = {'value': (), 'raw_value': ()}

            self_copy = super().__copy__()
        finally:
            # Restore pulses
            for key in backup:
                self.parameters[key]._latest = backup[key]

        self_copy._last_pulse = None

        # Add pulses (which will create copies)
        self_copy.my_pulses = [copy(pulse) for pulse in self.my_pulses]

        # Copy nested pulse sequences
        if self.pulse_sequences:
            pulse_sequences = [
                copy(pulse_sequence) for pulse_sequence in self.pulse_sequences
            ]
            self_copy.pulse_sequences = pulse_sequences  # TODO

        # If duration is fixed (i.e. pulse_sequence.duration=val), ensure this
        # is also copied
        self_copy['duration']._duration = self['duration']._duration

        self_copy._update_enabled_disabled_pulses()

        return self_copy

    def _ipython_key_completions_(self):
        """Tab completion for IPython, i.e. pulse_sequence["p..."] """
        return [pulse.full_name for pulse in self.pulses]

    def generate(self):
        if self.pulse_sequences:
            self.clear(clear_pulse_sequences=False)
            for pulse_sequence in self.pulse_sequences:
                if pulse_sequence.enabled:
                    pulse_sequence.generate()

    def snapshot_base(self, update: bool=False,
                      params_to_skip_update: Sequence[str]=[]):
        """
        State of the pulse sequence as a JSON-compatible dict.

        Args:
            update (bool): If True, update the state by querying the
                instrument. If False, just use the latest values in memory.
            params_to_skip_update: List of parameter names that will be skipped
                in update even if update is True. This is useful if you have
                parameters that are slow to update but can be updated in a
                different way (as in the qdac)

        Returns:
            dict: base snapshot
        """
        # Ensure the following paraeters have the latest values
        for parameter_name in ['duration', 't_list', 't_start_list', 't_stop_list']:
            self.parameters[parameter_name].get()

        snap = super().snapshot_base(update=update,
                                     params_to_skip_update=params_to_skip_update)
        snap.pop('enabled_pulses', None)
        snap.pop('my_enabled_pulses', None)
        snap.pop('my_pulses', None)

        snap['pulses'] = [pulse.snapshot(update=update,
                                         params_to_skip_update=params_to_skip_update)
                          for pulse in self.pulses]

        snap['pulse_sequences'] = [
            pulse_sequence.snapshot(
                update=update, params_to_skip_update=params_to_skip_update
            )
            for pulse_sequence in self.pulse_sequences
        ]
        return snap

    def add(self, *pulses,
            reset_duration: bool = True,
            copy: bool = True,
            nest: bool = False):
        """Adds pulse(s) to the PulseSequence.

        Args:
            *pulses (Pulse): Pulses to add
            reset_duration: Reset duration of pulse sequence to t_stop of final
                pulse

        Returns:
            List[Pulse]: Added pulses, which are copies of the original pulses.

        Raises:
            SyntaxError: The added pulse overlaps with another pulses and
                `PulseSequence`.allow_pulses_overlap is False
            SyntaxError: The added pulse is untargeted and
                `PulseSequence`.allow_untargeted_pulses is False
            SyntaxError: The added pulse is targeted and
                `PulseSequence`.allow_targeted_pulses is False

        Note:
            When a pulse is added, it is first copied, to ensure that the
            original pulse remains unmodified.
            For an speed-optimized version, see `PulseSequence.quick_add`
        """
        pulses_no_duration = [pulse for pulse in pulses if pulse.duration is None]
        if pulses_no_duration:
            raise SyntaxError('Please specify pulse duration in silq.config.pulses'
                              ' for the following pulses: ' +
                              ', '.join(p.name for p in pulses_no_duration))

        if copy:
            pulse_copies = []
            for pulse in pulses:
                # Copy pulse to ensure original pulse is unmodified
                # We do this before performing checks to ensure that the pulse parent
                # is set, and consequently that the t_start incorporates any nonzero
                # t_start of the pulse sequence
                pulse_copy = copy_alias(pulse)
                pulse_copy.id = None  # Remove any pre-existing pulse id
                pulse_copy.parent = self
                pulse_copies.append(pulse_copy)
        else:
            pulse_copies = pulses

        added_pulses = []

        for pulse_copy in pulse_copies:
            # Check if we need to add pulse to a nested pulse sequence
            if nest and pulse_copy.parent is not None and pulse_copy.parent.full_name != self.full_name:
                nested_sequence = self.get_pulse_sequence(pulse_copy.parent.full_name)
                if nested_sequence is None:
                    raise RuntimeError(
                        f'Could not find nested pulse sequence '
                        f'{pulse_copy.parent.full_name} for {pulse_copy}'
                    )
                else:
                    # Add to nested pulse sequence. Note that we already copied pulse
                    added_pulse, = nested_sequence.quick_add(pulse_copy, copy=False)
                    added_pulses.append(added_pulse)
                    continue

            # Perform checks to see if pulse can be added
            if (not self.allow_pulse_overlap
                    and pulse_copy.t_start is not None
                    and any(p for p in self.enabled_pulses
                            if self.pulses_overlap(pulse_copy, p))):
                overlapping_pulses = [p for p in self.enabled_pulses
                                      if self.pulses_overlap(pulse_copy, p)]
                raise AssertionError(f'Cannot add pulse {pulse_copy} because it '
                                     f'overlaps with {overlapping_pulses}')
            assert pulse_copy.implementation is not None or self.allow_untargeted_pulses, \
                f'Cannot add untargeted pulse {pulse_copy}'
            assert pulse_copy.implementation is None or self.allow_targeted_pulses, \
                f'Not allowed to add targeted pulse {pulse_copy}'
            assert pulse_copy.duration is not None, f'Pulse {pulse_copy} duration must be specified'

            # Check if pulse with same name exists, if so ensure unique id
            if pulse_copy.name is not None:
                pulses_same_name = self.get_pulses(name=pulse_copy.name)

                if pulses_same_name:
                    if pulses_same_name[0].id is None:
                        pulses_same_name[0].id = 0
                        pulse_copy.id = 1
                    else:
                        max_id = max(p.id for p in pulses_same_name)
                        pulse_copy.id = max_id + 1

            # If pulse does not have t_start defined, it will be attached to
            # the end of the last pulse on the same connection(_label)
            if pulse_copy.t_start is None and self.pulses:
                # Find relevant pulses that share same connection(_label)
                relevant_pulses = self.get_pulses(connection=pulse_copy.connection,
                                                  connection_label=pulse_copy.connection_label)
                if relevant_pulses:
                    last_pulse = max(relevant_pulses,
                                     key=lambda pulse: pulse.parameters['t_stop'].raw_value)
                    last_pulse['t_stop'].connect(pulse_copy['t_start'], update=True)

            if pulse_copy.t_start is None:  # No relevant pulses found
                pulse_copy.t_start = self.t_start

            self.my_pulses.append(pulse_copy)
            if pulse_copy.enabled:
                self.my_enabled_pulses.append(pulse_copy)
            else:
                self.my_disabled_pulses.append(pulse_copy)
            added_pulses.append(pulse_copy)
            # TODO attach pulsesequence to some of the pulse attributes
            pulse_copy['enabled'].connect(self._update_enabled_disabled_pulses,
                                          update=False)

        self.sort()

        if reset_duration:  # Reset duration to t_stop of last pulse
            self.duration = None

        self._update_last_pulse()

        return added_pulses

    def quick_add(self, *pulses,
                  copy: bool = True,
                  connect: bool = True,
                  reset_duration: bool = True,
                  nest=False):
        """"Quickly add pulses to a sequence skipping steps and checks.

        This method is used in the during the `Layout` targeting of a pulse
        sequence, and should generally only be used if speed is a crucial factor.

        Note:
            When using this method, make sure to finish adding pulses with
            `PulseSequence.finish_quick_add`.

        The following steps are skipped and are performed in
        `PulseSequence.finish_quick_add`:

        - Assigning a unique pulse id if multiple pulses share the same name
        - Sorting pulses
        - Ensuring no pulses overlapped

        Args:
            *pulses: List of pulses to be added. Note that these won't be copied
                if ``copy`` is False, and so the t_start may be set
            copy: Whether to copy the pulse before applying operations
            reset_duration: Reset duration of pulse sequence to t_stop of final
                pulse
            nest: When True, if a pulse is in a nested pulse sequence, it will
                be copied to the same nested pulse sequence.
                This requires that this pulse sequence also contains a nested
                pulse sequence with the same name

        Returns:
            Added pulses. If copy is False, the original pulses are returned.

        Note:
            If copy is False, the id of original pulses may be set when calling
            `PulseSequence.quick_add`.

        """
        pulses_no_duration = [pulse for pulse in pulses if pulse.duration is None]
        if pulses_no_duration:
            raise SyntaxError('Please specify pulse duration in silq.config.pulses'
                              ' for the following pulses: ' +
                              ', '.join(p.name for p in pulses_no_duration))

        added_pulses = []
        for pulse in pulses:
            # Check if we need to add pulse to a nested pulse sequence
            if nest and pulse.parent is not None and pulse.parent.full_name != self.full_name:
                nested_sequence = self.get_pulse_sequence(pulse.parent.full_name)
                if nested_sequence is None:
                    raise RuntimeError(
                        f'Could not find nested pulse sequence '
                        f'{pulse.parent.full_name} for {pulse}'
                    )
                else:
<<<<<<< HEAD
                    added_pulse, = nested_sequence.quick_add(pulse, copy=copy)
=======
                    added_pulse, = nested_sequence.quick_add(
                        pulse,
                        copy=copy,
                        connect=connect,
                        reset_duration=reset_duration
                    )
>>>>>>> f44f11fa
                    added_pulses.append(added_pulse)
                    continue

            assert pulse.implementation is not None or self.allow_untargeted_pulses, \
                f'Cannot add untargeted pulse {pulse}'
            assert pulse.implementation is None or self.allow_targeted_pulses, \
                f'Not allowed to add targeted pulse {pulse}'
            assert pulse.duration is not None, f'Pulse {pulse} duration must be specified'

            if copy:
                pulse = copy_alias(pulse)

            pulse.parent = self

            # TODO set t_start if not set
            # If pulse does not have t_start defined, it will be attached to
            # the end of the last pulse on the same connection(_label)
            if pulse.t_start is None and self.pulses:
                # Find relevant pulses that share same connection(_label)
                relevant_pulses = self.get_pulses(connection=pulse.connection,
                                                  connection_label=pulse.connection_label)
                if relevant_pulses:
                    last_pulse = max(relevant_pulses,
                                     key=lambda pulse: pulse.parameters['t_stop'].raw_value)
                    pulse.t_start = last_pulse.t_stop
                    if connect:
                        last_pulse['t_stop'].connect(pulse['t_start'], update=False)
            if pulse.t_start is None:  # No relevant pulses found
                pulse.t_start = self.t_start

            self.my_pulses.append(pulse)
            added_pulses.append(pulse)
            if pulse.enabled:
                self.my_enabled_pulses.append(pulse)
            else:
                self.my_disabled_pulses.append(pulse)

            # TODO attach pulsesequence to some of the pulse attributes
            if connect:
                pulse['enabled'].connect(self._update_enabled_disabled_pulses,
                                         update=False)

        if reset_duration:  # Reset duration to t_stop of last pulse
            self.duration = None

        return added_pulses

    def finish_quick_add(self):
        """Finish adding pulses via `PulseSequence.quick_add`

        Steps performed:

        - Sorting of pulses
        - Checking that pulses do not overlap
        - Adding unique id's to pulses in case a name is shared by pulses

        """
        try:
            self.sort()

            if not self.allow_pulse_overlap:  # Check pulse overlap
                active_pulses = []
                for pulse in self.enabled_pulses:
                    new_active_pulses = []
                    for active_pulse in active_pulses:
                        if active_pulse.t_stop <= pulse.t_start:
                            continue
                        else:
                            new_active_pulses.append(active_pulse)
                        assert not self.pulses_overlap(pulse, active_pulse), \
                            f"Pulses overlap:\n\t{repr(pulse)}\n\t{repr(active_pulse)}"

                    new_active_pulses.append(pulse)
                    active_pulses = new_active_pulses

            # Ensure all pulses have a unique full_name. This is done by attaching
            # a unique id if multiple pulses share the same name
            unique_names = set(pulse.name for pulse in self.pulses)
            for name in unique_names:
                same_name_pulses = self.get_pulses(name=name)

                # Add ``id`` if several pulses share the same name
                if len(same_name_pulses) > 1:
                    for k, pulse in enumerate(same_name_pulses):
                        pulse.id = k

            self._update_last_pulse()

            for pulse_sequence in self.pulse_sequences:
                pulse_sequence.finish_quick_add()
        except AssertionError:  # Likely error is that pulses overlap
            self.clear()
            raise

    def add_pulse_sequences(self, *pulse_sequences):
        if self.pulses:
            raise RuntimeError(
               'Cannot add nested pulse sequence when also containing pulses'
            )

        for pulse_sequence in pulse_sequences:
            # Make sure t_stop is not connected to some other pulse sequence
            if getattr(pulse_sequence['t_stop'], 'signal', None) is not None:
                pulse_sequence['t_stop'].signal.receivers.clear()

            if self.pulse_sequences:
                previous_pulse_sequence = self.pulse_sequences[-1]
                previous_pulse_sequence['t_stop'].connect(
                    pulse_sequence['t_start'], update=True
                )
            else:
                pulse_sequence.t_start = 0

            self['pulse_sequences']._latest['raw_value'] = (*self.pulse_sequences, pulse_sequence)
            pulse_sequence.parent = self

    def remove(self, *pulses):
        """Removes `Pulse` or pulses from pulse sequence

        Args:
            pulses: Pulse(s) to remove from PulseSequence

        Raises:
            AssertionError: No unique pulse found
        """
        for pulse in pulses:
            if isinstance(pulse, str):
                pulses_same_name = [p for p in self.pulses if p.full_name==pulse]
            else:
                pulses_same_name = [p for p in self if p == pulse]

            assert len(pulses_same_name) == 1, \
                f'No unique pulse {pulse} found, pulses: {pulses_same_name}'
            pulse_same_name = pulses_same_name[0]

            self.my_pulses.remove(pulse_same_name)

            # TODO disconnect all pulse attributes
            pulse_same_name['enabled'].disconnect(self._update_enabled_disabled_pulses)

        self._update_enabled_disabled_pulses()
        self.sort()
        self.duration = None  # Reset duration to t_stop of last pulse

    def sort(self):
        """Sort pulses by `Pulse`.t_start"""
        self.my_pulses.sort(key=lambda p: p.t_start)
        self.my_enabled_pulses.sort(key=lambda p: p.t_start)

    def clear(self, clear_pulse_sequences = True):
        """Clear all pulses from pulse sequence."""
        for pulse in self.pulses:
            # TODO: remove all signal connections
            pulse['enabled'].disconnect(self._update_enabled_disabled_pulses)
        self.my_pulses.clear()
        self.my_enabled_pulses.clear()
        self.my_disabled_pulses.clear()
        if clear_pulse_sequences:
            self['pulse_sequences']._latest = {'value': (), 'raw_value': ()}
        self.duration = None  # Reset duration to t_stop of last pulse

    @staticmethod
    def pulses_overlap(pulse1, pulse2) -> bool:
        """Tests if pulse1 and pulse2 overlap in time and connection.

        Args:
            pulse1 (Pulse): First pulse
            pulse2 (Pulse): Second pulse

        Returns:
            True if pulses overlap

        Note:
            If either of the pulses does not have a connection, this is not tested.
        """
        if (pulse1.t_stop <= pulse2.t_start) or (pulse1.t_start >= pulse2.t_stop):
            return False
        elif pulse1.connection is not None:
            if pulse2.connection is not None:
                return pulse1.connection == pulse2.connection
            elif pulse2.connection_label is not None:
                return pulse1.connection.label == pulse2.connection_label
            else:
                return False
        elif pulse1.connection_label is not None:
            # Overlap if the pulse connection labels overlap
            labels = [pulse2.connection_label, getattr(pulse2.connection, 'label', None)]
            return pulse1.connection_label in labels
        else:
            return True

    def get_pulses(self, enabled=True, connection=None, connection_label=None,
                   **conditions):
        """Get list of pulses in pulse sequence satisfying conditions

        Args:
            enabled: Pulse must be enabled
            connection: pulse must have connection
            **conditions: Additional connection and pulse conditions.

        Returns:
            List[Pulse]: Pulses satisfying conditions

        See Also:
            `Pulse.satisfies_conditions`, `Connection.satisfies_conditions`.
        """
        pulses = self.enabled_pulses if enabled else self.pulses
        # Filter pulses by pulse conditions
        pulse_conditions = {k: v for k, v in conditions.items()
                            if k in self.pulse_conditions and v is not None}
        pulses = [pulse for pulse in pulses if pulse.satisfies_conditions(**pulse_conditions)]

        # Filter pulses by pulse connection conditions
        connection_conditions = {k: v for k, v in conditions.items()
                                 if k in self.connection_conditions
                                 and v is not None}

        if connection:
            pulses = [pulse for pulse in pulses if
                      pulse.connection == connection or
                      pulse.connection_label == connection.label != None]
            return pulses  # No further filtering required
        elif connection_label is not None:
            pulses = [pulse for pulse in pulses if
                      getattr(pulse.connection, 'label', None) == connection_label or
                      pulse.connection_label == connection_label]
            return pulses # No further filtering required

        if connection_conditions:
            pulses = [pulse for pulse in pulses if
                      pulse.connection is not None and
                      pulse.connection.satisfies_conditions(**connection_conditions)]

        return pulses

    def get_pulse(self, **conditions):
        """Get unique pulse in pulse sequence satisfying conditions.

        Args:
            **conditions: Connection and pulse conditions.

        Returns:
            Pulse: Unique pulse satisfying conditions

        See Also:
            `Pulse.satisfies_conditions`, `Connection.satisfies_conditions`.

        Raises:
            RuntimeError: No unique pulse satisfying conditions
        """
        pulses = self.get_pulses(**conditions)

        if not pulses:
            return None
        elif len(pulses) == 1:
            return pulses[0]
        else:
            raise RuntimeError(f'Found more than one pulse satisfiying {conditions}')

    def get_pulse_sequence(self, name):
        same_full_name = [
            pulse_sequence for pulse_sequence in self.pulse_sequences
            if pulse_sequence.full_name == name
        ]

        if len(same_full_name) > 1:
            raise RuntimeError(f'Found multiple pulse sequences with name {name}')
        elif len(same_full_name) == 1:
            return same_full_name[0]
        else:
            same_name = [
                pulse_sequence for pulse_sequence in self.pulse_sequences
                if pulse_sequence.name == name
            ]

            if len(same_name) > 1:
                raise RuntimeError(f'Found multiple pulse sequences with name {name}')
            elif len(same_name) == 1:
                return same_name[0]
            else:
                return None


    def get_connection(self, **conditions):
        """Get unique connections from any pulse satisfying conditions.

        Args:
            **conditions: Connection and pulse conditions.

        Returns:
            Connection: Unique Connection satisfying conditions

        See Also:
            `Pulse.satisfies_conditions`, `Connection.satisfies_conditions`.

        Raises:
            AssertionError: No unique connection satisfying conditions.
        """
        pulses = self.get_pulses(**conditions)
        connections = list({pulse.connection for pulse in pulses})
        assert len(connections) == 1, \
            f"No unique connection found satisfying {conditions}. " \
            f"Connections: {connections}"
        return connections[0]

    def get_transition_voltages(self,
                                pulse = None,
                                connection = None,
                                t: float = None) -> Tuple[float, float]:
        """Finds the voltages at the transition between two pulses.

        Note:
            This method can potentially cause issues, and should be avoided
            until it's better thought through

        Args:
            pulse (Pulse): Pulse starting at transition voltage. If not
                provided, ``connection`` and ``t`` must both be provided.
            connection (Connection): connection along which the voltage
                transition occurs
            t (float): Time at which the voltage transition occurs.

        Returns:
            (Voltage before transition, voltage after transition)
        """
        if pulse is not None:
            post_pulse = pulse
            connection = pulse.connection
            t = pulse.t_start
        elif connection is not None and t is not None:
            post_pulse = self.get_pulse(connection=connection, t_start=t)
        else:
            raise TypeError('Not enough arguments provided')

        # Find pulses thar stop sat t. If t=0, the pulse before this
        #  will be the last pulse in the sequence
        pre_pulse = self.get_pulse(connection=connection,
                                   t_stop=(self.duration if t == 0 else t))
        if pre_pulse is not None:
            pre_voltage = pre_pulse.get_voltage(self.duration if t == 0 else t)
        elif connection.output['channel'].output_TTL:
            # Choose pre voltage as low from TTL
            pre_voltage = connection.output['channel'].output_TTL[0]
        else:
            raise RuntimeError('Could not determine pre voltage for transition')

        post_voltage = post_pulse.get_voltage(t)

        return pre_voltage, post_voltage

    def get_trace_shapes(self,
                         sample_rate: int,
                         samples: int):
        """ Get dictionary of trace shapes for given sample rate and samples

        Args:
            sample_rate: Acquisition sample rate
            samples: acquisition samples.

        Returns:
            Dict[str, tuple]:
            {`Pulse`.full_name: trace_shape}

        Note:
            trace shape depends on `Pulse`.average
        """

        shapes = {}
        for pulse in self:
            if not pulse.acquire:
                continue
            pts = round(pulse.duration * sample_rate)
            if pulse.average == 'point':
                shape = (1,)
            elif pulse.average == 'trace':
                shape = (pts, )
            else:
                shape = (samples, pts)

            shapes[pulse.full_name] = shape

        return shapes

    def get_trace_slices(
            self,
            sample_rate: Union[int, float],
            capture_full_traces: bool,
            filter_acquire: bool = True,
            return_slice: bool = True) -> Dict[str, Union[slice, tuple]]:
        """Get the trace slices for each pulse that should be acquired

        This method is used primarily for storing metadata when saving traces.

        Args:
            sample_rate: Acquisition sample rate
            capture_full_traces: Whether the digitizer acquires traces from the
                start of the pulse_sequence (t=0) or from the first pulse with
                acquire=True.
            filter_acquire: Whether to only return the slices of pulses with
                acquire=True
            return_slice: Whether to return slice objects,
                or a tuple with (start_idx, stop_idx)

        Returns:
            A dict whose keys are pulse full names.
            Values are either a slice or tuple corresponding to
            the pulse start and stop index in an digitized trace.
        """
        pulse_slices = {}
        for k, pulse in enumerate(self.pulses):
            if not pulse.acquire and filter_acquire:  # Pulse was not acquired
                continue

            start_idx = int(pulse.t_start * sample_rate)
            stop_idx = int(pulse.t_stop * sample_rate)

            pulse_slices[pulse.full_name] = slice(start_idx, stop_idx)

        # If capture_full_traces == False, acquisition was started from first
        # pulse with acquire == True onwards.
        if not capture_full_traces:
            # Find  start time of measurement
            min_pts = min(pulse_slice.start for pulse_slice in pulse_slices.values())

            # Subtract start of acquisition from each slice
            for pulse, pulse_slice in pulse_slices.items():
                pulse_slices[pulse] = slice(
                    pulse_slice.start - min_pts, pulse_slice.stop - min_pts
                )

        if not return_slice:
            pulse_slices = {k: (v.start, v.stop) for k, v in pulse_slices.items()}

        return pulse_slices

    def plot(self, t_range=None, points=2001, subplots=False, scale_ylim=True,
             figsize=None, legend=True,
             **connection_kwargs):
        pulses = self.get_pulses(**connection_kwargs)

        connection_pulse_list = {}
        for pulse in pulses:
            if pulse.connection_label is not None:
                connection_label = pulse.connection_label
            elif pulse.connection is not None:
                if pulse.connection.label is not None:
                    connection_label = pulse.connection.label
                else:
                    connection_label = pulse.connection.output['str']
            else:
                connection_label = 'Other'

            if connection_label not in connection_pulse_list:
                connection_pulse_list[connection_label] = [pulse]
            else:
                connection_pulse_list[connection_label].append(pulse)

        if subplots:
            figsize = figsize or 10, 1.5 * len(connection_pulse_list)
            fig, axes = plt.subplots(len(connection_pulse_list), 1, sharex=True,
                                     figsize=figsize)
        else:
            figsize = figsize or (10, 4)
            fig, ax = plt.subplots(1, figsize=figsize)
            axes = [ax]

        # Generate t_list
        if t_range is None:
            t_range = (0, self.duration)
        sample_rate = (t_range[1] - t_range[0]) / points
        t_list = np.linspace(*t_range, points)

        voltages = {}
        for k, (connection_label, connection_pulses) in enumerate(
                connection_pulse_list.items()):

            connection_voltages = np.nan * np.ones(len(t_list))
            for pulse in connection_pulses:
                pulse_t_list = np.arange(pulse.t_start, pulse.t_stop,
                                         sample_rate)
                start_idx = np.argmax(t_list >= pulse.t_start)
                # Determine max_pts because sometimes there is a rounding error
                max_pts = len(connection_voltages[
                              start_idx:start_idx + len(pulse_t_list)])
                connection_voltages[
                start_idx:start_idx + len(pulse_t_list)] = pulse.get_voltage(
                    pulse_t_list[:max_pts])
            voltages[connection_label] = connection_voltages

            if subplots:
                ax = axes[k]

            ax.plot(t_list, connection_voltages, label=connection_label)
            if not subplots:
                ax.set_xlabel('Time (s)')
            ax.set_ylabel('Amplitude (V)')
            ax.set_xlim(0, self.duration)

            if legend:
                ax.legend()

        if scale_ylim:
            min_voltage = np.nanmin(np.concatenate(tuple(voltages.values())))
            max_voltage = np.nanmax(np.concatenate(tuple(voltages.values())))
            voltage_difference = max_voltage - min_voltage
            for ax in axes:
                ax.set_ylim(min_voltage - 0.05 * voltage_difference,
                            max_voltage + 0.05 * voltage_difference)

        fig.tight_layout()
        if subplots:
            fig.subplots_adjust(hspace=0)
        return t_list, voltages, fig, axes

    def up_to_date(self) -> bool:
        """Checks if a pulse sequence is up to date or needs to be generated.

        Used by `PulseSequenceGenerator`.

        Returns:
            True by default, can be overridden in subclass.
        """
<<<<<<< HEAD
        return all(pulse_sequence.up_to_date for pulse_sequence in self.pulse_sequences)
=======
        return all(pulse_sequence.up_to_date() for pulse_sequence in self.pulse_sequences)
>>>>>>> f44f11fa

    def _update_enabled_disabled_pulses(self, *args):
        self.my_enabled_pulses = [pulse for pulse in self.my_pulses if pulse.enabled]
        self.my_disabled_pulses = [pulse for pulse in self.my_pulses if not pulse.enabled]

    def _update_last_pulse(self):
        if not self.my_pulses:
            return

        last_pulse = max(self.my_pulses, key=lambda p: p.t_stop)

        if self._last_pulse == last_pulse:
            return
        else:
            if self._last_pulse is not None:
                # Remove connection from previous last pulse
                self._last_pulse['t_stop'].disconnect(self['t_stop'])

            # Update last pulse and save connect
            # Using object.__setattr__ since pulses are ParameterNodes and they
            # will otherwise attach as a nested node
            object.__setattr__(self, '_last_pulse', last_pulse)
            self._last_pulse['t_stop'].connect(self['t_stop'])

    def clone_skeleton(self, pulse_sequence):
        self.clear()
        for subsequence in pulse_sequence.pulse_sequences:
            clone_subsequence = PulseSequence()
            clone_subsequence.clone_skeleton(subsequence)
            self.add_pulse_sequences(clone_subsequence)

        self.name = pulse_sequence.name
        self.duration = pulse_sequence.duration
        self.final_delay = pulse_sequence.final_delay


class PulseImplementation:
    """`InstrumentInterface` implementation for a `Pulse`.

    Each `InstrumentInterface` should have corresponding pulse implementations
    for the pulses it can output. These should be subclasses of the
    `PulseImplementation`.

    When a `PulseSequence` is targeted in the Layout, each `Pulse` is directed
    to the relevant `InstrumentInterface`, which will call target the pulse
    using the corresponding PulseImplementation. During `Pulse` targeting,
    a copy of the pulse is made, and the PulseImplementation is added to
    `Pulse`.implementation.

    **Creating a PulseImplementation**
        A PulseImplementation is specific for a certain `Pulse`, which should
        be defined in `PulseImplementation`.pulse_class.

        A `PulseImplementation` subclass may override the following methods:

        * `PulseImplementation.target_pulse`
        * `PulseImplementation.get_additional_pulses`
        * `PulseImplementation.implement`

    Args:
        pulse_requirements: Requirements that pulses must satisfy to allow
            implementation.
    """
    pulse_config = None
    pulse_class = None

    def __init__(self, pulse_requirements=[]):
        self.signal = Signal()
        self._connected_attrs = {}
        self.pulse = None

        # List of conditions that a pulse must satisfy to be targeted
        self.pulse_requirements = [PulseRequirement(property, condition) for
                                 (property, condition) in pulse_requirements]

    def __ne__(self, other):
        return not self.__eq__(other)

    def _matches_attrs(self, other_pulse, exclude_attrs=[]):
        for attr in list(vars(self)):
            if attr in exclude_attrs:
                continue
            elif not hasattr(other_pulse, attr) \
                    or getattr(self, attr) != getattr(other_pulse, attr):
                return False
        else:
            return True

    def add_pulse_requirement(self,
                              property: str,
                              requirement: Union[list, Dict[str, Any]]):
        """Add requirement that any pulse must satisfy to be targeted"""
        self.pulse_requirements += [PulseRequirement(property, requirement)]

    def satisfies_requirements(self,
                               pulse,
                               match_class: bool = True):
        """Checks if a pulse satisfies pulse requirements

        Args:
            pulse (Pulse): Pulse that is checked
            match_class: Pulse class must match
                `PulseImplementation`.pulse_class
        """
        if match_class and not self.pulse_class == pulse.__class__:
            return False
        else:
            return np.all([pulse_requirements.satisfies(pulse)
                           for pulse_requirements in self.pulse_requirements])

    def target_pulse(self,
                     pulse,
                     interface,
                     connections: list,
                     copy=False,
                     **kwargs):
        """Tailors a PulseImplementation to a specific pulse.

        Targeting happens in three stages:

        1. Both the pulse and pulse implementation are copied.
        2. `PulseImplementation` of the copied pulse is set to the copied
           pulse implementation, and `PulseImplementation`.pulse is set to the
           copied pulse. This way, they can both reference each other.
        3. The targeted pulse is returned

        Args:
            pulse (Pulse): Pulse to be targeted.
            interface (InstrumentInterface) interface to which this
                PulseImplementation belongs.
            connections (List[Connection]): All connections in `Layout`.
            **kwargs: Additional unused kwargs

        Raises:
            TypeError: Pulse class does not match
                `PulseImplementation`.pulse_class

        """
        if not isinstance(pulse, self.pulse_class):
            raise TypeError(f'Pulse {pulse} must be type {self.pulse_class}')

        if copy:
            targeted_pulse = copy_alias(pulse)
        else:
            targeted_pulse = pulse
        pulse_implementation = deepcopy(self)
        targeted_pulse.implementation = pulse_implementation
        pulse_implementation.pulse = targeted_pulse
        return targeted_pulse

    def get_additional_pulses(self, interface):
        """Provide any additional pulses needed such as triggering pulses

        The additional pulses can be requested should usually have
        `Pulse`.connection_conditions specified to ensure that the pulse is
        sent to the right connection.

        Args:
            interface (InstrumentInterface): Interface to which this
                PulseImplementation belongs

        Returns:
            List[Pulse]: List of additional pulses needed.
        """
        return []

    def implement(self, *args, **kwargs) -> Any:
        """Implements a targeted pulse for an InstrumentInterface.

        This method is called during `InstrumentInterface.setup`.

        Implementation of a targeted pulse is very dependent on the interface.
        For an AWG, this method may return a list of waveform points.
        For a triggering source, this method may return the triggering time.
        In very simple cases, this method may not even be necessary.

        Args:
            *args: Interface-specific args to use
            **kwargs: Interface-specific kwargs to use

        Returns:
            Instrument-specific return values.

        See Also:
            Other interface source codes may serve as a guide for this method.
        """
        raise NotImplementedError('PulseImplementation.implement should be '
                                  'implemented in a subclass')<|MERGE_RESOLUTION|>--- conflicted
+++ resolved
@@ -257,15 +257,9 @@
         else:
             self.final_delay = self.default_final_delay
 
-<<<<<<< HEAD
-        self.t_list = Parameter(initial_value=[0])
-        self.t_start_list = Parameter(initial_value=[])
-        self.t_stop_list = Parameter()
-=======
         self.t_list = Parameter(initial_value=[0], snapshot_value=False)
         self.t_start_list = Parameter(initial_value=[], snapshot_value=False)
         self.t_stop_list = Parameter(snapshot_value=False)
->>>>>>> f44f11fa
 
         self.pulse_sequences = Parameter(vals=vals.Iterables(), initial_value=())
 
@@ -273,50 +267,35 @@
             initial_value=[],
             set_cmd=None,
             vals=vals.Iterables(),
-<<<<<<< HEAD
-=======
             snapshot_value=False,
->>>>>>> f44f11fa
             docstring='Enabled pulses that are not from a nested pulse sequence'
         )
         self.enabled_pulses = Parameter(
             initial_value=(),
             set_cmd=None,
             vals=vals.Iterables(),
-<<<<<<< HEAD
-=======
             snapshot_value=False,
->>>>>>> f44f11fa
             docstring='Enabled pulses, including those from nested pulse sequences'
         )
         self.my_disabled_pulses = Parameter(
             initial_value=[],
             set_cmd=None,
             vals=vals.Iterables(),
-<<<<<<< HEAD
-=======
             snapshot_value=False,
->>>>>>> f44f11fa
             docstring='Disabled pulses that are not from a nested pulse sequence'
         )
         self.disabled_pulses = Parameter(
             initial_value=(),
             set_cmd=None,
             vals=vals.Iterables(),
-<<<<<<< HEAD
-=======
             snapshot_value=False,
->>>>>>> f44f11fa
             docstring='Disabled pulses, including those from nested pulse sequences'
         )
         self.my_pulses = Parameter(
             initial_value=[],
             vals=vals.Iterables(),
             set_cmd=None,
-<<<<<<< HEAD
-=======
             snapshot_value=False,
->>>>>>> f44f11fa
             docstring="All pulses that are not from a nested pulse sequence"
         )
         self.pulses = Parameter(
@@ -794,16 +773,12 @@
                         f'{pulse.parent.full_name} for {pulse}'
                     )
                 else:
-<<<<<<< HEAD
-                    added_pulse, = nested_sequence.quick_add(pulse, copy=copy)
-=======
                     added_pulse, = nested_sequence.quick_add(
                         pulse,
                         copy=copy,
                         connect=connect,
                         reset_duration=reset_duration
                     )
->>>>>>> f44f11fa
                     added_pulses.append(added_pulse)
                     continue
 
@@ -1326,11 +1301,7 @@
         Returns:
             True by default, can be overridden in subclass.
         """
-<<<<<<< HEAD
-        return all(pulse_sequence.up_to_date for pulse_sequence in self.pulse_sequences)
-=======
         return all(pulse_sequence.up_to_date() for pulse_sequence in self.pulse_sequences)
->>>>>>> f44f11fa
 
     def _update_enabled_disabled_pulses(self, *args):
         self.my_enabled_pulses = [pulse for pulse in self.my_pulses if pulse.enabled]
