import numpy as np
import copy
from .pulse_modules import PulseImplementation

from qcodes import config

from silq.tools.general_tools import get_truth, SettingsClass

# Set of valid connection conditions for satisfies_conditions. These are
# useful when multiple objects have distinct satisfies_conditions kwargs
pulse_conditions = ['t_start', 't_stop', 'duration', 'acquire', 'initialize',
                    'connection', 'amplitude', 'enabled']

pulse_config = config['user'].get('pulses', {})
properties_config = config['user'].get('properties', {})


class Pulse(SettingsClass):
    def __init__(self, name=None, t_start=None, previous_pulse=None,
                 t_stop=None, delay_start=None, delay_stop=None,
                 duration=None, acquire=False, initialize=False,
                 connection=None, enabled=True, mode=None,
                 connection_requirements={}):
        self.mode = mode

        self.name = name
        self._previous_pulse = previous_pulse

        self._t_start = t_start
        self._duration = duration
        self._t_stop = t_stop
        self.delay_start = delay_start
        self.delay_stop = delay_stop

        self.acquire = acquire
        self.initialize = initialize
        self.enabled = enabled
        self.connection = connection

        # List of potential connection requirements.
        # These can be set so that the pulse can only be sent to connections
        # matching these requirements
        self.connection_requirements = connection_requirements

    def _matches_attrs(self, other_pulse, exclude_attrs=[]):
        # Add attrs that have a corresponding dependent property
        exclude_attrs += ['_t_start', '_t_stop', '_duration']

        for attr in list(vars(self)) + ['t_start', 't_stop']:
            if attr in exclude_attrs:
                continue
            elif not hasattr(other_pulse, attr) \
                    or getattr(self, attr) != getattr(other_pulse, attr):
                return False
        else:
            return True

    def __eq__(self, other):
        """
        Overwrite comparison with other (self == other).
        We want the comparison to return True if other is a pulse with the
        same attributes. This can be complicated since pulses can also be
        targeted, resulting in a pulse implementation. We therefore have to
        use a separate comparison when either is a Pulse implementation
        Args:
            other:

        Returns:

        """
        exclude_attrs = ['connection', 'connection_requirements']
        if isinstance(self, PulseImplementation):
            if isinstance(other, PulseImplementation):
                # Both pulses are pulse implementations
                # Check if their pulse classes are the same
                if self.pulse_class != other.pulse_class:
                    return False
                # All attributes must match
                return self._matches_attrs(other)
            else:
                # Only self is a pulse implementation
                if not isinstance(other, self.pulse_class):
                    return False

                # self is a pulse implementation, and so it must match all
                # the attributes of other. The other way around does not
                # necessarily hold, since a pulse implementation has more attrs
                if not other._matches_attrs(self, exclude_attrs=exclude_attrs):
                    return False
                else:
                    # Check if self.connections satisfies the connection
                    # requirements of other
                    return self.connection.satisfies_conditions(
                        **other.connection_requirements)
        elif isinstance(other, PulseImplementation):
            # Only other is a pulse implementation
            if not isinstance(self, other.pulse_class):
                return False

            # other is a pulse implementation, and so it must match all
            # the attributes of self. The other way around does not
            # necessarily hold, since a pulse implementation has more attrs
            if not self._matches_attrs(other, exclude_attrs=exclude_attrs):
                return False
            else:
                # Check if other.connections satisfies the connection
                # requirements of self
                return other.connection.satisfies_conditions(
                    **self.connection_requirements)
        else:
            # Neither self nor other is a pulse implementation
            if not isinstance(other, self.__class__):
                return False
            # All attributes must match
            return self._matches_attrs(other)

    def __ne__(self, other):
        return not self.__eq__(other)

    def __hash__(self):
        # Define custom hash, used for creating a set of unique elements
        return hash(tuple(sorted(self.__dict__.items())))

    def __bool__(self):
        # Pulse is always equal to true
        return True

    def __getattribute__(self, item):
        """
        Used when requesting an attribute. If the attribute is explicitly set to
        None, it will check the config if the item exists.
        Args:
            item: Attribute to be retrieved

        Returns:

        """
        value = object.__getattribute__(self, item)
        if value is not None:
            return value
        # Cannot obtain mode or mode_str, since they are called in
        # _attribute_from_config
        elif item not in ['mode', 'mode_str', 'name']:
            # Retrieve value from config
            value = self._attribute_from_config(item)
            return value

    def __add__(self, other):
        """
        This method is called when adding two pulse instances by performing `pulse1 + pulse2`.

        Args:
            other (Pulse): The pulse instance to be added to self.

        Returns:
            combined_pulse (Pulse): A new pulse instance representing the combination of two pulses.

        """
        name = 'CombinationPulse_{}'.format(id(self)+id(other))
        return CombinationPulse(name, self, other, '+')

    def __radd__(self, other):
        """
        This method is called when reverse adding something to a pulse.
        The reason this method is implemented is so that the user can sum over multiple pulses by performing:

            combination_pulse = sum([pulse1, pulse2, pulse3])

        The sum method actually tries calling 0.__add__(pulse1), which doesn't exist, so it is converted into
        pulse1.__radd__(0).

        Args:
            other: an instance of unknown type that might be int(0)

        Returns:
            pulse (Pulse): Either self (if other is zero) or the sum of self and other.

        """
        if other == 0:
            return self
        else:
            return self.__add__(other)

    def __sub__(self, other):
        """
        This method is called when subtracting two pulse instances by performing `pulse1 - pulse2`.

        Args:
            other (Pulse): The pulse instance to be subtracted from self.

        Returns:
            combined_pulse (Pulse): A new pulse instance representing the combination of two pulses.

        """
        name = 'CombinationPulse_{}'.format(id(self)+id(other))
        return CombinationPulse(name, self, other, '-')

    def __mul__(self, other):
        """
        This method is called when multiplying two pulse instances by performing `pulse1 * pulse2`.

        Args:
            other (Pulse): The pulse instance to be multiplied with self.

        Returns:
            combined_pulse (Pulse): A new pulse instance representing the combination of two pulses.

        """
        name = 'CombinationPulse_{}'.format(id(self)+id(other))
        return CombinationPulse(name, self, other, '*')

    def _JSONEncoder(self):
        """
        Converts to JSON encoder for saving metadata

        Returns:
            JSON dict
        """
        return_dict = {}
        for attr, val in vars(self).items():
            if not attr == 'previous_pulse':
                return_dict[attr] = val
        return return_dict

    def _attribute_from_config(self, item):
        """
        Check if attribute exists somewhere in the config
        First, if pulse_config contains a key matching the pulse name,
        it will check for the attribute.
        If no success, it will check properties config if a key matches the item
        with self.mode appended. This is only checked if the pulse has a mode.
        Finally, it will check if properties_config contains the item
        """
        if self.name is not None and \
                        item in pulse_config.get(self.name + self.mode_str, {}):
            return pulse_config[self.name + self.mode_str][item]

        # Check if pulse attribute is in pulse_config
        if item in pulse_config.get(self.name, {}):
            return pulse_config[self.name][item]

        # check if {item}_{self.mode} is in properties_config
        # if mode is None, mode_str='', in which case it checks for {item}
        if (item + self.mode_str) in properties_config:
            return properties_config[item + self.mode_str]

        # Check if item is in properties config
        if item in properties_config:
            return properties_config[item]

        return None

    @property
    def t_start(self):
        if self._t_start is not None:
            return self._t_start
        elif self.previous_pulse is not None:
            if self.delay_start is not None:
                return self.previous_pulse.t_start + self.delay_start
            elif self.delay_stop is not None:
                return self.previous_pulse.t_stop + self.delay_stop
            else:
                return self.previous_pulse.t_stop
        else:
            # Check if item exists in config
            value = self._attribute_from_config('t_start')
            if value is not None:
                return value
            else:
                return 0

    @t_start.setter
    def t_start(self, t_start):
        self._t_start = t_start

    @property
    def duration(self):
        if self._t_stop is not None:
            if self.t_start is not None:
                return self._t_stop - self.t_start
            else:
                return None
        else:
            return self._duration

    @duration.setter
    def duration(self, duration):
        self._duration = duration

    @property
    def t_stop(self):
        if self._t_stop is not None:
            return self._t_stop
        elif self.t_start is not None and self.duration is not None:
            return self.t_start + self.duration
        else:
            return None

    @t_stop.setter
    def t_stop(self, t_stop):
        self._t_stop = t_stop

    @property
    def previous_pulse(self):
        if self._previous_pulse is None:
            return None
        elif self._previous_pulse.enabled:
            return self._previous_pulse
        else:
            return self._previous_pulse.previous_pulse

    @previous_pulse.setter
    def previous_pulse(self, previous_pulse):
        self._previous_pulse = previous_pulse

    @property
    def mode_str(self):
        return '' if self.mode is None else '_{}'.format(self.mode)

    def _get_repr(self, properties_str):
        pulse_name = self.name
        if self.mode is not None:
            pulse_name += ' ({})'.format(self.mode)
        if self.connection:
            properties_str += '\n\tconnection: {}'.format(self.connection)
        if self.connection_requirements:
            properties_str += '\n\trequirements: {}'.format(
                self.connection_requirements)
        if hasattr(self, 'additional_pulses') and self.additional_pulses:
            properties_str += '\n\tadditional_pulses:'
            for pulse in self.additional_pulses:
                pulse_repr = '\t'.join(repr(pulse).splitlines(True))
                properties_str += '\n\t{}'.format(pulse_repr)

        return '{pulse_type}({name}, {properties})'.format(
            pulse_type=self.__class__.__name__,
            name=pulse_name, properties=properties_str)

    def copy(self, fix_vars=False):
        """
        Creates a copy of a pulse.
        Args:
            fix_vars: If set to True, all of its vars are explicitly copied,
            ensuring that they are no longer linked to the settings

        Returns:
            Copy of pulse
        """
        pulse_copy = copy.deepcopy(self)
        if fix_vars:
            for var in vars(pulse_copy):
                setattr(pulse_copy, var, getattr(pulse_copy, var))

            # Also set dependent properties
            for var in ['t_start', 't_stop', 'previous_pulse']:
                setattr(pulse_copy, var, getattr(pulse_copy, var))
        return pulse_copy

    def satisfies_conditions(self, pulse_class=None,
                             t_start=None, t_stop=None, duration=None,
                             acquire=None, initialize=None, connection=None,
                             amplitude=None, enabled=None):
        """
        Checks if pulse satisfies certain conditions.
        Each kwarg is a condition, and can be a value (equality testing) or it
        can be a tuple (relation, value), in which case the relation is tested.
        Possible relations: '>', '<', '>=', '<=', '=='
        Args:
            t_start:
            t_stop:
            duration:
            acquire:
            connection:
            **kwargs:

        Returns:
            Bool depending on if all conditions are satisfied.
        """
        if pulse_class is not None and not isinstance(self, pulse_class):
            return False

        for property in pulse_conditions:

            # Get arg value from property name
            val = eval(property)

            if val is None:
                continue
            elif not hasattr(self, property):
                return False

            # If the arg is a tuple, the first element specifies its relation
            if isinstance(val, (list, tuple)):
                relation, val = val
            else:
                relation = '=='
            if not get_truth(test_val=getattr(self, property), target_val=val,
                             relation=relation):
                return False
        else:
            return True

    def get_voltage(self, t):
        raise NotImplementedError(
            'This method should be implemented in a subclass')


class SteeredInitialization(Pulse):
    def __init__(self, name=None, t_no_blip=None, t_max_wait=None,
                 t_buffer=None,
                 readout_threshold_voltage=None, **kwargs):
        super().__init__(name=name, t_start=0, duration=0, initialize=True,
                         **kwargs)

        self.t_no_blip = t_no_blip
        self.t_max_wait = t_max_wait
        self.t_buffer = t_buffer
        self.readout_threshold_voltage = readout_threshold_voltage

    def __repr__(self):
        properties_str = \
            't_no_blip={} ms, t_max_wait={}, t_buffer={}, V_th={}'.format(
                self.t_no_blip, self.t_max_wait, self.t_buffer,
                self.readout_threshold_voltage)
        return super()._get_repr(properties_str)


class SinePulse(Pulse):
    def __init__(self, name=None, frequency=None, phase=None,
                 power=None, **kwargs):
        super().__init__(name=name, **kwargs)

        self.frequency = frequency
        self.phase = phase
        self.power = power

        self.amplitude = power

    def __repr__(self):
        properties_str = 'f={:.2f} MHz, power={}, t_start={}, t_stop={}'.format(
            self.frequency / 1e6, self.power, self.t_start, self.t_stop)

        return super()._get_repr(properties_str)

    def get_voltage(self, t):
        assert self.t_start <= np.min(t) and np.max(t) <= self.t_stop, \
            "voltage at {} us is not in the time range {} ms - {} ms of " \
            "pulse {}".format(t, self.t_start, self.t_stop, self)

        return self.power * np.sin(2 * np.pi * (self.frequency * t * 1e-3 +
                                                    self.phase / 360))


class FrequencyRampPulse(Pulse):
    def __init__(self, name=None, frequency_start=None, frequency_stop=None,
                 frequency=None, frequency_deviation=None,
                 frequency_final='stop', amplitude=None, power=None,
                 frequency_sideband=None, **kwargs):
        super().__init__(name=name, **kwargs)

        if frequency_start is not None and frequency_stop is not None:
            self.frequency = (frequency_start + frequency_stop) / 2
            self.frequency_deviation = (frequency_stop - frequency_start)
        elif frequency is not None and frequency_deviation is not None:
            self.frequency = frequency
            self.frequency_deviation = frequency_deviation
        else:
            self.frequency = None
            self.frequency_deviation = None

        self._frequency_final = frequency_final
        self.frequency_sideband = frequency_sideband

        self.amplitude = amplitude
        self.power = power

    @property
    def frequency_start(self):
        return self.frequency - self.frequency_deviation

    @frequency_start.setter
    def frequency_start(self, frequency_start):
        frequency_stop = self.frequency_stop
        self.frequency = (frequency_start + frequency_stop) / 2
        self.frequency_deviation = (frequency_stop - frequency_start) / 2

    @property
    def frequency_stop(self):
        return self.frequency + self.frequency_deviation

    @frequency_stop.setter
    def frequency_stop(self, frequency_stop):
        frequency_start = self.frequency_start
        self.frequency = (frequency_start + frequency_stop) / 2
        self.frequency_deviation = (frequency_stop - frequency_start) / 2

    @property
    def frequency_final(self):
        if self._frequency_final == 'start':
            return self.frequency_start
        elif self._frequency_final == 'stop':
            return self.frequency_stop
        else:
            return self._frequency_final

    @frequency_final.setter
    def frequency_final(self, frequency_final):
        self._frequency_final = frequency_final

    def __repr__(self):
        properties_str = 'f_center={:.2f} MHz, f_dev={:.2f}, power={}, ' \
                         't_start={}, t_stop={}'.format(
            self.frequency / 1e6, self.frequency_deviation / 1e6,
            self.power, self.t_start, self.t_stop)

        if self.frequency_sideband is not None:
            properties_str += ', f_sb={}'.format(
                self.frequency_sideband)

        return super()._get_repr(properties_str)


class DCPulse(Pulse):
    def __init__(self, name=None, amplitude=None, **kwargs):
        super().__init__(name=name, **kwargs)

        self.amplitude = amplitude
        if self.amplitude is None:
            raise AttributeError("'{}' object has no attribute "
                                 "'amplitude'".format(self.__class__.__name__))

    def __repr__(self):
        properties_str = 'A={}, t_start={}, t_stop={}'.format(
            self.amplitude, self.t_start, self.t_stop)

        return super()._get_repr(properties_str)

    def get_voltage(self, t):
<<<<<<< HEAD
        assert self.t_start <= np.min(t) and np.max(t) <= self.t_stop, \
            "voltage at {} us is not in the time range {} us - {} us of " \
            "pulse {}".format(t, self.t_start, self.t_stop, self)

        voltage = np.zeros(t.shape[0]) + self.amplitude
        return voltage
=======
        assert self.t_start <= np.min(t) and  np.max(t) <= self.t_stop, \
            "voltage at {} us is not in the time range {} us - {} us of " \
            "pulse {}".format(t, self.t_start, self.t_stop, self)

        if hasattr(t, '__len__'):
            return [self.amplitude] * len(t)
        else:
            return self.amplitude
>>>>>>> 10ec4ae3


class DCRampPulse(Pulse):
    def __init__(self, name=None, amplitude_start=None, amplitude_stop=None,
                 **kwargs):
        super().__init__(name=name, **kwargs)

        self.amplitude_start = amplitude_start
        self.amplitude_stop = amplitude_stop

    def __repr__(self):
        properties_str = 'A_start={}, A_stop={}, t_start={}, t_stop={}'.format(
            self.amplitude_start, self.amplitude_stop, self.t_start, self.t_stop)

        return super()._get_repr(properties_str)

    def get_voltage(self, t):
        assert (self.t_start <= min(t)) and (max(t) <= self.t_stop), \
            "voltage at {} us is not in the time range {} us - {} us of " \
            "pulse {}".format(t, self.t_start, self.t_stop, self)

        slope = (self.amplitude_stop - self.amplitude_start) / self.duration
        offset = self.amplitude_start - slope * self.t_start

        return offset + slope * t


class TriggerPulse(Pulse):
    duration = .0001  # ms

    def __init__(self, name=None, duration=duration, **kwargs):
        self.duration = duration
        super().__init__(name=name, duration=duration, **kwargs)

    def __repr__(self):
        properties_str = 't_start={}, duration={}'.format(
            self.t_start, self.duration)

        return super()._get_repr(properties_str)

    def get_voltage(self, t):
        assert self.t_start <= t <= self.t_stop, \
            "voltage at {} us is not in the time range {} us - {} us of " \
            "pulse {}".format(t, self.t_start, self.t_stop, self)

        # Amplitude can only be provided in an implementation.
        # This is dependent on input/output channel properties.
        return self.amplitude


class MarkerPulse(Pulse):
    def __init__(self, name=None, **kwargs):
        super().__init__(name=name, **kwargs)

    def __repr__(self):
        properties_str = 't_start={}, duration={}'.format(
            self.t_start, self.duration)

        return super()._get_repr(properties_str)

    def get_voltage(self, t):
        assert self.t_start <= t <= self.t_stop, \
            "voltage at {} us is not in the time range {} us - {} us of " \
            "pulse {}".format(t, self.t_start, self.t_stop, self)

        # Amplitude can only be provided in an implementation.
        # This is dependent on input/output channel properties.
        return self.amplitude


class TriggerWaitPulse(Pulse):
    def __init__(self, name=None, t_start=None, **kwargs):
        super().__init__(name=name, t_start=t_start, duration=0, **kwargs)

    def __repr__(self):
        properties_str = 't_start={}'.format(
            self.t_start, self.duration)

        return super()._get_repr(properties_str)


class MeasurementPulse(Pulse):
    def __init__(self, name=None, **kwargs):
        super().__init__(name=name, **kwargs)

    def __repr__(self):
        properties_str = 't_start={}, duration={}'.format(
            self.t_start, self.duration)
        return super()._get_repr(properties_str)

    def get_voltage(self, t):
        raise NotImplementedError('Measurement pulses do not have a voltage')


class CombinationPulse(Pulse):
    """
    This class represents pulses that are combinations of multiple pulse types.

    For example:
        CombinationPulse = SinePulse + DCPulse
        CombinationPulse = DCPulse * SinePulse

    Just like any other pulse, a CombinationPulse has a name, t_start and t_stop. t_start and t_stop are calculated and
    updated from the pulses that make up the combination.

    A CombinationPulse is itself a child of the Pulse class, therefore a CombinationPulse can also be used in
    consecutive combinations like:
        CombinationPulse1 = SinePulse1 + DCPulse
        CombinationPulse2 = SinePulse2 + CombinationPulse1

    Args:
        name (str): The name for this CombinationPulse.
        pulse1 (Pulse): The first pulse this combination is made up from.
        pulse2 (Pulse): The second pulse this combination is made up from.
        relation (str): The relation between pulse1 and pulse2. This must be one of the following:
            '+'     :   pulse1 + pulse2
            '-'     :   pulse1 - pulse2
            '*'     :   pulse1 * pulse2

    """

    def __init__(self, name=None, pulse1=None, pulse2=None, relation=None, **kwargs):
        super().__init__(name=name, **kwargs)

        self.pulse1 = pulse1
        self.pulse2 = pulse2
        self.relation = relation

        assert isinstance(pulse1, Pulse), 'pulse1 needs to be a Pulse'
        assert isinstance(pulse2, Pulse), 'pulse2 needs to be a Pulse'
        assert relation in ['+', '-', '*'], 'relation has a non-supported value'

    @property
    def t_start(self):
        return min(self.pulse1.t_start, self.pulse2.t_start)

    @property
    def t_stop(self):
        return max(self.pulse1.t_stop, self.pulse2.t_stop)

    @property
    def combination_string(self):
        if isinstance(self.pulse1, CombinationPulse):
            pulse1_string = self.pulse1.combination_string
        else:
            pulse1_string = self.pulse1.name
        if isinstance(self.pulse2, CombinationPulse):
            pulse2_string = self.pulse2.combination_string
        else:
            pulse2_string = self.pulse2.name
        return '({pulse1} {relation} {pulse2})'.format(pulse1=pulse1_string,
                                                       relation=self.relation,
                                                       pulse2=pulse2_string)

    @property
    def pulse_details(self):
        if isinstance(self.pulse1, CombinationPulse):
            pulse1_details = self.pulse1.pulse_details
        else:
            pulse1_details = '\t {pulse} : {pulse_repr}\n'.format(pulse=self.pulse1.name,
                                                                  pulse_repr=repr(self.pulse1))
        if isinstance(self.pulse2, CombinationPulse):
            pulse2_details = self.pulse2.pulse_details
        else:
            pulse2_details = '\t {pulse} : {pulse_repr}\n'.format(pulse=self.pulse2.name,
                                                                  pulse_repr=repr(self.pulse2))
        return pulse1_details + pulse2_details

    def __repr__(self):
        return 'CombinationPulse of: {combination} with\n{details}'.format(combination=self.combination_string,
                                                                           details=self.pulse_details)

    def get_voltage(self, t):
        assert self.t_start <= np.min(t) and np.max(t) <= self.t_stop, \
            "voltage at {} us is not in the time range {} us - {} us of " \
            "pulse {}".format(t, self.t_start, self.t_stop, self)

        result1 = np.zeros(t.shape[0])
        result2 = np.zeros(t.shape[0])

        # pulse1_t = t[self.pulse1.t_start <= t <= self.pulse1.t_stop]
        pulse1_t = t[np.all([self.pulse1.t_start <= t, t <= self.pulse1.t_stop], axis=0)]
        # pulse2_t = t[self.pulse2.t_start <= t <= self.pulse2.t_stop]
        pulse2_t = t[np.all([self.pulse2.t_start <= t, t <= self.pulse2.t_stop], axis=0)]

        voltage1 = self.pulse1.get_voltage(pulse1_t)
        voltage2 = self.pulse2.get_voltage(pulse2_t)

        result1[np.all([self.pulse1.t_start <= t, t <= self.pulse1.t_stop], axis=0)] = voltage1
        result2[np.all([self.pulse2.t_start <= t, t <= self.pulse2.t_stop], axis=0)] = voltage2

        if self.relation == '+':
            return result1 + result2
        elif self.relation == '-':
            return result1 - result2
        elif self.relation == '*':
            return result1 * result2<|MERGE_RESOLUTION|>--- conflicted
+++ resolved
@@ -536,14 +536,6 @@
         return super()._get_repr(properties_str)
 
     def get_voltage(self, t):
-<<<<<<< HEAD
-        assert self.t_start <= np.min(t) and np.max(t) <= self.t_stop, \
-            "voltage at {} us is not in the time range {} us - {} us of " \
-            "pulse {}".format(t, self.t_start, self.t_stop, self)
-
-        voltage = np.zeros(t.shape[0]) + self.amplitude
-        return voltage
-=======
         assert self.t_start <= np.min(t) and  np.max(t) <= self.t_stop, \
             "voltage at {} us is not in the time range {} us - {} us of " \
             "pulse {}".format(t, self.t_start, self.t_stop, self)
@@ -552,7 +544,6 @@
             return [self.amplitude] * len(t)
         else:
             return self.amplitude
->>>>>>> 10ec4ae3
 
 
 class DCRampPulse(Pulse):
