--- conflicted
+++ resolved
@@ -860,11 +860,7 @@
         if self.phase_reference == 'relative':
             t = t - self.t_start
 
-<<<<<<< HEAD
         return amplitude * np.sin(2 * np.pi * (frequency_start * t + frequency_rate * np.power(t,2) / 2) + self.phase)
-=======
-        return amplitude * np.sin(2 * np.pi * (frequency_start * t + frequency_rate * np.power(t,2) / 2))
->>>>>>> 82f7cf9d
 
 class DCPulse(Pulse):
     """DC (fixed-voltage) `Pulse`.
