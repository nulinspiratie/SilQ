--- conflicted
+++ resolved
@@ -413,17 +413,12 @@
         self.amplitude = self._value_or_config('amplitude', amplitude)
 
     def __repr__(self):
-<<<<<<< HEAD
         try:
             properties_str = 'f={:.2f} MHz, power={}, t_start={}, ' \
                              't_stop={}'.format(
                 self.frequency/1e6, self.power, self.t_start, self.t_stop)
         except:
             properties_str = ''
-=======
-        properties_str = 'f={:.2f} MHz, power={}, t_start={}, t_stop={}'.format(
-            self.frequency / 1e6, self.power, self.t_start, self.t_stop)
->>>>>>> 3591fb8f
 
         return super()._get_repr(properties_str)
 
@@ -494,7 +489,6 @@
         self._frequency_final = frequency_final
 
     def __repr__(self):
-<<<<<<< HEAD
         try:
             properties_str = 'frequency={:.2f} MHz, frequency_deviation={:.2f}, ' \
                              'power={}, t_start={}, t_stop={}'.format(
@@ -506,17 +500,6 @@
                     self.frequency_sideband)
         except:
             properties_str = ''
-=======
-        properties_str = 'f_center={:.2f} MHz, f_dev={:.2f}, power={}, ' \
-                         't_start={}, t_stop={}'.format(
-            self.frequency / 1e6, self.frequency_deviation / 1e6,
-            self.power, self.t_start, self.t_stop)
-
-        if self.frequency_sideband is not None:
-            properties_str += ', f_sb={}'.format(
-                self.frequency_sideband)
-
->>>>>>> 3591fb8f
         return super()._get_repr(properties_str)
 
 
