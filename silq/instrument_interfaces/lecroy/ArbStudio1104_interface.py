import numpy as np
import logging
from typing import List

from silq.instrument_interfaces import InstrumentInterface, Channel
<<<<<<< HEAD
from silq.meta_instruments.layout import SingleConnection
from silq.pulses import Pulse, DCPulse, DCRampPulse, TriggerPulse, SinePulse, \
    PulseImplementation
=======
from silq.meta_instruments.layout import SingleConnection, CombinedConnection
from silq.pulses import DCPulse, DCRampPulse, TriggerPulse, SinePulse, \
    MarkerPulse, PulseImplementation
>>>>>>> 6247a1e7
from silq.tools.general_tools import arreqclose_in_list


logger = logging.getLogger(__name__)


class ArbStudio1104Interface(InstrumentInterface):
    """ Interface for the LeCroy Arbstudio 1104

    When a `PulseSequence` is targeted in the `Layout`, the
    pulses are directed to the appropriate interface. Each interface is
    responsible for translating all pulses directed to it into instrument
    commands. During the actual measurement, the instrument's operations will
    correspond to that required by the pulse sequence.

    The interface also contains a list of all available channels in the
    instrument.

    Args:
        instrument_name: name of instrument for which this is an interface

    Note:
        For a given instrument, its associated interface can be found using
            `get_instrument_interface`

    Todo:
        * Add modes other than stepped.
        * Add use as primary instrument.
    """
    def __init__(self, instrument_name, **kwargs):
        super().__init__(instrument_name, **kwargs)

        self._output_channels = {
            f'ch{k}': Channel(instrument_name=self.instrument_name(),
<<<<<<< HEAD
                              name='ch{k}', id=k, output=True)
=======
                              name=f'ch{k}', id=k, output=True)
>>>>>>> 6247a1e7
        for k in [1, 2, 3, 4]}

        self._channels = {**self._output_channels,
            'trig_in': Channel(instrument_name=self.instrument_name(),
                               name='trig_in', input_trigger=True),
            'trig_out': Channel(instrument_name=self.instrument_name(),
                                name='trig_out', output_TTL=(0, 3.3))}
        # TODO check Arbstudio output TTL high voltage

        self.pulse_implementations = [SinePulseImplementation(
            pulse_requirements=[('frequency', {'min': 1e6, 'max': 125e6})]),
            DCPulseImplementation(),
            DCRampPulseImplementation(),
            MarkerPulseImplementation(),
            TriggerPulseImplementation()]

        self.add_parameter('trigger_in_duration',
                           set_cmd=None,
                           unit='s',
                           initial_value=100e-9)
        self.add_parameter('final_delay',
                           set_cmd=None,
                           unit='s', initial_value=1e-6)

        self.add_parameter('active_channels', get_cmd=self._get_active_channels)

    def _get_active_channels(self) -> List[str]:
        """Get all active channels used in pulses"""
        active_channels = [pulse.connection.output['channel'].name for pulse in
                           self.pulse_sequence]
        # Transform into set to ensure that elements are unique
        active_channels = list(set(active_channels))
        return active_channels

    def get_additional_pulses(self) -> List[Pulse]:
        """Additional pulses needed by instrument after targeting of main pulses

        Returns:
            List of additional pulses.
        """
        # Return empty list if no pulses are in the pulse sequence
        if not self.pulse_sequence or self.is_primary():
            return []

        additional_pulses = []

        # Get current trigger pulse times. Even though there probably isn't a
        # trigger pulse in the input_pulse_sequence yet, add these anyway
        t_trigger_pulses = [pulse.t_start for pulse in self.input_pulse_sequence
                            if isinstance(pulse, TriggerPulse)]
        for t_start in self.pulse_sequence.t_start_list:
            if t_start == 0 or t_start in t_trigger_pulses:
                # No trigger at t=0 since the first waveform plays immediately
                # Also no trigger if it already exists
                continue
            else:
                additional_pulses.append(self._get_trigger_pulse(t_start))
                t_trigger_pulses.append(t_start)

        # Loop over channels ensuring that all channels are programmed for each
        # trigger segment
        for ch in self.active_channels():
            pulses = self.pulse_sequence.get_pulses(output_channel=ch)
            connection = self.pulse_sequence.get_connection(output_channel=ch)
            t = 0
            while t < self.pulse_sequence.duration:
                remaining_pulses = [pulse for pulse in pulses if
                                    pulse.t_start >= t]
                if not remaining_pulses:
                    # Add final DC pulse at amplitude zero
                    dc_pulse = self.get_pulse_implementation(
                        DCPulse(t_start=t, t_stop=self.pulse_sequence.duration,
                                amplitude=0, connection=connection))
                    self.pulse_sequence.add(dc_pulse)

                    # Check if trigger pulse is necessary.
                    if t > 0 and t not in t_trigger_pulses:
                        additional_pulses.append(self._get_trigger_pulse(t))
                        t_trigger_pulses.append(t)

                    t = self.pulse_sequence.duration
                else:
                    # Determine start time of next pulse
                    t_next = min(pulse.t_start for pulse in remaining_pulses)
                    pulse_next = [pulse for pulse in remaining_pulses if
                                  pulse.t_start == t_next][0]
                    if t_next > t:
                        # Add DC pulse at amplitude zero
                        dc_pulse = self.get_pulse_implementation(
                            DCPulse(t_start=t, t_stop=t_next, amplitude=0,
                                    connection=connection))
                        self.pulse_sequence.add(dc_pulse)

                        # Check if trigger pulse is necessary.
                        if t > 0 and t not in t_trigger_pulses:
                            additional_pulses.append(self._get_trigger_pulse(t))
                            t_trigger_pulses.append(t)

                    # Set time to t_stop of next pulse
                    t = pulse_next.t_stop

        # Add a trigger pulse at the end if it does not yet exist
        if self.pulse_sequence.duration not in t_trigger_pulses:
            trigger_pulse = self._get_trigger_pulse(self.pulse_sequence.duration)
            additional_pulses.append(trigger_pulse)
            t_trigger_pulses.append(self.pulse_sequence.duration)

        return additional_pulses

    def setup(self, **kwargs):
        """Set up instrument after layout has been targeted by pulse sequence.

        Args:
            **kwargs: Unused setup kwargs passed by `Layout`
        """
        # TODO implement setup for modes other than stepped

<<<<<<< HEAD
        if self.is_primary():
            logger.warning('Arbstudio not programmed as primary instrument')
=======
        if is_primary:
            logger.warning('Arbstudio cannot function as primary instrument')
>>>>>>> 6247a1e7

        # Clear waveforms and sequences
        for ch in self._output_channels.values():
            self.instrument._waveforms = [[] for k in range(4)]
            exec(f'self.instrument.ch{ch.id}_sequence([])')

        # Generate waveforms and sequences
        self.generate_waveforms_sequences()

        for ch in self.active_channels():

            self.instrument.parameters[f'{ch}_trigger_source']('fp_trigger_in')
            self.instrument.functions[f'{ch}_clear_waveforms']()

            if self.pulse_sequence.get_pulses(output_channel=ch,
                                              pulse_class=SinePulse):
                # TODO better check for when to use burst or stepped mode
                self.instrument.parameters[f'{ch}_trigger_mode']('burst')
            else:
                self.instrument.parameters[f'{ch}_trigger_mode']('stepped')

            # Add waveforms to channel
            for waveform in self.waveforms[ch]:
                self.instrument.functions[f'{ch}_add_waveform'](waveform)

            # Add sequence to channel
            self.instrument.parameters[f'{ch}_sequence'](self.sequences[ch])

        active_channels_id = [self._channels[channel].id for channel in
                              self.active_channels()]
        self.instrument.load_waveforms(channels=active_channels_id)
        self.instrument.load_sequence(channels=active_channels_id)

    def start(self):
        """Start instrument"""
        self.instrument.run(channels=[self._channels[channel].id for channel in
                                      self.active_channels()])

    def stop(self):
        """Stop instrument"""
        self.instrument.stop()

    def _get_trigger_pulse(self, t: float) -> TriggerPulse:
        """Create input trigger pulse

        Args:
            t: trigger start time

        Returns:
            Trigger pulse with specified start time
        """
        trigger_pulse = TriggerPulse(t_start=t,
            duration=self.trigger_in_duration(),
            connection_requirements={'input_instrument': self.instrument_name(),
                'trigger': True})
        return trigger_pulse

    def generate_waveforms_sequences(self) -> List:
        """Generate waveforms and sequence

        Updates self.waveforms and self.sequence.

        Returns:
            List of waveforms
        """
        # Determine sampling rates
        sampling_rates = {ch: 250e6 / self.instrument.parameters[
            ch + '_sampling_rate_prescaler']() for ch in self.active_channels()}

        # Set time t_pulse to zero for each channel
        # This will increase as we iterate over pulses, and is used to ensure
        # that there are no times between pulses
        t_pulse = {ch: 0 for ch in self.active_channels()}

        self.waveforms = {ch: [] for ch in self.active_channels()}
        self.sequences = {ch: [] for ch in self.active_channels()}
        for pulse in self.pulse_sequence:

            # For each channel, obtain list of waverforms, and the sequence
            # in which to perform the waveforms
            channels_waveforms, channels_sequence = \
                pulse.implementation.implement(
                    sampling_rates=sampling_rates,
                    input_pulse_sequence=self.input_pulse_sequence)

            for ch in channels_waveforms:
                # Ensure that the start of this pulse corresponds to the end of
                # the previous pulse for each channel
                assert abs(pulse.t_start - t_pulse[
                    ch]) < 1e-11, f"Pulse {pulse}: pulses.t_start = " \
                                  f"{pulse.t_start} does not match {t_pulse[ch]}"

                channel_waveforms = channels_waveforms[ch]
                channel_sequence = channels_sequence[ch]

                # Only add waveforms that don't already exist
                for waveform in channel_waveforms:
                    waveform_idx = arreqclose_in_list(waveform, self.waveforms[ch],
                                                      rtol=1e-4, atol=1e-5)
                    if waveform_idx is None:
                        self.waveforms[ch].append(waveform)

                # Finding the correct sequence idx for each item in
                # channel_sequence. By first adding waveforms and then
                # finding the correct sequence indices, we ensure that there
                # are no duplicate waveforms and each sequence idx is correct.
                for k, sequence_idx in enumerate(channel_sequence):
                    waveform = channel_waveforms[sequence_idx]
                    waveform_idx = arreqclose_in_list(waveform,
                                                      self.waveforms[ch],
                                                      rtol=1e-4, atol=1e-4)
                    # Update channel_sequence item to correct index
                    channel_sequence[k] = waveform_idx
                self.sequences[ch].extend(channel_sequence)

                # Increase t_pulse to match start of next pulses
                t_pulse[ch] += pulse.duration

        # Ensure that the start of this pulse corresponds to the end of
        # the previous pulse for each channel
        for ch in self.active_channels():
            assert abs(t_pulse[ch] - self.pulse_sequence.duration) < 1e-11, \
                f"Final pulse of channel {ch} ends at {t_pulse[ch]} " \
                f"instead of {self.pulse_sequence.duration}"
        return self.waveforms


class SinePulseImplementation(PulseImplementation):
    pulse_class = SinePulse

    def target_pulse(self, pulse, interface, **kwargs):
        targeted_pulse = super().target_pulse(pulse, interface, **kwargs)

        # Set final delay from interface parameter
        targeted_pulse.final_delay = interface.final_delay()
        return targeted_pulse

    def implement(self, sampling_rates, input_pulse_sequence, **kwargs):
        """
        Implements the sine pulse for the ArbStudio for SingleConnection.
        Args:

        Returns:
            waveforms: {output_channel: waveforms} dictionary for each output
                channel, where each element in waveforms is a list
                containing the voltage levels of the waveform
            waveforms: {output_channel: sequence} dictionary for each
                output channel, where each element in sequence indicates the
                waveform that must be played after the trigger
        """
        # Find all trigger pulses occuring within this pulse
        trigger_pulses = input_pulse_sequence.get_pulses(
            t_start=('>', self.t_start), t_stop=('<', self.t_stop),
            trigger=True)
        assert len(
            trigger_pulses) == 0, "Cannot implement sine pulse if the arbstudio receives " \
                                  "intermediary triggers"

        if isinstance(self.connection, SingleConnection):
            channels = [self.connection.output['channel'].name]
        else:
            raise Exception(f"No implementation for connection {self.connection}")

        assert self.frequency < min(sampling_rates[ch] for ch in channels)/2, \
            'Sine frequency is higher than the Nyquist limit for channels {channels}'

        waveforms, sequences = {}, {}

        # If the sampling rate is too high, the waveform for the full
        # duration requires too many points. We therefore find a duration
        # that does not create too many points, and generate the waveform.
        # TODO implement full waveform if sampling rate is not too high
        self.waveform_duration = 1e-6
        assert self.waveform_duration * self.frequency > 10, \
            f"sine pulse frequency {self.frequency} too low, increase " \
            f"waveform duration"
        assert self.waveform_duration < self.duration, "Waveform duration too long"

        for ch in channels:
            # TODO choose number of points to minimize the phase accumulation
            # Start t_list from t_start to ensure phase is taken into account
            t_list = np.arange(self.t_start,
                               self.t_start + self.waveform_duration,
                               1 / sampling_rates[ch])
            if len(t_list) % 2:
                t_list = t_list[:-1]

            waveforms[ch] = [self.get_voltage(t_list)]
            sequences[ch] = np.zeros(1, dtype=int)

        return waveforms, sequences


class DCPulseImplementation(PulseImplementation):
    # Number of points in a waveform (must be at least 4)
    pulse_class = DCPulse
    pts = 4

    def implement(self, input_pulse_sequence, **kwargs):
        """
        Implements the DC pulses for the ArbStudio for SingleConnection. If
        the input pulse sequence contains triggers in between the DC pulse,
        the output sequence will repeat the waveform multiple times

        Args:
            input_pulse_sequence: Arbstudio input pulsesfrom which the
                triggering determines how how often the sequence repeats the
                waveform

        Returns:
            waveforms: {output_channel: waveforms} dictionary for each output
                channel, where each element in waveforms is a list
                containing the voltage levels of the waveform.
            waveforms: {output_channel: sequence} dictionary for each
                output channel, where each element in sequence indicates the
                waveform that must be played after the trigger
        """

        # Find all trigger pulses occuring within this pulse
        trigger_pulses = input_pulse_sequence.get_pulses(
            t_start=('>', self.pulse.t_start),
            t_stop=('<', self.pulse.t_stop),
            trigger=True)

        # Arbstudio requires a minimum of four points to be returned
        if isinstance(self.pulse.connection, SingleConnection):
            channels = [self.pulse.connection.output['channel'].name]
        else:
            raise Exception(f"No implementation for connection "
                            f"{self.pulse.connection}")

        waveforms = {ch: [np.ones(self.pts) * self.pulse.amplitude]
                     for ch in channels}
        sequences = {ch: np.zeros(len(trigger_pulses) + 1, dtype=int)
                     for ch in channels}

        return waveforms, sequences


class DCRampPulseImplementation(PulseImplementation):
    pulse_class = DCRampPulse

    def target_pulse(self, pulse, interface, **kwargs):
        targeted_pulse = super().target_pulse(pulse, interface, **kwargs)

        # Set final delay from interface parameter
        targeted_pulse.final_delay = interface.final_delay()
        return targeted_pulse

    def implement(self, sampling_rates, input_pulse_sequence, **kwargs):
        """
        Implements the DC pulses for the ArbStudio for SingleConnection and
        CombinedConnection. For a CombinedConnection, it weighs the DC pulses
        amplitude by the corresponding channel scaling factor (default 1).
        Args:

        Returns:
            waveforms: {output_channel: waveforms} dictionary for each output
                channel, where each element in waveforms is a list
                containing the voltage levels of the waveform
            waveforms: {output_channel: sequence} dictionary for each
                output channel, where each element in sequence indicates the
                waveform that must be played after the trigger
        """
        # Find all trigger pulses occuring within this pulse
        trigger_pulses = input_pulse_sequence.get_pulses(
            t_start=('>', self.pulse.t_start),
            t_stop=('<', self.pulse.t_stop),
            trigger=True)
        assert len(trigger_pulses) == 0, \
            "Cannot implement DC ramp pulse if the arbstudio receives " \
            "intermediary triggers"

        if isinstance(self.pulse.connection, SingleConnection):
            channels = [self.pulse.connection.output['channel'].name]
        else:
            raise Exception(
                f"No implementation for connection {self.pulse.connection}")

        waveforms = {}
        sequences = {}
        for ch in channels:
            total_points = self.pulse.duration * sampling_rates[ch]
            final_points = self.pulse.final_delay * sampling_rates[ch]
            # Waveform points subtract the final waveform delay
            waveform_points = int(round(total_points - final_points))

            # All waveforms must have an even number of points
            if waveform_points % 2:
                waveform_points -= 1

            waveforms[ch] = [np.linspace(self.pulse.amplitude_start,
                                         self.pulse.amplitude_stop,
                                         waveform_points)]
            sequences[ch] = np.zeros(1, dtype=int)

        return waveforms, sequences


class MarkerPulseImplementation(PulseImplementation):
    pulse_class = MarkerPulse
    pts = 4

    def implement(self, sampling_rates, input_pulse_sequence, **kwargs):
        """
        Implements the DC pulses for the ArbStudio for SingleConnection. If
        the input pulse sequence contains triggers in between the DC pulse,
        the output sequence will repeat the waveform multiple times

        Args:
            input_pulse_sequence: Arbstudio input pulsesfrom which the
                triggering determines how how often the sequence repeats the
                waveform

        Returns:
            waveforms: {output_channel: waveforms} dictionary for each output
                channel, where each element in waveforms is a list
                containing the voltage levels of the waveform
            waveforms: {output_channel: sequence} dictionary for each
            output channel, where each element in sequence indicates the
            waveform that must be played after the trigger
        """

        # Find all trigger pulses occuring within this pulse
        trigger_pulses = input_pulse_sequence.get_pulses(
            t_start=('>', self.pulse.t_start),
            t_stop=('<', self.pulse.t_stop),
            trigger=True)

        # Arbstudio requires a minimum of four points to be returned
        if isinstance(self.pulse.connection, SingleConnection):
            channels = [self.pulse.connection.output['channel'].name]
        else:
            raise Exception(f"No implementation for connection "
                            f"{self.pulse.connection}")

        waveforms = {ch: [np.ones(self.pts) * self.pulse.amplitude]
                     for ch in channels}
        sequences = {ch: np.zeros(len(trigger_pulses) + 1, dtype=int)
                     for ch in channels}

        return waveforms, sequences



class TriggerPulseImplementation(PulseImplementation):
    pulse_class = TriggerPulse
    # TODO add implement method<|MERGE_RESOLUTION|>--- conflicted
+++ resolved
@@ -3,15 +3,9 @@
 from typing import List
 
 from silq.instrument_interfaces import InstrumentInterface, Channel
-<<<<<<< HEAD
-from silq.meta_instruments.layout import SingleConnection
+from silq.meta_instruments.layout import SingleConnection, CombinedConnection
 from silq.pulses import Pulse, DCPulse, DCRampPulse, TriggerPulse, SinePulse, \
-    PulseImplementation
-=======
-from silq.meta_instruments.layout import SingleConnection, CombinedConnection
-from silq.pulses import DCPulse, DCRampPulse, TriggerPulse, SinePulse, \
-    MarkerPulse, PulseImplementation
->>>>>>> 6247a1e7
+    PulseImplementation, MarkerPulse
 from silq.tools.general_tools import arreqclose_in_list
 
 
@@ -46,11 +40,7 @@
 
         self._output_channels = {
             f'ch{k}': Channel(instrument_name=self.instrument_name(),
-<<<<<<< HEAD
-                              name='ch{k}', id=k, output=True)
-=======
                               name=f'ch{k}', id=k, output=True)
->>>>>>> 6247a1e7
         for k in [1, 2, 3, 4]}
 
         self._channels = {**self._output_channels,
@@ -168,13 +158,8 @@
         """
         # TODO implement setup for modes other than stepped
 
-<<<<<<< HEAD
         if self.is_primary():
             logger.warning('Arbstudio not programmed as primary instrument')
-=======
-        if is_primary:
-            logger.warning('Arbstudio cannot function as primary instrument')
->>>>>>> 6247a1e7
 
         # Clear waveforms and sequences
         for ch in self._output_channels.values():
