--- conflicted
+++ resolved
@@ -544,9 +544,6 @@
                             'input_channel': 'trig_in'},
                         name=f'{self.pulse.name}_marker')]
 
-<<<<<<< HEAD
-        if IQ_modulation == 'off':
-=======
         if interface.modulation_channel().startswith('int'):  # using internal modulation
             # If you use internal modulation of the microwave source, we skip all other
             # additional pulses.
@@ -554,8 +551,7 @@
             # on the microwave source
             return additional_pulses
 
-        if interface.IQ_modulation() == 'off':
->>>>>>> 4974c2ec
+        if IQ_modulation == 'off':
             frequency_IQ = None
             frequency_IQ_start = None
             frequency_IQ_stop = None
