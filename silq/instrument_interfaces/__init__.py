--- conflicted
+++ resolved
@@ -2,31 +2,13 @@
 
 
 def get_instrument_interface(instrument):
-<<<<<<< HEAD
-    from .lecroy.ArbStudio1104_interface import ArbStudio1104Interface
-    from .chip_interface import ChipInterface
-    from .spincore.PulseBlasterESRPRO_interface import \
-        PulseBlasterESRPROInterface, \
-        PulseBlasterDDSInterface
-    from .AlazarTech.ATS_interface import ATSInterface
-    from .keysight import E8267DInterface
-
-    instrument_interfaces = {
-        'ArbStudio1104': ArbStudio1104Interface,
-        'MockArbStudio': ArbStudio1104Interface,
-        'PulseBlasterESRPRO': PulseBlasterESRPROInterface,
-        'PulseBlasterDDS': PulseBlasterDDSInterface,
-        'MockPulseBlaster': PulseBlasterESRPROInterface,
-        'Chip': ChipInterface,
-        'ATS9440': ATSInterface,
-        'MockATS': ATSInterface,
-        'Keysight_E8267D': E8267DInterface
-=======
     instrument_interfaces = {
         'ArbStudio1104': {'module': '.lecroy.ArbStudio1104_interface',
                           'class': 'ArbStudio1104Interface'},
         'MockArbStudio': {'module': '.lecroy.ArbStudio1104_interface',
                           'class': 'ArbStudio1104Interface'},
+        'PulseBlasterDDS' : {'module' : '.spincore.PulseBlasterDDS_interface', 
+                             'class' : 'PulseBlasterDDSInterface'},
         'PulseBlasterESRPRO': {'module': '.spincore.PulseBlasterESRPRO_interface',
                                'class': 'PulseBlasterESRPROInterface'},
         'MockPulseBlaster': {'module': '.spincore.PulseBlasterESRPRO_interface',
@@ -43,7 +25,6 @@
                             'class': 'M3201AInterface'},
         'M3300A_DIG': {'module': '.keysight',
                        'class': 'M3300A_DIG_Interface'}
->>>>>>> d0c41bfe
     }
 
     instrument_class = instrument.__class__.__name__
