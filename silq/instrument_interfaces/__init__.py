from .interface import InstrumentInterface, Channel


def get_instrument_interface(instrument):
    instrument_interfaces = {
        'ArbStudio1104': {'module': '.lecroy.ArbStudio1104_interface',
                          'class': 'ArbStudio1104Interface'},
        'MockArbStudio': {'module': '.lecroy.ArbStudio1104_interface',
                          'class': 'ArbStudio1104Interface'},
        'PulseBlasterDDS' : {'module' : '.spincore.PulseBlasterDDS_interface', 
                             'class' : 'PulseBlasterDDSInterface'},
        'PulseBlasterESRPRO': {'module': '.spincore.PulseBlasterESRPRO_interface',
                               'class': 'PulseBlasterESRPROInterface'},
        'MockPulseBlaster': {'module': '.spincore.PulseBlasterESRPRO_interface',
                             'class': 'PulseBlasterESRPROInterface'},
        'Chip': {'module': '.chip_interface',
                 'class': 'ChipInterface'},
        'ATS9440': {'module': '.AlazarTech.ATS_interface',
                    'class': 'ATSInterface'},
        'MockATS': {'module': '.AlazarTech.ATS_interface',
                    'class': 'ATSInterface'},
        'Keysight_E8267D': {'module': '.keysight',
                            'class': 'E8267DInterface'},
<<<<<<< HEAD
        'Keysight_M3201A': {'module': '.keysight',
                            'class': 'M3201AInterface'},
        'M3300A_AWG': {'module': '.keysight',
                       'class': 'M3201AInterface'},
        'M3300A_DIG': {'module': '.keysight',
                       'class': 'M3300A_DIG_Interface'}
=======
        'Keysight_M3201A_AWG': {'module': '.keysight',
                            'class': 'Keysight_SD_AWG_Interface'},
        'Keysight_M3300A_AWG': {'module': '.keysight',
                                'class': 'Keysight_SD_AWG_Interface'},
        'Keysight_M3300A_DIG': {'module': '.keysight',
                       'class': 'Keysight_SD_DIG_Interface'}
>>>>>>> cb885f4c
    }

    instrument_class = instrument.__class__.__name__
    import_dict = instrument_interfaces[instrument_class]
    exec(f'from {import_dict["module"]} import {import_dict["class"]}')
    instrument_interface_class = eval(import_dict['class'])
    server_name = getattr(instrument, '_server_name', None)

    instrument_interface = instrument_interface_class(
        instrument_name=instrument.name,
        server_name=server_name)
    return instrument_interface<|MERGE_RESOLUTION|>--- conflicted
+++ resolved
@@ -21,21 +21,12 @@
                     'class': 'ATSInterface'},
         'Keysight_E8267D': {'module': '.keysight',
                             'class': 'E8267DInterface'},
-<<<<<<< HEAD
-        'Keysight_M3201A': {'module': '.keysight',
-                            'class': 'M3201AInterface'},
-        'M3300A_AWG': {'module': '.keysight',
-                       'class': 'M3201AInterface'},
-        'M3300A_DIG': {'module': '.keysight',
-                       'class': 'M3300A_DIG_Interface'}
-=======
         'Keysight_M3201A_AWG': {'module': '.keysight',
                             'class': 'Keysight_SD_AWG_Interface'},
         'Keysight_M3300A_AWG': {'module': '.keysight',
                                 'class': 'Keysight_SD_AWG_Interface'},
         'Keysight_M3300A_DIG': {'module': '.keysight',
                        'class': 'Keysight_SD_DIG_Interface'}
->>>>>>> cb885f4c
     }
 
     instrument_class = instrument.__class__.__name__
