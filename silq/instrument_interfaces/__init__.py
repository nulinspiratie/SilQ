from .interface import InstrumentInterface, Channel


instrument_interfaces = {
    "ArbStudio1104": {
        "module": ".lecroy.ArbStudio1104_interface",
        "class": "ArbStudio1104Interface",
    },
    "MockArbStudio": {
        "module": ".lecroy.ArbStudio1104_interface",
        "class": "ArbStudio1104Interface",
    },
    "PulseBlasterDDS": {
        "module": ".spincore.PulseBlasterDDS_interface",
        "class": "PulseBlasterDDSInterface",
    },
    "PulseBlasterESRPRO": {
        "module": ".spincore.PulseBlasterESRPRO_interface",
        "class": "PulseBlasterESRPROInterface",
    },
    "MockPulseBlaster": {
        "module": ".spincore.PulseBlasterESRPRO_interface",
        "class": "PulseBlasterESRPROInterface",
    },
    "Chip": {"module": ".chip_interface", "class": "ChipInterface"},
    "ATS9440": {"module": ".AlazarTech.ATS_interface", "class": "ATSInterface"},
    "MockATS": {"module": ".AlazarTech.ATS_interface", "class": "ATSInterface"},
    "Keysight_E8267D": {"module": ".keysight", "class": "E8267DInterface"},
    "SD_AWG": {"module": ".keysight", "class": "Keysight_SD_AWG_Interface"},
    "SD_DIG": {"module": ".keysight", "class": "Keysight_SD_DIG_Interface"},
    "SD_FPGA": {"module": ".keysight", "class": "Keysight_SD_FPGA_Interface"},
    "Tektronix_AWG520": {
        "module": ".Tektronix.AWG520_interface",
        "class": "AWG520Interface",
    },
    "TriggerFPGAController": {
        "module": ".keysight.fpga_interfaces.trigger_FPGA_interface",
        "class": "TriggerFPGAInterface",
    },
    "Bayesian_Update_FPGA": {
        "module": ".keysight.fpga_interfaces.Bayesian_update_interface",
        "class": "Bayesian_Update_Interface",
    },
    "PCDDS": {
        "module": ".keysight.fpga_interfaces.PCDDS_interface",
        "class": "PCDDSInterface",
    },
    "Keysight_81180A": {"module": ".keysight", "class": "Keysight81180AInterface"},
}


def get_instrument_interface(instrument, *args, **kwargs):
    from . import instrument_interfaces

    instrument_class = instrument.__class__.__name__
    import_dict = instrument_interfaces[instrument_class]
    exec(f'from {import_dict["module"]} import {import_dict["class"]}')
    instrument_interface_class = eval(import_dict["class"])
    server_name = getattr(instrument, "_server_name", None)

    instrument_interface = instrument_interface_class(
<<<<<<< HEAD
        instrument_name=instrument.name, server_name=server_name, *args, **kwargs
    )
=======
        instrument_name=instrument.name,
        server_name=server_name,
    *args,
    **kwargs)
>>>>>>> 54371d1e
    return instrument_interface<|MERGE_RESOLUTION|>--- conflicted
+++ resolved
@@ -56,16 +56,10 @@
     import_dict = instrument_interfaces[instrument_class]
     exec(f'from {import_dict["module"]} import {import_dict["class"]}')
     instrument_interface_class = eval(import_dict["class"])
-    server_name = getattr(instrument, "_server_name", None)
 
     instrument_interface = instrument_interface_class(
-<<<<<<< HEAD
-        instrument_name=instrument.name, server_name=server_name, *args, **kwargs
+        instrument_name=instrument.name
+        *args,
+        **kwargs
     )
-=======
-        instrument_name=instrument.name,
-        server_name=server_name,
-    *args,
-    **kwargs)
->>>>>>> 54371d1e
     return instrument_interface