import os
from dateutil.parser import parse
import logging

import qcodes as qc
from silq import config
from qcodes.data.data_set import new_data

<<<<<<< HEAD
__all__ = ['create_data_set', 'store_data', 'get_data_folder']
=======
>>>>>>> 0dcd58cd

logger = logging.getLogger(__name__)


def create_data_set(name, base_folder, subfolder=None, formatter=None):
    location_string = '{base_folder}/'
    if subfolder is not None:
        location_string += '{subfolder}/'
    location_string += '#{{counter}}_{{name}}_{{time}}'

    location = qc.data.location.FormatLocation(
        fmt=location_string.format(base_folder=base_folder, name=name,
                                   subfolder=subfolder))

    data_set = new_data(location=location,
                        name=name,
                        formatter=formatter)
    return data_set


def store_data(dataset, result):
    dataset.store(loop_indices=slice(0, result.shape[0], 1),
                  ids_values={'data_vals': result})


def get_data_folder(path_str='', subfolder=None, newest_date=None):
    if isinstance(newest_date, str):
        newest_date = parse(newest_date)


    path_str = path_str.replace('\\', '/')

    base_path = config.properties.data_folder
    base_path = base_path.replace('\\', '/')

    logger.debug(f'Dirs: {os.listdir(base_path)}')

    if '/' not in path_str:
        logging.debug('No date provided, getting latest date folder')
        date_folders = reversed(os.listdir(base_path))
        for date_folder in date_folders:
            try:
                date = parse(date_folder)
                if newest_date is not None and date > newest_date:
                    continue
                else:
                    # date_folder has date format, exit loop
                    logging.debug(f'Date folder: {date_folder}')
                    break
            except ValueError:
                # date_folder does not have date format, continuing to next
                continue
        else:
            raise RuntimeError(f'No date folder found in {base_path}')
            # TODO include previous dates

        # No date provided, so any data folder must match path_str
        data_str = path_str
    elif ':' in path_str:
        raise NotImplementedError('Full paths not yet implemented')
    else:
        # relative path, likely of form {date}/{data_folder}
        date_folder, data_str = path_str.split('/')[-2:]

    if data_str[:1] == '#' and data_str[1:].isdigit():
        data_str = f'#{int(data_str[1:]):03}'

    date_path = os.path.join(base_path, date_folder)

    data_folders = reversed(os.listdir(date_path))
    data_folder = next(folder for folder in data_folders if data_str in folder)
    data_path = os.path.join(date_path, data_folder)

    if subfolder is not None:
        if subfolder[:1] == '#' and subfolder[1:].isdigit():
            subfolder = f'#{int(subfolder[1:]):03}'

        data_subfolders = reversed(os.listdir(data_path))
        data_subfolder = next(folder for folder in data_subfolders
                              if subfolder in folder)
        logger.debug(f'Subfolder: {data_subfolder}')
        data_folder = os.path.join(data_folder, data_subfolder)

    data_relative_path = os.path.join(date_folder, data_folder)
    data_relative_path.replace('\\', '/')

    return data_relative_path<|MERGE_RESOLUTION|>--- conflicted
+++ resolved
@@ -6,10 +6,7 @@
 from silq import config
 from qcodes.data.data_set import new_data
 
-<<<<<<< HEAD
 __all__ = ['create_data_set', 'store_data', 'get_data_folder']
-=======
->>>>>>> 0dcd58cd
 
 logger = logging.getLogger(__name__)
 
