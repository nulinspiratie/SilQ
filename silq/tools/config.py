from typing import Any
import os
import collections
from blinker import signal
import json
from functools import partial
import copy

import qcodes as qc
from qcodes.config.config import DotDict

__all__ = ['SubConfig', 'DictConfig', 'ListConfig', 'update_dict']

class SubConfig:
    """Extended config used within ``qcodes.config``.

    The SubConfig is a modified version of the qcodes config, the root being in
    ``qcodes.config.user``. It is used as the SilQ config (silq.config),
    initialized when silq is imported and populated during `silq.initialize`
    with the respective experiment config.

    SubConfigs can be nested, and there is a SubConfig child class for each
    type (`DictConfig` for dicts, `ListConfig` for lists, etc.). These should
    be automatically instantiated when adding a dict/list to a SubConfig.

    The SubConfig contains two main extensions over the qcodes config:

    1. Support for saving/loading the config as a JSON folder structure
       This simplifies editing part of the config in an editor.
       Each subconfig can be set to either save as a folder or as a file via the
       ``save_as_dir`` attribute.
    2. Emit a signal when a value changes. The signal  uses ``blinker.signal``,
       the signal name being ``config:{config_path}``, where ``config_path`` is
       a dot-separated path to of the config. For example, setting:

       >>> silq.config.environment1.key1 = val

       The config path is equal to ``qcodes.config.user.environment1.key1`` and
       emits the following signal:

       >>> signal('config:environment1').send(self, key1=val)

       This signal can then by picked up by other objects such as `Pulse`, to
       update its attribtues from the config.

    Parameters:
        name: Config name. SilQ config root is ``config``.
        folder: Absolute config folder path. Automatically set for child
            SubConfigs in the root SubConfig.
        parent: Parent SubConfig (None for root SubConfig).
        save_as_dir: Save SubConfig as dir. If False, SubConfig and all elements
            in it are saved as a JSON file. If True, SubConfig is saved as a
            folder, each dict key being a separate JSON file.
    """
    def __init__(self,
                 name: str,
                 folder: str = None,
                 parent: 'SubConfig' = None,
                 save_as_dir: bool = None):


        # Set through __dict__ since setattr may be overridden
        self.name = name
        self.folder = folder
        self._connected_attrs = {}
        self.parent = parent
        self.save_as_dir = save_as_dir

        qc.config.user.update({name: self})

    @property
    def config_path(self):
        """SubConfig path, e.g. ``config:dot.separated.path``"""
        if self.parent is None:
            return f'{self.name}:'
        else:
            parent_path = self.parent.config_path
            if parent_path[-1] != ':':
                parent_path += '.'
            return parent_path + self.name

<<<<<<< HEAD
    def load(self,
             folder: str = None):
        """Load config from folder.

=======
    def load(self, folder=None, update=None):
        """
        Load config from folder.
>>>>>>> f0798c6d
        The folder must either contain a {self.name}.json file,
        or alternatively a folder containing config files/folders.
        In the latter case, a dict is created, and all the files/folders in
        the folder will be elements of the dict.

<<<<<<< HEAD
        If ``save_as_dir`` attribute is None, it will be updated to either True
        or False depending if there is a subfolder or file to load from the
        folder, respectively.

        Note that `SubConfig.load` returns a dict/list, which should then be
        added to the Subconfig object depending on the subclass. This should be
        implemented in the load method of subclasses.
=======
        If `self.save_as_dir is None`, it will be updated to either True or
        False depending if there is a subfolder or file to load from the folder,
        respectively.

        Note that load() returns a dict/list, which should then be added to
        the Subconfig object depending on the subclass. This should be
        implemented in the load() method of subclasses.
>>>>>>> f0798c6d

        Args:
            folder: folder to look for. If not provided, uses ``self.folder``.

        Returns:
            dict/list config, to be added by the ``load`` method of the subclass
        """
        if folder is None:
            folder = self.folder

        filepath = os.path.join(folder, f'{self.name}.json')
        folderpath = os.path.join(folder, self.name)

        if os.path.exists(filepath):
            # Load config from file
            # Update self.save_as_dir to False unless explicitly set to True
            if self.save_as_dir is None:
                self.save_as_dir = False

            # Load config from file
            with open(filepath, "r") as fp:
                config = json.load(fp)

        elif os.path.isdir(folderpath):
            # Config is a folder, and so each item in the folder is added to
            # a dict.
            config = {}

            # Update self.save_as_dir to False unless explicitly set to True
            if self.save_as_dir is None:
                self.save_as_dir = False

            for file in os.listdir(folderpath):
                filepath = os.path.join(folderpath, file)
                if '.json' in file:
                    with open(filepath, "r") as fp:
                        # Determine type of config
                        subconfig = json.load(fp)
                        if isinstance(subconfig, list):
                            config_class = ListConfig
                        elif isinstance(subconfig, dict):
                            config_class = DictConfig
                        else:
                            raise RuntimeError(f'Could not load config file '
                                               f'{filepath}')

                        subconfig_name = file.split('.')[0]
                        subconfig = config_class(name=subconfig_name,
                                                 folder=folderpath,
                                                 save_as_dir=False,
                                                 parent=self)
                elif os.path.isdir(filepath):
                    subconfig_name = file
                    subconfig = DictConfig(name=file,
                                           folder=folderpath,
                                           save_as_dir=True,
                                           parent=self)
                else:
                    raise RuntimeError(f'Could not load {filepath} to config')
                config[subconfig_name] = subconfig

        else:
            raise FileNotFoundError(
                f"No file nor folder found to load for {self.name}")

        return config

<<<<<<< HEAD
    def save(self,
             folder: str = None,
             save_as_dir: bool = None):
        """Save SubConfig as JSON files in folder structure.

        Calling this method iteratively calls the same method on each of its
        elements. The folder structure is determined by the ``save_as_dir``
        attribute.

        Args:
            folder: Folder in which to save SubConfig. If ``None``, uses
                ``self.folder``. Automatically passed for child SubConfigs.
            save_as_dir: Save SubConfig as folder, in which each element is
                a key. If ``None``, uses ``self.save_as_dir``. Automatically set
                to ``None`` for all child SubConfigs.
        """
=======
    def refresh(self, config=None):
        if config is None:
            config = self.load(update=False)

        if isinstance(config, dict) and isinstance(self, dict):
            for key, val in config.items():
                if key in self:
                    if isinstance(self[key], SubConfig):
                        self[key].refresh(config=config[key])
                    elif self[key] != val:
                        self[key] = val

                else:
                    self[key] = config[key]

            # Also remove any keys that are not in the new config
            for key in list(self):
                if key not in config:
                    self.pop(key)

        elif isinstance(config, list) and isinstance(self, list):
            if config != self:
                self.clear()
                self += config
        else:
            raise TypeError(f'{self.config_path} has different type as refreshed '
                            f'config {config}')

    def save(self, folder=None, save_as_dir=None, dependent_value=False):
>>>>>>> f0798c6d
        if folder == None:
            folder = self.folder
        if save_as_dir == None:
            save_as_dir = self.save_as_dir

        if not save_as_dir:
            filepath = os.path.join(folder, f'{self.name}.json')
<<<<<<< HEAD
=======
            serialized_self = self.serialize(dependent_value=dependent_value)
>>>>>>> f0798c6d
            with open(filepath, 'w') as fp:
                json.dump(serialized_self, fp, indent=4)
        else:
            folderpath = os.path.join(folder, self.name)
            if not os.path.isdir(folderpath):
                os.mkdir((folderpath))
            for subconfig in self.values():
                subconfig.save(folder=folderpath)

    def serialize(self, dependent_value=False):
        raise NotImplementedError('Implement in subclass')


class DictConfig(SubConfig, DotDict):
    """`SubConfig` for dictionaries, extension of ``qcodes.config``.

    This is a SubConfig child class for dictionaries.

    The DictConfig is a ``DotDict``, meaning that its elements can be accessed
    as attributes. For example, the following lines are identical:

    >>> dict_config['item1']['item2']
    >>> dict_config.item1.item2

    Args:
        name: Config name. SilQ config root is ``config``.
        folder: Absolute config folder path. Automatically set for child
            SubConfigs in the root SubConfig.
        parent: Parent SubConfig (None for root SubConfig).
        config: Pre-existing config to load into new DictConfig.
        save_as_dir: Save SubConfig as dir. If False, SubConfig and all elements
            in it are saved as a JSON file. If True, SubConfig is saved as a
            folder, each dict key being a separate JSON file.
    """
    exclude_from_dict = ['name', 'folder', '_connected_attrs', 'parent',
                         'save_as_dir', 'config_path']
    def __init__(self,
                 name: str,
                 folder: str = None,
                 parent: SubConfig = None,
                 config: dict = None,
                 save_as_dir: bool = None):
        DotDict.__init__(self)
        SubConfig.__init__(self, name=name, folder=folder, parent=parent,
                           save_as_dir=save_as_dir)

        if config is not None:
            update_dict(self, config)
        elif folder is not None:
            self.load()

    def __contains__(self, key):
        if DotDict.__contains__(self, key):
            return True
        elif DotDict.__contains__(self, 'inherit'):
            if 'config:' in self.inherit:
                inherit_dict = qc.config['user'].__getitem__(self.inherit[7:])
            elif self.parent is not None:
                # Inherit is sibling of current dict item
                inherit_dict = self.parent[self.inherit]
            else:
                return False
            return key in inherit_dict
        else:
            return False

    def __getitem__(self, key):
        if DotDict.__contains__(self, key):
            val = DotDict.__getitem__(self, key)
            if key != 'inherit' and isinstance(val, str) and 'config:' in val:
                val = qc.config['user'].__getitem__(val[7:])
        elif 'inherit' in self:
            if 'config:' in self.inherit:
                inherit_dict = qc.config['user'].__getitem__(self.inherit[7:])
            elif self.parent is not None:
                # Inherit is sibling of current dict item
                inherit_dict = self.parent[self.inherit]
            else:
                raise KeyError
            val = inherit_dict[key]
        else:
            raise KeyError
        return val

    def __setitem__(self, key, val):

        # If previous value was dependent, remove connected function
        try:
            current_val = DotDict.__getitem__(self, key)
            if isinstance(current_val, str) and 'config:' in current_val:
                config_path, attr = current_val.rsplit('.', 1)
                signal_function = self._connected_attrs.pop(key)
                signal(config_path).disconnect(signal_function)
        except KeyError:
            pass

        # Update item in dict (modified version of DotDict)
        if type(key)==str and '.' in key:
            myKey, restOfKey = key.split('.', 1)
            self.setdefault(myKey, DictConfig(name=myKey,
                                              config={restOfKey: val},
                                              parent=self))
        else:
            if isinstance(val, SubConfig):
                val.parent = self
            elif isinstance(val, dict):
                val = DictConfig(name=key, config=val, parent=self)
            elif isinstance(val, list):
                val = ListConfig(name=key, config=val, parent=self)
            dict.__setitem__(self, key, val)

        if isinstance(val, str) and 'config:' in val:
            # Attach update function if file is in config
            config_path, attr = val.rsplit('.', 1)
            signal_function = partial(self._handle_config_signal, key, attr)
            signal(config_path).connect(signal_function)
            self._connected_attrs[key] = signal_function

        # Get val after setting, as it can be different if val is dependent,
        # (i.e. contains 'config:'). Using if because if val is dependent,
        # and the 'listened' property does not exist yet, hasattr=False.

        if hasattr(self, key):
            get_val = self[key]
            # print(f'cfg: sending {(key, val)} to {self.config_path}')
            signal(self.config_path).send(self, **{key: get_val})

    def values(self):
        return [self[key] for key in self.keys()]

    def items(self, dependent_value=True):
        if dependent_value:
            return {key: self[key] for key in self.keys()}.items()
        else:
            return {key: dict.__getitem__(self, key) for key in self.keys()}.items()

    def get(self, key: str,
            default: Any = None):
        """Override dictionary get, because it does not call __getitem__.

        Args:
            key: key to get
            default: default value if key not found. None by default

        Returns:
            value of key if in dictionary, else default value.
        """
        try:
            return self[key]
        except KeyError:
            return None

    def _handle_config_signal(self, dependent_attr,  listen_attr, _, **kwargs):
        """Sends signal when listened property of dependent property is updated.

        Args:
            dependent_attr: name of dependent attribute
            listen_attr: name of attribute that is listened.
            _: sender object (not important)
<<<<<<< HEAD
            **kwargs: {listened attr: val}
                The dependent attribute mirrors the value of the listened
=======
            **kwargs: {'listened' attr: val}
                The dependent attribute mirrors the value of the 'listened'
>>>>>>> f0798c6d
                attribute
        """
        sender_key, sender_val = kwargs.popitem()
        if sender_key == listen_attr:
            signal(self.config_path).send(self, **{dependent_attr: sender_val})

<<<<<<< HEAD
    def load(self,
             folder: str = None):
        """Load SubConfig from folder.

        Args:
            folder: Folder from which to load SubConfig.
        """
        self.clear()
=======
    def load(self, folder=None, update=True):
        if update:
            self.clear()
>>>>>>> f0798c6d
        config = super().load(folder=folder)
        if update:
            update_dict(self, config)
        return config

<<<<<<< HEAD
    def to_dict(self):
        """Convert DictConfig including all its children to a dictionary."""
=======
    def to_dict(self, dependent_value=True):
>>>>>>> f0798c6d
        d = {}
        for key, val in self.items(dependent_value=dependent_value):
            if isinstance(val, DictConfig):
                d[key] = val.to_dict(dependent_value=dependent_value)
            elif isinstance(val, ListConfig):
                d[key] = val.to_list(dependent_value=dependent_value)
            else:
                d[key] = val
        return d

    serialize = to_dict

    def __deepcopy__(self, memo):
        return copy.deepcopy(self.to_dict())


class ListConfig(SubConfig, list):
    """`SubConfig` for lists, extension of ``qcodes.config``.

    This is a SubConfig child class for lists.

    Args:
        name: Config name. SilQ config root is ``config``.
        folder: Absolute config folder path. Automatically set for child
            SubConfigs in the root SubConfig.
        parent: Parent SubConfig (None for root SubConfig).
        config: Pre-existing config to load into new ListConfig.
        save_as_dir: Save SubConfig as dir. If False, SubConfig and all elements
            in it are saved as a JSON file. If True, SubConfig is saved as a
            folder, each dict key being a separate JSON file.
    """

    def __init__(self, name, folder=None, parent=None, config=None, **kwargs):
        list().__init__(self)
        SubConfig.__init__(self, name=name, folder=folder, parent=parent)

        if config is not None:
            self += config
        elif folder is not None:
            self.load()

<<<<<<< HEAD
    def load(self,
             folder: str = None):
        """Load SubConfig from folder.

        Args:
            folder: Folder from which to load SubConfig.
        """
        self.clear()
=======
    def load(self, folder=None, update=True):
        if update:
            self.clear()
>>>>>>> f0798c6d
        config = super().load(folder=folder)
        if update:
            self += config
        return config

<<<<<<< HEAD
    def to_list(self):
        """Convert Listconfig including all children into a list"""
=======
    def to_list(self, dependent_value=True):
>>>>>>> f0798c6d
        l = []
        for val in self:
            if isinstance(val, DictConfig):
                l.append(val.to_dict(dependent_value=dependent_value))
            elif isinstance(val, ListConfig):
                l.append(val.to_list(dependent_value=dependent_value))
            else:
                l.append(val)
        return l

    serialize = to_list

    def __deepcopy__(self, memo):
        return copy.deepcopy(self.to_list())

<<<<<<< HEAD
def update(d, u):
    """ Update dictionary recursively.

=======
def update_dict(d, u):
    """
    Update dictionary recursively.
>>>>>>> f0798c6d
    this ensures that subdicts are also converted
    This is a modified version of the update function in qcodes config
    """
    for k, v in u.items():
        if isinstance(v, collections.Mapping) and k in d:
            # Update existing dict in d with dict v
            v = update_dict(d.get(k, {}), v)
        d[k] = v
    return d<|MERGE_RESOLUTION|>--- conflicted
+++ resolved
@@ -79,22 +79,15 @@
                 parent_path += '.'
             return parent_path + self.name
 
-<<<<<<< HEAD
     def load(self,
              folder: str = None):
         """Load config from folder.
 
-=======
-    def load(self, folder=None, update=None):
-        """
-        Load config from folder.
->>>>>>> f0798c6d
         The folder must either contain a {self.name}.json file,
         or alternatively a folder containing config files/folders.
         In the latter case, a dict is created, and all the files/folders in
         the folder will be elements of the dict.
 
-<<<<<<< HEAD
         If ``save_as_dir`` attribute is None, it will be updated to either True
         or False depending if there is a subfolder or file to load from the
         folder, respectively.
@@ -102,15 +95,6 @@
         Note that `SubConfig.load` returns a dict/list, which should then be
         added to the Subconfig object depending on the subclass. This should be
         implemented in the load method of subclasses.
-=======
-        If `self.save_as_dir is None`, it will be updated to either True or
-        False depending if there is a subfolder or file to load from the folder,
-        respectively.
-
-        Note that load() returns a dict/list, which should then be added to
-        the Subconfig object depending on the subclass. This should be
-        implemented in the load() method of subclasses.
->>>>>>> f0798c6d
 
         Args:
             folder: folder to look for. If not provided, uses ``self.folder``.
@@ -178,24 +162,6 @@
 
         return config
 
-<<<<<<< HEAD
-    def save(self,
-             folder: str = None,
-             save_as_dir: bool = None):
-        """Save SubConfig as JSON files in folder structure.
-
-        Calling this method iteratively calls the same method on each of its
-        elements. The folder structure is determined by the ``save_as_dir``
-        attribute.
-
-        Args:
-            folder: Folder in which to save SubConfig. If ``None``, uses
-                ``self.folder``. Automatically passed for child SubConfigs.
-            save_as_dir: Save SubConfig as folder, in which each element is
-                a key. If ``None``, uses ``self.save_as_dir``. Automatically set
-                to ``None`` for all child SubConfigs.
-        """
-=======
     def refresh(self, config=None):
         if config is None:
             config = self.load(update=False)
@@ -224,8 +190,23 @@
             raise TypeError(f'{self.config_path} has different type as refreshed '
                             f'config {config}')
 
-    def save(self, folder=None, save_as_dir=None, dependent_value=False):
->>>>>>> f0798c6d
+    def save(self,
+             folder: str = None,
+             save_as_dir: bool = None,
+             dependent_value: bool = False):
+        """Save SubConfig as JSON files in folder structure.
+
+        Calling this method iteratively calls the same method on each of its
+        elements. The folder structure is determined by the ``save_as_dir``
+        attribute.
+
+        Args:
+            folder: Folder in which to save SubConfig. If ``None``, uses
+                ``self.folder``. Automatically passed for child SubConfigs.
+            save_as_dir: Save SubConfig as folder, in which each element is
+                a key. If ``None``, uses ``self.save_as_dir``. Automatically set
+                to ``None`` for all child SubConfigs.
+        """
         if folder == None:
             folder = self.folder
         if save_as_dir == None:
@@ -233,10 +214,7 @@
 
         if not save_as_dir:
             filepath = os.path.join(folder, f'{self.name}.json')
-<<<<<<< HEAD
-=======
             serialized_self = self.serialize(dependent_value=dependent_value)
->>>>>>> f0798c6d
             with open(filepath, 'w') as fp:
                 json.dump(serialized_self, fp, indent=4)
         else:
@@ -396,44 +374,30 @@
             dependent_attr: name of dependent attribute
             listen_attr: name of attribute that is listened.
             _: sender object (not important)
-<<<<<<< HEAD
             **kwargs: {listened attr: val}
                 The dependent attribute mirrors the value of the listened
-=======
-            **kwargs: {'listened' attr: val}
-                The dependent attribute mirrors the value of the 'listened'
->>>>>>> f0798c6d
-                attribute
         """
         sender_key, sender_val = kwargs.popitem()
         if sender_key == listen_attr:
             signal(self.config_path).send(self, **{dependent_attr: sender_val})
 
-<<<<<<< HEAD
     def load(self,
-             folder: str = None):
+             folder: str = None,
+             update: bool = True):
         """Load SubConfig from folder.
 
         Args:
             folder: Folder from which to load SubConfig.
         """
-        self.clear()
-=======
-    def load(self, folder=None, update=True):
         if update:
             self.clear()
->>>>>>> f0798c6d
         config = super().load(folder=folder)
         if update:
             update_dict(self, config)
         return config
 
-<<<<<<< HEAD
-    def to_dict(self):
+    def to_dict(self, dependent_value: bool = True):
         """Convert DictConfig including all its children to a dictionary."""
-=======
-    def to_dict(self, dependent_value=True):
->>>>>>> f0798c6d
         d = {}
         for key, val in self.items(dependent_value=dependent_value):
             if isinstance(val, DictConfig):
@@ -475,31 +439,24 @@
         elif folder is not None:
             self.load()
 
-<<<<<<< HEAD
     def load(self,
-             folder: str = None):
+             folder: str = None,
+             update=True):
         """Load SubConfig from folder.
 
         Args:
             folder: Folder from which to load SubConfig.
-        """
-        self.clear()
-=======
-    def load(self, folder=None, update=True):
+            update: update current config
+        """
         if update:
             self.clear()
->>>>>>> f0798c6d
         config = super().load(folder=folder)
         if update:
             self += config
         return config
 
-<<<<<<< HEAD
-    def to_list(self):
+    def to_list(self, dependent_value=True):
         """Convert Listconfig including all children into a list"""
-=======
-    def to_list(self, dependent_value=True):
->>>>>>> f0798c6d
         l = []
         for val in self:
             if isinstance(val, DictConfig):
@@ -515,15 +472,9 @@
     def __deepcopy__(self, memo):
         return copy.deepcopy(self.to_list())
 
-<<<<<<< HEAD
-def update(d, u):
+def update_dict(d, u):
     """ Update dictionary recursively.
 
-=======
-def update_dict(d, u):
-    """
-    Update dictionary recursively.
->>>>>>> f0798c6d
     this ensures that subdicts are also converted
     This is a modified version of the update function in qcodes config
     """
