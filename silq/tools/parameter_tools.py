import numpy as np
import qcodes as qc
from silq import config

<<<<<<< HEAD
parameter_config = config.get('parameters', {})
=======
__all__ = ['create_set_vals']

parameter_config = config.get('parameters')
>>>>>>> 46d4520e

def create_set_vals(num_parameters=None, step=None, step_percentage=None,
                    points=None, window=None, set_parameters=None, silent=True,
                    center_val=None, min_val=None, max_val=None, reverse=False):
    def calculate_step(min_step, max_step, percentage, round_vals=True):
        val = min_step * (max_step / min_step) ** (percentage / 100)
        if round_vals:
            # Round values to one decimal after first digit
            digits = int(np.ceil(np.log10(1 / val))) + 1
            val = round(val, digits)

        return val

    def determine_step(set_parameter):
        if step_percentage is not None:
            min_step, max_step = parameter_config[set_parameter.name]['steps']
            return calculate_step(min_step, max_step, step_percentage)
        else:
            return step

    def create_vals(set_parameter, points=None, window=None,
                    center_val=None, min_val=None, max_val=None):
        if window is None:
            if min_val is not None and max_val is not None:
                window = max_val - min_val
            else:
                step = determine_step(set_parameter)
                window = step * (points - 1)
        if points is None:
            step = determine_step(set_parameter)
            points = int(round(window / step))

        if min_val is None and max_val is None:
            if center_val is None:
                center_val = set_parameter()
            min_val = center_val - window / 2
            max_val = center_val + window / 2

        vals = list(np.linspace(min_val, max_val, points))
        if reverse:
            vals.reverse()

        if not silent:
            step = window / points
            print('{param}[{min_val}:{max_val}:{step}]'.format(
                param=set_parameter, min_val=min_val, max_val=max_val,
                step=step))

        return vals

    if set_parameters is None:
        # Get default parameters from station
        # the parameters to use depend on num_parameters
        station = qc.station.Station.default
        set_parameter_names = parameter_config['labels'][str(num_parameters)]
        set_parameters = [getattr(station, name) for name in
                          set_parameter_names]

    set_vals = []
    if isinstance(set_parameters, list):
        for k, set_parameter in enumerate(set_parameters):
            vals = create_vals(set_parameter, points=points, window=window,
                               center_val=center_val, min_val=min_val,
                               max_val=max_val)
            set_vals.append(set_parameter[vals])
    else:
        # Set_parameters is a single parameter
        vals = create_vals(set_parameters, points=points, window=window,
                           center_val=center_val, min_val=min_val,
                           max_val=max_val)
        set_vals = set_parameters[vals]
    return set_vals<|MERGE_RESOLUTION|>--- conflicted
+++ resolved
@@ -2,13 +2,9 @@
 import qcodes as qc
 from silq import config
 
-<<<<<<< HEAD
 parameter_config = config.get('parameters', {})
-=======
 __all__ = ['create_set_vals']
 
-parameter_config = config.get('parameters')
->>>>>>> 46d4520e
 
 def create_set_vals(num_parameters=None, step=None, step_percentage=None,
                     points=None, window=None, set_parameters=None, silent=True,
