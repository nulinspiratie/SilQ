<<<<<<< HEAD
from typing import Tuple
__all__ = ['pulse_to_waveform_sequence']

def pulse_to_waveform_sequence(duration: float,
                               frequency: float,
                               sampling_rate: float,
                               threshold: float,
                               n_min: int = 1,
                               n_max: int = 1000,
                               sample_points_multiple: int = 1) -> \
        Tuple[int, float, int]:
    """Method for generating a periodic signal with an AWG device. 
    
    Given a frequency and duration of the
=======
import numpy as np
from typing import List
import logging
from matplotlib import pyplot as plt


__all__ = ['pulse_to_waveform_sequence']

logger = logging.getLogger(__name__)

def pulse_to_waveform_sequence(max_points: int,
                               frequency: float,
                               sampling_rate: float,
                               frequency_threshold: float,
                               total_duration=None,
                               final_delay_threshold: float = None,
                               min_points: int = 1,
                               sample_points_multiple: int = 1,
                               point_offsets: List[int] = [-1, 0, 1, 2],
                               filters=[],
                               plot=False):
    """ 
    This method can be used when generating a periodic signal with an AWG device. Given a frequency and duration of the
>>>>>>> 7e4a47a1
    desired signal, a general AWG can produce that signal by repeating one waveform (waveform_1) for a number of times
    (cycles) and ending with a second waveform (waveform_2). This is a practical way of generating periodic signals that
    are long in duration without using a lot of the available RAM of the AWG.

    Because of the finite sampling rate and restrictions on amount of sample points (which must generally be a multiple
    of a certain number), there will be an error in the period of the generated signal. This error goes down with the
    number of periods (n) that one cycle of the repeated waveform contains.

    This function calculates the minimum number n for which the error threshold is satisfied. Therefore minimizing the
    total amount of sample points that need to be stored by the AWG.

    Args:
        duration: duration of the signal in seconds
        frequency: frequency of the signal in Hz
        sampling_rate: the sampling rate of the waveform
        threshold: threshold in relative period error
        n_min: minimum number of signal periods that the waveform must contain
        n_max: maximum number of signal periods that a waveform can contain
        sample_points_multiple: the number of samples must be a multiple of

    Returns:
        Tuple:
        * **n (int)**:        number of signal periods that are in one cycle of the repeating waveform
        * **error (float)**:  relative error in the signal period
        * **samples (int)**:  number of samples in one cycle of the repeating waveform

    """
    t_period = 1 / frequency
    max_periods = int(max_points / sampling_rate / t_period)
    min_periods = int(np.ceil(min_points / sampling_rate / t_period))
    periods = np.arange(min_periods, max_periods + 1)
    t_periods = periods * t_period
    point_offsets_multiple = np.array(point_offsets, dtype=int) * sample_points_multiple

    # Calculate frequency errors
    points_periods = t_periods * sampling_rate
    points_cutoff = (sample_points_multiple * (points_periods // sample_points_multiple)).astype(int)
    points_cutoff_multiple = points_cutoff[:, np.newaxis] + point_offsets_multiple
    t_cutoff_multiple = points_cutoff_multiple / sampling_rate
    errors = np.abs(1 - t_cutoff_multiple / t_periods[:, np.newaxis])

    # Calculate final delays
    final_delays = total_duration * np.ones((max_periods + 1 - min_periods, len(point_offsets)))
    repetitions_multiple = (total_duration // t_cutoff_multiple).astype(int)
    t_periods_cutoff_multiple = t_cutoff_multiple * repetitions_multiple
    final_delays -= t_periods_cutoff_multiple

    # Filter results
    filtered_results = np.ones(errors.shape, dtype=bool)
    filter_arrs = {'frequency': errors,
                  'final_delay': final_delays,
                  'points': points_cutoff_multiple}
    # Prepend thresholds to filters
    if final_delay_threshold is not None:
        filters = [('final_delay', final_delay_threshold)] + filters
    filters = [('frequency', frequency_threshold)] + filters

    for k, (filter_name, threshold) in enumerate(filters):
        filter_arr = filter_arrs[filter_name]
        if np.any(filtered_results[filter_arr <= threshold]):
            logger.debug(f'Found {np.sum(filtered_results[filter_arr <= threshold])} '
                         f'satisfying {filter_name} < {threshold}')
            filtered_results[filter_arr > threshold] = False
        else:
            min_val = filter_arr[filtered_results].min()
            remaining_results = filtered_results.copy()
            remaining_results[filter_arr != min_val] = 0
            min_idx = np.unravel_index(remaining_results.argmax(),
                                       remaining_results.shape)
            log_str = f"Could not find any sine waveform decomposition with " \
                      f"{filter_name} error < {threshold}, "

            # Print log message, either as warning or as debug message
            if k == 1 or k == 2 and final_delay_threshold is not None:
                logger.warning(log_str)
            else:
                logger.debug(log_str)
            break

    else:
        logger.debug('Satisfied all filters, choosing lowest frequency error')
        min_val = errors[filtered_results].min()
        remaining_results = filtered_results.copy()
        remaining_results[errors != min_val] = 0
        min_idx = np.unravel_index(remaining_results.argmax(),
                                   remaining_results.shape)

    optimum= {'error': errors[min_idx],
              'final_delay': final_delays[min_idx],
              'periods': min_periods + min_idx[0],
              'repetitions': repetitions_multiple[min_idx],
              'points': points_cutoff_multiple[min_idx],
              'idx': min_idx,
              'modified_frequency': 1 / (points_cutoff_multiple[min_idx] / periods[min_idx[0]] / sampling_rate)}

    if plot:
        fig, axes = plt.subplots(2, sharex=True)
        axes[0].semilogy(periods, errors)
        axes[1].semilogy(periods, final_delays)
        axes[0].set_ylabel('Rel. frequency error')
        axes[1].set_ylabel('Final delay (s)')
        axes[1].set_xlabel('Periods')

        handle = axes[0].vlines(optimum['periods'], *axes[0].get_ylim(),
                                linestyle='--', lw=2)
        axes[1].vlines(optimum['periods'], *axes[1].get_ylim(),
                       linestyle='--', lw=2)
        axes[0].legend([handle], ['optimum'])

        plt.subplots_adjust(hspace=0)

    return {'errors': errors,
            'final_delays': final_delays,
            'repetitions_multiple': repetitions_multiple,
            'filtered_results': filtered_results,
            'optimum': optimum}<|MERGE_RESOLUTION|>--- conflicted
+++ resolved
@@ -1,19 +1,3 @@
-<<<<<<< HEAD
-from typing import Tuple
-__all__ = ['pulse_to_waveform_sequence']
-
-def pulse_to_waveform_sequence(duration: float,
-                               frequency: float,
-                               sampling_rate: float,
-                               threshold: float,
-                               n_min: int = 1,
-                               n_max: int = 1000,
-                               sample_points_multiple: int = 1) -> \
-        Tuple[int, float, int]:
-    """Method for generating a periodic signal with an AWG device. 
-    
-    Given a frequency and duration of the
-=======
 import numpy as np
 from typing import List
 import logging
@@ -35,9 +19,8 @@
                                point_offsets: List[int] = [-1, 0, 1, 2],
                                filters=[],
                                plot=False):
-    """ 
+    """
     This method can be used when generating a periodic signal with an AWG device. Given a frequency and duration of the
->>>>>>> 7e4a47a1
     desired signal, a general AWG can produce that signal by repeating one waveform (waveform_1) for a number of times
     (cycles) and ending with a second waveform (waveform_2). This is a practical way of generating periodic signals that
     are long in duration without using a lot of the available RAM of the AWG.
