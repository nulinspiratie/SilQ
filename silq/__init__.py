from typing import List, Union
import sys
import os
import warnings
import logging
import json
import h5py
import pickle
from pathlib import Path
from datetime import timedelta
from datetime import datetime

from .tools.config import DictConfig, ListConfig
from .tools.parameter_tools import SweepDependentValues
from .tools.general_tools import SettingsClass

import qcodes as qc
from qcodes.utils.helpers import using_ipython

# Initially set the environment to None. Changing this will affect all
# environment config listeners (see `DictConfig`)
environment = None

# Initially set the experiments_folder to None.
experiments_folder = None

logger = logging.getLogger(__name__)

# Dictionary of SilQ subconfigs
config = DictConfig(name='config', save_as_dir=True, config={'properties': {}})
# Set qcodes.config.user.silq_config to the silq config
qc.config.user.update({'silq_config': config})

silq_env_var = 'SILQ_EXP_FOLDER'

if 'ipykernel' in sys.modules:
    # Load iPython magic (configured via qc.config.core.register_magic)
    from qcodes.utils.magic import register_magic_class

    register_magic = qc.config.core.get('register_magic', False)
    if register_magic is not False:
        from silq.tools.notebook_tools import SilQMagics

        register_magic_class(cls=SilQMagics,
                             magic_commands=register_magic)

from .instrument_interfaces import get_instrument_interface

experiment = None
experiment_folder = None

def get_silq_folder() -> str:
    """Get root folder of silq source code."""
    return os.path.split(__file__)[0]


def get_SilQ_folder() -> str:
    """Get root folder of SilQ (containing source code)"""
    silq_folder = get_silq_folder()
    return os.path.join(silq_folder, r"../")


def set_experiments_folder(folder: str):
    """Sets experiments folder, used by `silq.initialize`.

    Setting the experiments should only be done once, as it creates the file
    ``experiments_folder.txt`` in the SilQ folder, which contains the
    experiments folder.

    The Experiments folder should contain one folder for each experiment.
    An Experiment folder contains startup scripts, configuration, and usually
    scripts and notebooks.
    An experiment folder contains the following folders:

    * **init**: Initialization .py scripts, executed in ascending order.
      Each file is should have form ``{idx}_{name}``, where ``idx`` is a
      zero-based that defines execution order, and ``name`` is the filename.
    * **config**: SilQ config folder, wherein each item is either a .JSON file
      or a folder containing .jSON files.

    Args:
        folder: Experiments folder
    """
    experiments_filepath = os.path.join(get_SilQ_folder(),
                                        'experiments_folder.txt')
    with open(experiments_filepath, 'w') as f:
        f.write(folder)


def get_experiments_folder():
    """Gets experiments folder

    Returns:
        experiments folder

    Raises:
        FileNotFoundError: No experiments_folder configured.
    """
    try:
        import silq
        experiments_folder = silq.experiments_folder
    except:
        experiments_folder = None

    if silq.experiments_folder is not None:
        return silq.experiments_folder
    else:
        experiments_folder = os.getenv(silq_env_var, None)
        if experiments_folder is not None:
            return experiments_folder
        else:
            logger.debug("Could not find experiments folder in system "
                         "environment variable 'SILQ_EXP_FOLDER'.")
            experiment_filepath = os.path.join(get_SilQ_folder(),
                                               'experiments_folder.txt')
            if os.path.exists(experiment_filepath):
                with open(experiment_filepath, 'r')as f:
                    experiments_folder = f.readline()
                return experiments_folder
            else:
                raise FileNotFoundError('No file "Silq/experiments_folder.txt" '
                                        'exists. Can be set via '
                                        'silq.set_experiments_folder()')


def get_experiment_configuration(
        name: str,
        experiments_folder: Path = None
) -> (Path, dict):
    """Retrieves experiment folder and configuration from experiments folder.
    This contains all configurations that can be used by `silq.initialize`.

    Args:
        name: Case-insensitive experiment name. Can be either a relative
              folder path, or defined in configurations.json
        experiments_folder: Optional path for experiments_folder

    Returns: experiment folder and configuration if found.
             If not found, returns (False, {})

    Configuration file `configurations.json` can be either in experiment_folder
    or global experiments_folder/configurations.json

    Returns:
        dict of configurations
    """
    if experiments_folder is None:
        # Determine base folder by looking at the silq package
        experiments_folder = get_experiments_folder()
    if isinstance(experiments_folder, str):  # Convert to Path
        experiments_folder = Path(experiments_folder)

    experiment_folder = (experiments_folder / name).resolve()
    if experiment_folder.exists():
        # Check if there is a configuration file
        configuration_filepath = experiment_folder / 'configurations.json'
        if configuration_filepath.exists():
            configuration = json.load(configuration_filepath.open('r'))
        else:
            configuration = {}

    if not experiment_folder.exists() or not configuration:
        # Check if the configuration is specified in global configurations.json
        configurations_filepath = experiments_folder / 'configurations.json'
        try:
            configurations = json.load(configurations_filepath.open('r'))
            configuration = next(val for key, val in configurations.items()
                                 if key.lower() == name.lower())
            experiment_folder = experiments_folder / configuration['folder']
        except (FileNotFoundError, StopIteration):
            configuration = {}

    if not experiment_folder.exists():
        experiment_folder = False

    return experiment_folder, configuration


def execute_file(filepath: (str, Path), mode=None, globals=None, locals=None):
    if isinstance(filepath, str):
        filepath = Path(filepath)

    assert filepath.suffix == '.py'

    try:
        if using_ipython():
            from IPython import get_ipython
            shell = get_ipython()
            shell.safe_execfile(filepath, shell.user_ns, raise_exceptions=True)
        else:
            if globals is None and locals is None:
                # Register globals and locals of the above frame for code execution
                globals = sys._getframe(1).f_globals
                locals = sys._getframe(1).f_locals

            exec(execution_code, globals, locals)
    except Exception as e:
        e.args = (
            e.args[0] + f"\nSilQ initialization error in {filepath}", *e.args[1:]
        )
        raise e


def run_script(
        script_name: str,
        folder: Union[Path, str] = 'scripts',
        silent: bool = False,
        mode: str = None,
        globals: dict = None,
        locals: dict = None
):
    if globals is None and locals is None:
        # Register globals and locals of the above frame (for code execution)
        globals = sys._getframe(1).f_globals
        locals = sys._getframe(1).f_locals

    if isinstance(folder, str):
        folder = Path(folder)

    if not folder.is_absolute():
        import silq
        folder = silq.experiment_folder / folder

    file = folder / script_name
    file = file.with_suffix('.py')
    if not file.exists():
        raise FileNotFoundError(f'Script file {file} not found')

    if mode is not None:
        execution_code = file.read_text() + "\n"
        for line in execution_code.split('\n'):
            if not line.startswith('# '):
                break
            else:
                line = line.lstrip('# ')
                if line.startswith('ignore_mode: '):
                    ignore_mode = line.split('ignore_mode: ')[1]
                    if mode == ignore_mode:
                        print(f'Ignoring script {file.stem}')
                        return

    if not silent:
        print(f'Running script {file.stem}')
    execute_file(file, globals=globals, locals=locals)


def run_scripts(name: str = None,
                mode: str = None,
                silent: bool = False,
                max_relative_parents: int = 4,
                globals: dict = None,
                locals: dict = None):
    if globals is None and locals is None:
        # Register globals and locals of the above frame (for code execution)
        globals = sys._getframe(1).f_globals
        locals = sys._getframe(1).f_locals

    script_folders = []

    if name is not None:
        experiment_folder, _ = get_experiment_configuration(name)
        script_folders = [experiment_folder / 'scripts']
    else:
        experiment_folder = Path('../' * max_relative_parents)

    # Add script folders in current directory and parent directories thereof
    relative_directory = Path('.').absolute()  # Goes iteratively to parent
    for _ in range(4):
        if relative_directory == experiment_folder.absolute():
            # Reached experiment folder
            break

        script_folder = relative_directory / 'scripts'
        if script_folder.is_dir():
            script_folders.append(script_folder)

        # Iterate up one level
        relative_directory = relative_directory.parent

    for script_folder in script_folders:
        if not script_folder.exists():
            continue

        for script_folder_element in script_folder.iterdir():
            # Only execute scripts in subfolders if folder name matches mode
            if script_folder_element.is_dir():
                if script_folder_element.stem != mode:
                    continue

                # Run each file in the subfolder
                for script_folder_subelement in script_folder_element.iterdir():
<<<<<<< HEAD
                    run_script(
                        script_name=script_folder_subelement.stem,
                        folder=script_folder_element.stem,
                        mode=mode,
                        globals=globals, locals=locals
                    )
            else:  # Execute file
                run_script(
                    script_name=script_folder_element.stem,
                    folder=script_folder_element.parent,
                    mode=mode,
                    globals=globals, locals=locals
                )
=======
                    if not script_folder_subelement.suffix == ".py":
                        logger.warning(f"Skipping non-python script: "
                                       f"{script_folder_subelement.parent.stem}"
                                       f"/{script_folder_subelement.name}")
                        continue
                    if not silent:
                        print(
                            f"Running script {script_folder_element.stem}/"
                            f"{script_folder_subelement.stem}")
                    execute_file(script_folder_subelement, globals=globals,
                                 locals=locals)
            else:  # Execute file
                if not script_folder_element.suffix == ".py":
                    logger.warning(
                        f"Skipping non-python script: {script_folder_element.name}"
                    )
                    continue
                if not silent:
                    print(f"Running script {script_folder_element.stem}")

                execute_file(script_folder_element, globals=globals,
                             locals=locals)
>>>>>>> 82f7cf9d


def initialize(name: str,
               mode: str = None,
               select: List[str] = [],
               ignore: List[str] = [],
               scripts=True,
               silent=False):
    """Runs experiment initialization .py scripts.

    The initialization scripts should be in the ``init`` folder in the
    experiment folder.
    Possible configurations are taken from the dictionary _configurations in
    the file configurations.py.

    Args:
        name: name of the configuration, used to find the folder
            from which to execute all init files.
        mode: mode that determines which subset of files should
            be executed. Possible modes can be specified in _configurations.
        select: Files to select, all others will be ignored.
        ignore: Files to ignore, all others will be selected.

    Notes:
        Scripts are run in the global namespace
    """
    # Register globals and locals of the above frame (for code execution)
    globals = sys._getframe(1).f_globals
    locals = sys._getframe(1).f_locals

    experiment_folder, configuration = get_experiment_configuration(name)
    assert experiment_folder, f"Could not find experiment '{name}', make sure " \
                              f"its a folder in the experiments_folder"

    if mode is not None:
        select += configuration["modes"][mode].get("select", [])
        ignore += configuration["modes"][mode].get("ignore", [])

<<<<<<< HEAD
    # Update global experiment name and folder
    import silq
    silq.experiment = name
    silq.experiment_folder = experiment_folder

    # TODO check if original config['folder'] had any weird double experiments_folder
=======
    # TODO check if original config['folder'] had any weird double
    #  experiments_folder
>>>>>>> 82f7cf9d
    config.__dict__['folder'] = str(experiment_folder.absolute())
    if (experiment_folder / 'config').is_dir():
        config.load()

    # Run initialization files in ./init
    init_folder = experiment_folder / 'init'
    if init_folder.exists():
        init_files = sorted([f for f in init_folder.iterdir() if f.is_file()])

        for init_file in init_files:
            # Remove prefix
            filename_no_prefix = init_file.stem.split('_', 1)[1]
            if select and filename_no_prefix not in select:
                continue
            elif ignore and filename_no_prefix in ignore:
                continue
            else:
                if not init_file.suffix == ".py":
                    if not silent:
                        logger.warning(
                            f"Skipping ./{experiment_folder.parts[-1]}/init/"
                            f"{init_file.parts[-1]}")
                else:
                    if not silent:
                        print(f"Initializing {filename_no_prefix}")
                    execute_file(init_file, globals=globals, locals=locals)

    if scripts:
        run_scripts(name=name, mode=mode, globals=globals, locals=locals)

    if 'data_folder' in config["environment:properties"]:
        data_folder = config["environment:properties.data_folder"]
        logger.debug(f'using config data folder: {data_folder}')
        qc.set_data_root_folder(data_folder)

        location_provider = qc.data.data_set.DataSet.location_provider
        if os.path.split(data_folder)[-1] == 'data' and \
                (location_provider.fmt == 'data/{date}/#{counter}_{name}_{time}'):
            logger.debug('Removing duplicate "data" from location provider')
            location_provider.fmt = '{date}/#{counter}_{name}_{time}'


    if not silent:
        print("Initialization complete")


### Override QCoDeS functions

# Add saving of config to qcodes DataSet
def _save_config(self, location=None):
    try:
        if location is None:
            location = self.location
        if not location and hasattr(self, '_location'):
            # Location is False, dataset created in qc.Measure, ignore
            return

        if not os.path.isabs(location):
            location = os.path.join(
                qc.DataSet.default_io.base_location, location
            )
        config.save(location)
    except Exception as e:
        logger.error(f'Datasaving error: {e.args}')

qc.DataSet.save_config = _save_config


def _load_traces(self, name: str = None, mode: str = 'r'):
    """Load traces HDF5 file from a dataset

    Args:
        name: Optional name to specify traces file. Should be used if more than
            one parameter is used in the measurement that saves traces.
        mode: Open mode (default is 'r' for read-only)
        """
    data_path = self.io.to_path(self.location)
    trace_path = os.path.join(data_path, 'traces')
    trace_filenames = os.listdir(trace_path)
    trace_filenames = [filename for filename in trace_filenames if
                       filename.endswith('.hdf5')]

    assert trace_filenames, f"No trace files found in {trace_path}"

    if name is None and len(trace_filenames) == 1:
        trace_filename = trace_filenames[0]
    else:
        assert name is not None, (
            f"No unique trace file found: {trace_filenames}. "
            f"Trace filename must be provided"
        )
        filtered_trace_filenames = [filename for filename in trace_filenames
                                    if name in filename]
        assert len(filtered_trace_filenames) == 1, \
            f"No unique trace file found: {trace_filenames}."
        trace_filename = filtered_trace_filenames[0]

    trace_filepath = os.path.join(trace_path, trace_filename)
    trace_file = h5py.File(trace_filepath, mode)
    return trace_file

qc.DataSet.load_traces = _load_traces


def _get_pulse_sequence(self, idx=0, pulse_name=None, silent=False):
    """Load pulse sequence after measurement started

    Args:
        idx: index of pulse sequence after measurement started

    Returns:
        Pulse sequence
    """

    def get_next_pulse_sequence(date_time, max_date_delta=1):
        current_date = date_time
        while current_date <= date_time + timedelta(days=max_date_delta):
            date_str = date_time.strftime("%Y-%m-%d")
            pulse_sequence_path = os.path.join(
                self.default_io.base_location, r'pulse_sequences\data', date_str
            )
            pulse_sequence_files = os.listdir(pulse_sequence_path)
            # Sort by their idx (i.e. #095 at start of filename)
            pulse_sequence_files = sorted(
                pulse_sequence_files, key=lambda file: int(file.split('_')[0][1:])
            )
            for k, pulse_sequence_file in enumerate(pulse_sequence_files):
                pulse_sequence_date_time = datetime.strptime(
                    f'{date_str}:{pulse_sequence_file[-15:-7]}',
                    '%Y-%m-%d:%H-%M-%S'
                )
                if pulse_sequence_date_time > current_date:
                    pulse_sequence_filepath = os.path.join(pulse_sequence_path,
                                                           pulse_sequence_file)
                    with open(pulse_sequence_filepath, 'rb') as f:
                        pulse_sequence = pickle.load(f)

                    # Pulse sequence duration needs to be reset
                    try:
                        duration = pulse_sequence['duration']._latest['raw_value']
                        pulse_sequence['duration']._latest['value'] = duration
                    except:
                        pass

                    current_date = pulse_sequence_date_time
                    yield pulse_sequence, f"{date_str}/{pulse_sequence_file}"
            else:
                # Goto next date
                current_date = datetime.combine(
                    current_date.date() + timedelta(days=1),
                    datetime.min.time()
                )

    date, measurement_name = self.location.split('\\')
    measurement_date_time = datetime.strptime(
        f'{date}:{measurement_name[-8:]}', '%Y-%m-%d:%H-%M-%S'
    )

    try:
        next_pulse_sequence = get_next_pulse_sequence(measurement_date_time)
        pulse_sequence_iterator = (
            pulse_sequence for pulse_sequence in next_pulse_sequence
            if (not pulse_name or pulse_name in pulse_sequence[0])
        )
        for k in range(idx + 1):
            pulse_sequence, pulse_sequence_filename = next(pulse_sequence_iterator)
    except StopIteration:
        raise StopIteration('No pulse sequences found')

    if not silent:
        print(f'Pulse sequence file: {pulse_sequence_filename}')
    return pulse_sequence

qc.DataSet.get_pulse_sequence = _get_pulse_sequence


# parameter.sweep
def _sweep(self, start=None, stop=None, step=None, num=None,
           step_percentage=None, window=None, fix=True):
    if step_percentage is None and window is None:
        if start is None or stop is None:
            raise RuntimeError('Must provide start and stop')
        from qcodes.instrument.sweep_values import SweepFixedValues
        return SweepFixedValues(self, start=start, stop=stop,
                                step=step, num=num)
    else:
        return SweepDependentValues(parameter=self, step=step,
                                    step_percentage=step_percentage, num=num,
                                    window=window, fix=fix)
qc.Parameter.sweep = _sweep


def _stop_layout(close_trace_file=True):
    try:
        layout = qc.Instrument.find_instrument('layout')
        layout.stop()
        logger.info('End-of-measurement: stopped layout')
        if close_trace_file:
            layout.close_trace_files()
    except (KeyError, TypeError):
        logger.warning(f'No layout found to stop')


def _clear_all_acquisition_parameter_settings(measurement=None):
    if measurement is None:
        measurement = qc.active_measurement()

    if isinstance(measurement, qc.loops.ActiveLoop):
        for action in measurement:
            if isinstance(action, qc.loops.ActiveLoop):
                _clear_all_acquisition_parameter_settings(action)
            elif isinstance(action, SettingsClass):
                logger.info(f'End-of-measurement: clearing settings for {action}')
                action.clear_settings()
    else:
        for action_indices, action in measurement.actions.items():
            if isinstance(action, SettingsClass):
                logger.info(f'End-of-measurement: clearing settings for {action}')
                action.clear_settings()

qc.Measurement.final_actions = [
    _stop_layout,
    _clear_all_acquisition_parameter_settings
]


# Override ActiveLoop._run_wrapper to stop the layout and clear settings of
# any accquisition parameters in the loop after the loop has completed.
_qc_run_wrapper = qc.loops.ActiveLoop._run_wrapper
def _run_wrapper(self, set_active=True, stop=True, *args, **kwargs):
    try:
        _qc_run_wrapper(self, set_active=set_active, *args, **kwargs)
    finally:
        if stop:
            _stop_layout(close_trace_file=set_active)

        # Clear all settings for any acquisition parameters in the loop
        _clear_all_acquisition_parameter_settings(self)
qc.loops.ActiveLoop._run_wrapper = _run_wrapper<|MERGE_RESOLUTION|>--- conflicted
+++ resolved
@@ -289,21 +289,6 @@
 
                 # Run each file in the subfolder
                 for script_folder_subelement in script_folder_element.iterdir():
-<<<<<<< HEAD
-                    run_script(
-                        script_name=script_folder_subelement.stem,
-                        folder=script_folder_element.stem,
-                        mode=mode,
-                        globals=globals, locals=locals
-                    )
-            else:  # Execute file
-                run_script(
-                    script_name=script_folder_element.stem,
-                    folder=script_folder_element.parent,
-                    mode=mode,
-                    globals=globals, locals=locals
-                )
-=======
                     if not script_folder_subelement.suffix == ".py":
                         logger.warning(f"Skipping non-python script: "
                                        f"{script_folder_subelement.parent.stem}"
@@ -313,8 +298,12 @@
                         print(
                             f"Running script {script_folder_element.stem}/"
                             f"{script_folder_subelement.stem}")
-                    execute_file(script_folder_subelement, globals=globals,
-                                 locals=locals)
+                    run_script(
+                        script_name=script_folder_subelement.stem,
+                        folder=script_folder_element.stem,
+                        mode=mode,
+                        globals=globals, locals=locals
+                    )
             else:  # Execute file
                 if not script_folder_element.suffix == ".py":
                     logger.warning(
@@ -323,10 +312,12 @@
                     continue
                 if not silent:
                     print(f"Running script {script_folder_element.stem}")
-
-                execute_file(script_folder_element, globals=globals,
-                             locals=locals)
->>>>>>> 82f7cf9d
+                run_script(
+                    script_name=script_folder_element.stem,
+                    folder=script_folder_element.parent,
+                    mode=mode,
+                    globals=globals, locals=locals
+                )
 
 
 def initialize(name: str,
@@ -365,17 +356,13 @@
         select += configuration["modes"][mode].get("select", [])
         ignore += configuration["modes"][mode].get("ignore", [])
 
-<<<<<<< HEAD
     # Update global experiment name and folder
     import silq
     silq.experiment = name
     silq.experiment_folder = experiment_folder
 
-    # TODO check if original config['folder'] had any weird double experiments_folder
-=======
     # TODO check if original config['folder'] had any weird double
-    #  experiments_folder
->>>>>>> 82f7cf9d
+    # experiments_folder
     config.__dict__['folder'] = str(experiment_folder.absolute())
     if (experiment_folder / 'config').is_dir():
         config.load()
@@ -416,7 +403,6 @@
                 (location_provider.fmt == 'data/{date}/#{counter}_{name}_{time}'):
             logger.debug('Removing duplicate "data" from location provider')
             location_provider.fmt = '{date}/#{counter}_{name}_{time}'
-
 
     if not silent:
         print("Initialization complete")
