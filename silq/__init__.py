--- conflicted
+++ resolved
@@ -373,44 +373,8 @@
 
 qc.DataSet.save_config = _save_config
 
-<<<<<<< HEAD
 from silq.tools.trace_tools import load_traces as _load_traces
 qc.DataSet.load_traces = _load_traces
-=======
-
-def _load_traces(self, name: str = None, mode: str = 'r'):
-    """Load traces HDF5 file from a dataset
-
-    Args:
-        name: Optional name to specify traces file. Should be used if more than
-            one parameter is used in the measurement that saves traces.
-        mode: Open mode (default is 'r' for read-only)
-        """
-    data_path = self.io.to_path(self.location)
-    trace_path = os.path.join(data_path, 'traces')
-    trace_filenames = os.listdir(trace_path)
-    trace_filenames = [filename for filename in trace_filenames if
-                       filename.endswith('.hdf5')]
-
-    assert trace_filenames, f"No trace files found in {trace_path}"
-
-    if name is None and len(trace_filenames) == 1:
-        trace_filename = trace_filenames[0]
-    else:
-        assert name is not None, (
-            f"No unique trace file found: {trace_filenames}. "
-            f"Trace filename must be provided"
-        )
-        filtered_trace_filenames = [filename for filename in trace_filenames
-                                    if name in filename]
-        assert len(filtered_trace_filenames) == 1, \
-            f"No unique trace file found: {trace_filenames}."
-        trace_filename = filtered_trace_filenames[0]
-
-    trace_filepath = os.path.join(trace_path, trace_filename)
-    trace_file = h5py.File(trace_filepath, mode)
-    return trace_file
->>>>>>> 82f7cf9d
 
 qc.DataSet.load_traces = _load_traces
 
