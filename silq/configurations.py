'''
This dictionary contains a list of initialization files.
An initialization file can be loaded using silq.initialize(init_name),
after which everything in the file will be loaded into the global namespace.
Each setting has a name, which can be given to silq.initialize.
The filename corresponds to the init file to be run, from bsae folder SilQ.
Additionally, a list of mac addresses can be added to each setting.
Adding a mac address to a setting will result in that settings file to be
instantiated upon calling intialize without specifying init_name
'''
_configurations = {
    'Serwan': {'folder': r"personal\Serwan",
               'macs': [113780617482],
               'modes': {
               }},
    'EWJN': {'folder': r"experiments\EWJN",
             'macs': [140870679927045],
             'modes': {
                 'analysis': {'select': ['imports', 'functions', 'data',
                                         'analysis', 'plotting']}
             }},
    'OF27': {'folder': r"experiments\OF27",
             'macs': [],
             'modes': {
                 'analysis': {'select': ['imports', 'functions', 'data',
                                         'analysis', 'plotting']}
             }},
    'Steffi': {'folder': r"personal\Steffi",
               'macs': [140870679927045],
               'modes': {
                 'analysis': {'select': ['imports', 'functions', 'data',
                                         'analysis', 'parameters', 'plotting']}
             }},
    'Antimony': {'folder': r"experiments\Antimony",
                 'macs': [30902517727200],
                 'modes': {
<<<<<<< HEAD
                     'analysis': {'select': ['imports', 'functions', 'data']}
                 }},
    'Bayesian': {'folder': r"experiments\Bayesian",
                 'macs': [],
                 'modes': {}
                 }
=======
                     'analysis': {'select': ['imports', 'functions', 'data',
                                             'jupyter', 'logging']}
                 }}
>>>>>>> 775e0ee7
}<|MERGE_RESOLUTION|>--- conflicted
+++ resolved
@@ -34,16 +34,11 @@
     'Antimony': {'folder': r"experiments\Antimony",
                  'macs': [30902517727200],
                  'modes': {
-<<<<<<< HEAD
-                     'analysis': {'select': ['imports', 'functions', 'data']}
-                 }},
+                     'analysis': {'select': ['imports', 'functions', 'data',
+                                             'jupyter', 'logging']}
+             }},
     'Bayesian': {'folder': r"experiments\Bayesian",
                  'macs': [],
                  'modes': {}
-                 }
-=======
-                     'analysis': {'select': ['imports', 'functions', 'data',
-                                             'jupyter', 'logging']}
-                 }}
->>>>>>> 775e0ee7
+             }
 }