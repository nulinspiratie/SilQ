--- conflicted
+++ resolved
@@ -2,11 +2,7 @@
 import numpy as np
 
 import qcodes as qc
-<<<<<<< HEAD
-from qcodes.instrument.parameter import Parameter, ManualParameter
-=======
 from qcodes.instrument.parameter import Parameter
->>>>>>> 49b92179
 from qcodes.data.data_set import new_data
 from qcodes.data.data_array import DataArray
 
@@ -15,12 +11,9 @@
 
 properties_config = config.get('properties', {})
 pulse_config = config.get('pulses', {})
-<<<<<<< HEAD
-=======
 __all__ = ['CombinedParameter', 'ScaledParameter', 'StoreParameter',
            'AttributeParameter', 'ConfigPulseAttribute']
 
->>>>>>> 49b92179
 
 
 class CombinedParameter(Parameter):
