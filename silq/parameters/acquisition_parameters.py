--- conflicted
+++ resolved
@@ -834,15 +834,9 @@
             DCPulse('read', acquire=True),
             *self.post_pulses,
             FrequencyRampPulse('adiabatic_ESR', id=0)])
-<<<<<<< HEAD
 
         self.pulse_delay = 5
 
-=======
-
-        self.pulse_delay = 5
-
->>>>>>> 2bfe35af
         super().__init__(name=name,
                          names=['contrast', 'dark_counts',
                                 'voltage_difference_read'],
@@ -952,11 +946,6 @@
         super().__init__(name=name,
                          names=['contrast_ESR', 'contrast', 'dark_counts',
                                 'voltage_difference_read'],
-<<<<<<< HEAD
-=======
-                         labels=['ESR contrast', 'Contrast', 'Dark counts',
-                                 'Voltage difference read'],
->>>>>>> 2bfe35af
                          snapshot_value=False,
                          properties_attrs=['t_skip', 't_read'],
                          **kwargs)
@@ -989,7 +978,6 @@
         return tuple(self.results[name] for name in self.names)
 
 
-<<<<<<< HEAD
 class NMRParameter(AcquisitionParameter):
     ESR_frequencies = List(default_value=[])
     shots_per_frequency = Int(default_value=1)
@@ -1109,8 +1097,6 @@
         return tuple(self.results[name] for name in self.names)
 
 
-=======
->>>>>>> 2bfe35af
 class T1Parameter(AcquisitionParameter):
     def __init__(self, name='T1', **kwargs):
         self.pulse_sequence = PulseSequence([
