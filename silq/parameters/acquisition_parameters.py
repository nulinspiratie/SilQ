from time import sleep
import numpy as np
from collections import OrderedDict, Iterable
from matplotlib import pyplot as plt
from blinker import signal
from functools import partial
<<<<<<< HEAD
from keras.models import load_model
=======
>>>>>>> 24a41a4c
import logging

from qcodes.instrument.parameter import MultiParameter
from qcodes.data import hdf5_format, io
from qcodes.data.data_array import DataArray
from qcodes.loops import active_loop

from silq import config
from silq.pulses import *
from silq.analysis import analysis
from silq.tools import data_tools
from silq.tools.general_tools import SettingsClass, clear_single_settings, \
    attribute_from_config, UpdateDotDict, convert_setpoints, \
    property_ignore_setter


logger = logging.getLogger(__name__)
h5fmt = hdf5_format.HDF5Format()


class AcquisitionParameter(SettingsClass, MultiParameter):
    layout = None
    formatter = h5fmt

    def __init__(self, continuous=False, environment='default',
                 properties_attrs=[], **kwargs):
        SettingsClass.__init__(self)

        shapes = kwargs.pop('shapes', ((), ) * len(kwargs['names']))
        MultiParameter.__init__(self, shapes=shapes, **kwargs)

        self.pulse_sequence = PulseSequence()
        """Pulse sequence of acquisition parameter"""

        self.silent = True
        """Do not print results after acquisition"""

        self.save_traces = False
        """ Save traces in separate files"""

        if environment == 'default':
            environment = config.properties.get('default_environment',
                                                'default')
        self.environment = environment

        # Setup properties config. If pulse requires additional
        # properties_attrs, place them before calling Pulse.__init__,
        # else they are not added to attrs.
        # Make sure that self.properties_attrs is never replaced, only appended.
        # Else it is no longer used for self._handle_properties_config_signal.
        try:
            # Set properties_config from SilQ environment config
            self.properties_config = config[self.environment].properties
        except (KeyError, AttributeError):
            self.properties_config = None

        self.properties_attrs = properties_attrs

        # Set handler that only uses attributes in properties_attrs
        self._handle_properties_config_signal = partial(
            self._handle_config_signal,
            select=self.properties_attrs)
        # Connect changes in properties config to handling method
        # If environment has no properties key, this will never be called.
        signal(f'config:{self.environment}.properties').connect(
            self._handle_properties_config_signal)

        # Set attributes that can also be retrieved from properties_config
        if self.properties_config is not None:
            for attr in self.properties_attrs:
                if attr in self.properties_config:
                    setattr(self, attr, self.properties_config[attr])
                else:
                    setattr(self, attr, None)
        self.samples = None
        self.data = None
        self.dataset = None
        self.results = None

        self.subfolder = None

        self.continuous = continuous

        # Change attribute data_manager from class attribute to instance
        # attribute. This is necessary to ensure that the data_manager is
        # passed along when the parameter is spawned from a new process
        self.layout = self.layout

        self._meta_attrs.extend(['label', 'name', 'pulse_sequence'])

    def __repr__(self):
        return '{} acquisition parameter'.format(self.name)

    def __getattribute__(self, item):
        try:
            return super().__getattribute__(item)
        except AttributeError:
            return attribute_from_config(item)

    @property
    def sample_rate(self):
        """ Acquisition sample rate """
        return self.layout.sample_rate

    def _handle_config_signal(self, _, select=None, **kwargs):
        """
        Update attr when attr in pulse config is modified
        Args:
            _: sender config (unused)
            select (Optional(List(str): list of attrs that can be set. 
                Will update any attribute if not specified. 
            **kwargs: {attr: new_val}

        Returns:

        """
        key, val = kwargs.popitem()
        if select is None or key in select:
            setattr(self, key, val)

    def store_traces(self, pulse_traces, base_folder=None, subfolder=None,
                     channels=['output']):
        # Store raw traces
        if base_folder is None:
            # Extract base_folder from dataset of currently active loop
            active_dataset = active_loop().get_data_set()
            if active_dataset.location:
                base_folder = active_dataset.location
            elif hasattr(active_dataset, '_location'):
                base_folder = active_dataset._location
        self.dataset = data_tools.create_data_set(name='traces',
                                                  base_folder=base_folder,
                                                  subfolder=subfolder,
                                                  formatter=self.formatter)

        # Create dictionary of set arrays
        set_arrs = {}
        traces_dict = {}
        for pulse_name, channel_traces in pulse_traces.items():
            for channel in channels:
                traces_name = f'{pulse_name}_{channel}'
                traces = channel_traces[channel]
                traces_dict[traces_name] = traces

                number_of_traces, points_per_trace = traces.shape

                if traces.shape not in set_arrs:
                    time_step = 1 / self.sample_rate * 1e3
                    t_list = np.arange(0, points_per_trace * time_step, time_step)
                    t_list_arr = DataArray(name='time',
                                           array_id='time',
                                           label=' Time',
                                           unit='ms',
                                           shape=traces.shape,
                                           preset_data=np.full(traces.shape,
                                                               t_list),
                                           is_setpoint=True)

                    trace_num_arr = DataArray(name='trace_num',
                                              array_id='trace_num',
                                              label='Trace',
                                              unit='num',
                                              shape=(number_of_traces, ),
                                              preset_data=np.arange(
                                                  number_of_traces, dtype=np.float64),
                                              is_setpoint=True)
                    set_arrs[traces.shape] = (trace_num_arr, t_list_arr)

        # Add set arrays to dataset
        for k, (t_list_arr, trace_num_arr) in enumerate(set_arrs.values()):
            for arr in (t_list_arr, trace_num_arr):
                if len(set_arrs) > 1:
                    # Need to give individual array_ids to each of the set arrays
                    arr.array_id += '_{}'.format(k)
                self.dataset.add_array(arr)

        # Add trace arrs to dataset
        for traces_name, traces in traces_dict.items():
            t_list_arr, trace_num_arr = set_arrs[traces.shape]

            # Must transpose traces array
            trace_arr = DataArray(name=traces_name,
                                  array_id=traces_name,
                                  label=traces_name + ' signal',
                                  unit='V',
                                  shape=traces.shape,
                                  preset_data=traces,
                                  set_arrays=(t_list_arr, trace_num_arr))
            self.dataset.add_array(trace_arr)

        self.dataset.finalize()

    def print_results(self):
        if self.names is not None:
            for name in self.names:
                print(f'{name}: {self.results[name]:.3f}')
        else:
            print(f'{self.name}: {self.results[self.name]:.3f}')

    def setup(self, start=None, **kwargs):
        self.layout.pulse_sequence = self.pulse_sequence

        samples = kwargs.pop('samples', self.samples)
        self.layout.setup(samples=samples, **kwargs)

        if start is None:
            start = self.continuous

        if start:
            self.layout.start()

    def acquire(self, stop=None, setup=None, **kwargs):
        """
        Performs a layout.acquisition. The result is stored in self.data
        Args:
            stop (Bool): Whether to stop instruments after acquisition.
                If not specified, it will stop if self.continuous is False
            setup (Bool): Whether to setup layout before acquisition.
                If not specified, it will setup if pulse_sequences are different
            **kwargs: Additional kwargs to be given to layout.acquisition

        Returns:
            acquisition output
        """
        if stop is None:
            stop = not self.continuous

        if setup or (setup is None and
                     self.layout.pulse_sequence != self.pulse_sequence) or \
                self.layout.samples() != self.samples:
            self.setup()


        # Perform acquisition
        self.data = self.layout.acquisition(stop=stop, **kwargs)
        return self.data
    #
    # def plot_traces(self, channel='output'):
    #     fig, ax = plt.subplots(1,1)
    #
    #     acquire_pulses = self.pulse_sequence.get_pulses(acquire=True)
    #     if len((pulse.average for pulse in acquire_pulses)) > 1:
    #         raise RuntimeError('All pulses must have same average mode')
    #
    #     acquire_traces = {pulse.name: self.data[pulse.name][channel]
    #                       for pulse in acquire_pulses}
    #
    #     if acquire_pulses[0].average == 'trace':
    #
    #     elif acquire_pulses[0].average == 'none':
    #         cax = ax.pcolormesh(range(traces.shape[1]),
    #                             range(traces.shape[0] + 1), traces)
    #         ax.set_xlim([0, traces.shape[1]])
    #         ax.set_ylim([0, traces.shape[0] + 1])
    #         ax.invert_yaxis()
    #
    #     plt.colorbar(cax)
    #
    #     if plot1D:
    #         fig, axes = plt.subplots(len(traces), sharex=True)
    #         for k, trace in enumerate(traces):
    #             axes[k].plot(trace)
    #             #         axes[k].plot(trace > 0.5)
    #             if traces_AWG is not None:
    #                 trace_AWG = traces_AWG[k]
    #                 trace_AWG /= (np.max(trace_AWG) - np.min(trace_AWG))
    #                 trace_AWG -= np.min(trace_AWG)
    #                 axes[k].plot(trace_AWG)
    #             if threshold_voltage is not None:
    #                 axes[k].plot([threshold_voltage] * len(trace), 'r')
    #             axes[k].locator_params(nbins=2)


class DCParameter(AcquisitionParameter):
    # TODO implement continuous acquisition
    def __init__(self, **kwargs):
        super().__init__(name='DC_acquisition',
                         names=['DC_voltage'],
                         labels=['DC voltage'],
                         units=['V'],
                         snapshot_value=False,
                         continuous = True,
                         **kwargs)

        self.samples = 1

        self.pulse_sequence.add(
            DCPulse(name='read', acquire=True, average='point',
                    connection_label='stage'),
            DCPulse(name='final',
                    connection_label='stage'))

    @clear_single_settings
    def get(self):
        # Note that this function does not have a setup, and so the setup
        # must be done once beforehand.
        self.acquire()
        self.results = {'DC_voltage': self.data['read']['output']}
        return tuple(self.results[name] for name in self.names)


class TraceParameter(AcquisitionParameter):
    # TODO implement continuous acquisition
    def __init__(self, **kwargs):
        super().__init__(name='Trace_acquisition',
                         names=self.names,
                         labels=self.names,
                         units=['V', 'V', 'V'],
                         snapshot_value=False,
                         **kwargs)

        self.samples = 1

        self.pulse_sequence.add(
            DCPulse(name='read', acquire=True, average='trace',
                    connection_label='stage'),
            DCPulse(name='final',
                    connection_label='stage'))

    def acquire(self, **kwargs):
        super().acquire(**kwargs)
        # Grab the actual output name from the list of acquisition outputs
        outputs = [output[1] for output in self.layout.acquisition_outputs()]
        traces = []
        # Merge all pulses together for a single acquisition channel

        for k, output in enumerate(outputs):

            if (len(self.pulse_sequence.get_pulses(acquire=True)) > 1):
                # Data is 2D,
                trace = np.concatenate([self.data[pulse.name][output] for pulse in
                                self.pulse_sequence.get_pulses(acquire=True)], axis=1)
            else:
                trace = np.concatenate([self.data[pulse.name][output] for pulse in
                                self.pulse_sequence.get_pulses(acquire=True)])
            # print(f'{k}, {output} : {np.shape(trace)}')

            # TODO: This should be done at time of acquisition, fix dimensions of trace
            # import pdb; pdb.set_trace()
            # if trace:
            #     shape = (self.samples, len(self.setpoints[0][1]))
            #     print(f'shapes dont match {np.shape(trace)} : {shape}')
            #     trace = (trace, )*self.samples
            # trace = (trace,) * self.samples
            traces.append(trace)

        return traces

    @property_ignore_setter
    def names(self):
        return [output[1] for output in self.layout.acquisition_outputs()]

    @property_ignore_setter
    def setpoints(self):
        # TODO: Create blank regions for non continous acquisition periods
        t_start = min([pulse.t_start for pulse in
                       self.pulse_sequence.get_pulses(acquire=True)])
        t_stop = max([pulse.t_stop for pulse in
                       self.pulse_sequence.get_pulses(acquire=True)])
        duration = t_stop - t_start
        # duration = self.pulse_sequence.get_pulse(name='read').duration
        num_traces = len(self.layout.acquisition_outputs())
        if self.samples > 1:
            setpoints = ((tuple(np.arange(self.samples, dtype=float)),
                           1e3*np.linspace(0, duration, duration*self.sample_rate + 1)[0:-1]),) * num_traces
        else:
            setpoints = ((1e3*np.linspace(0, duration,
                                          duration*self.sample_rate + 1)[0:-1],),)*num_traces
        return setpoints

    @property_ignore_setter
    def setpoint_names(self):
        return (('Sample','Time',),)* len(self.layout.acquisition_outputs())

    @property_ignore_setter
    def setpoint_units(self):
        return ((None,'ms',),) * len(self.layout.acquisition_outputs())

    @clear_single_settings
    def get(self):
        # Note that this function does not have a setup, and so the setup
        # must be done once beforehand.
        trace, = self.acquire()

        # Note that this is broken, but should be replaced by Mark's PR
        self.results = [trace, np.mean(trace), np.std(trace)]

        return self.results


class DCSweepParameter(AcquisitionParameter):
    def __init__(self, **kwargs):

        self.sweep_parameters = OrderedDict()
        # Pulse to acquire trace at the end, disabled by default
        self.trace_pulse = DCPulse(name='trace', duration=100, enabled=False,
                                   acquire=True, average='trace', amplitude=0)

        super().__init__(name='DC_acquisition', names=['DC_voltage'],
                         labels=['DC voltage'], units=['V'],
                         snapshot_value=False, setpoint_names=(('None',),),
                         shapes=((1,),), **kwargs)

        self.pulse_duration = 1
        self.final_delay = 120
        self.inter_delay = 0.2
        self.use_ramp = False

        self.additional_pulses = []
        self.samples = 1

    def __getitem__(self, item):
        return self.sweep_parameters[item]

    @property_ignore_setter
    def setpoints(self):
        iter_sweep_parameters = iter(self.sweep_parameters.values())
        if len(self.sweep_parameters) == 1:
            sweep_dict = next(iter_sweep_parameters)
            sweep_voltages = sweep_dict.sweep_voltages
            if sweep_dict.offset_parameter is not None:
                sweep_voltages = sweep_voltages + sweep_dict.offset_parameter.get_latest()
            setpoints = (convert_setpoints(sweep_voltages),),

        elif len(self.sweep_parameters) == 2:
            inner_sweep_dict = next(iter_sweep_parameters)
            inner_sweep_voltages = inner_sweep_dict.sweep_voltages
            if inner_sweep_dict.offset_parameter is not None:
                inner_sweep_voltages = inner_sweep_voltages + inner_sweep_dict.offset_parameter.get_latest()
            outer_sweep_dict = next(iter_sweep_parameters)
            outer_sweep_voltages = outer_sweep_dict.sweep_voltages
            if outer_sweep_dict.offset_parameter is not None:
                outer_sweep_voltages = outer_sweep_voltages + outer_sweep_dict.offset_parameter.get_latest()

            setpoints = (convert_setpoints(outer_sweep_voltages,
                                           inner_sweep_voltages)),

        if self.trace_pulse.enabled:
            # Also obtain a time trace at the end
            points = round(self.trace_pulse.duration * 1e-3 * self.sample_rate)
            trace_setpoints = tuple(
                np.linspace(0, self.trace_pulse.duration, points))
            setpoints += (convert_setpoints(trace_setpoints),)
        return setpoints

    @property_ignore_setter
    def names(self):
        if self.trace_pulse.enabled:
            return ('DC_voltage', 'trace_voltage')
        else:
            return ('DC_voltage',)

    @property_ignore_setter
    def labels(self):
        if self.trace_pulse.enabled:
            return ('DC voltage', 'Trace voltage')
        else:
            return ('DC voltage',)

    @property_ignore_setter
    def units(self):
        return ('V', 'V') if self.trace_pulse.enabled else ('V',)

    @property_ignore_setter
    def shapes(self):
        iter_sweep_parameters = iter(self.sweep_parameters.values())
        if len(self.sweep_parameters) == 0:
            shapes = (),
        elif len(self.sweep_parameters) == 1:
            sweep_voltages = next(iter_sweep_parameters).sweep_voltages
            shapes = (len(sweep_voltages),),
        elif len(self.sweep_parameters) == 2:
            inner_sweep_voltages = next(iter_sweep_parameters).sweep_voltages
            outer_sweep_voltages = next(iter_sweep_parameters).sweep_voltages
            shapes = (len(outer_sweep_voltages), len(inner_sweep_voltages)),

        if self.trace_pulse.enabled:
            shapes += (round(
                self.trace_pulse.duration * 1e-3 * self.sample_rate),),
        return shapes

    @property_ignore_setter
    def setpoint_names(self):
        iter_sweep_parameters = reversed(self.sweep_parameters.keys())
        names = tuple(iter_sweep_parameters),
        if self.trace_pulse.enabled:
            names += (('time',), )
        return names

    @property_ignore_setter
    def setpoint_units(self):
        setpoint_units = (('V',) * len(self.sweep_parameters),)
        if self.trace_pulse.enabled:
            setpoint_units += (('ms',), )
        return setpoint_units

    def add_sweep(self, parameter_name, sweep_voltages=None,
                  connection_label=None, offset_parameter=None):
        if connection_label is None:
            connection_label = parameter_name

        self.sweep_parameters[parameter_name] = UpdateDotDict(
            update_function=self.generate_pulse_sequence, name=parameter_name,
            sweep_voltages=sweep_voltages, connection_label=connection_label,
            offset_parameter=offset_parameter)

        self.generate_pulse_sequence()

    def generate_pulse_sequence(self):
        self.pulse_sequence.clear()

        iter_sweep_parameters = iter(self.sweep_parameters.items())
        if len(self.sweep_parameters) == 1:
            sweep_name, sweep_dict = next(iter_sweep_parameters)
            sweep_voltages = sweep_dict.sweep_voltages
            connection_label = sweep_dict.connection_label
            if self.use_ramp:
                sweep_points = len(sweep_voltages)
                pulses = [DCRampPulse('DC_inner',
                                      duration=self.pulse_duration*sweep_points,
                                      amplitude_start=sweep_voltages[0],
                                      amplitude_stop=sweep_voltages[-1],
                                      acquire=True,
                                      average=f'point_segment:{sweep_points}',
                                      connection_label=connection_label)]
            else:
                pulses = [
                    DCPulse('DC_inner', duration=self.pulse_duration,
                            acquire=True, average='point',
                            amplitude=sweep_voltage,
                            connection_label=connection_label)
                for sweep_voltage in sweep_voltages]

            self.pulse_sequence = PulseSequence(pulses=pulses)
            #             self.pulse_sequence.add(*self.additional_pulses)

        elif len(self.sweep_parameters) == 2:
            inner_sweep_name, inner_sweep_dict = next(iter_sweep_parameters)
            inner_sweep_voltages = inner_sweep_dict.sweep_voltages
            inner_connection_label = inner_sweep_dict.connection_label
            outer_sweep_name, outer_sweep_dict = next(iter_sweep_parameters)
            outer_sweep_voltages = outer_sweep_dict.sweep_voltages
            outer_connection_label = outer_sweep_dict.connection_label

            pulses = []
            if outer_connection_label == inner_connection_label:
                if self.use_ramp:
                    raise NotImplementedError('Ramp Pulse not implemented for '
                                              'CombinedConnection')
                for outer_sweep_voltage in outer_sweep_voltages:
                    for inner_sweep_voltage in inner_sweep_voltages:
                        sweep_voltage = (
                            inner_sweep_voltage, outer_sweep_voltage)
                        pulses.append(
                            DCPulse('DC_read', duration=self.pulse_duration,
                                    acquire=True, amplitude=sweep_voltage,
                                    average='point',
                                    connection_label=outer_connection_label))
            else:
                t = 0
                sweep_duration = self.pulse_duration * len(inner_sweep_voltages)
                for outer_sweep_voltage in outer_sweep_voltages:
                    pulses.append(
                        DCPulse('DC_outer', t_start=t,
                                duration=sweep_duration + self.inter_delay,
                                amplitude=outer_sweep_voltage,
                                connection_label=outer_connection_label))
                    if self.inter_delay > 0:
                        pulses.append(
                            DCPulse('DC_inter_delay', t_start=t,
                                    duration=self.inter_delay,
                                    amplitude=inner_sweep_voltages[0],
                                    connection_label=inner_connection_label))
                        t += self.inter_delay

                    if self.use_ramp:
                        sweep_points = len(inner_sweep_voltages)
                        pulses.append(
                            DCRampPulse('DC_inner', t_start=t,
                                        duration=sweep_duration,
                                        amplitude_start=inner_sweep_voltages[0],
                                        amplitude_stop=inner_sweep_voltages[-1],
                                        acquire=True,
                                        average=f'point_segment:{sweep_points}',
                                        connection_label=inner_connection_label)
                        )
                        t += sweep_duration
                    else:
                        for inner_sweep_voltage in inner_sweep_voltages:
                            pulses.append(
                                DCPulse('DC_inner', t_start=t,
                                        duration=self.pulse_duration,
                                        acquire=True, average='point',
                                        amplitude=inner_sweep_voltage,
                                        connection_label=inner_connection_label)
                            )
                            t += self.pulse_duration

        else:
            raise NotImplementedError(
                f"Cannot handle {len(self.sweep_parameters)} parameters")

        if self.trace_pulse.enabled:
            # Also obtain a time trace at the end
            pulses.append(self.trace_pulse)

        self.pulse_sequence = PulseSequence(pulses=pulses)
        self.pulse_sequence.final_delay = self.final_delay

    def acquire(self, **kwargs):
        super().acquire(**kwargs)

        # Process results
        DC_voltages = np.array(
            [self.data[pulse.full_name]['output'] for pulse in
             self.pulse_sequence.get_pulses(name='DC_inner')])

        if self.use_ramp:
            if len(self.sweep_parameters) == 1:
                self.results = {'DC_voltage': DC_voltages[0]}
            elif len(self.sweep_parameters) == 2:
                self.results = {'DC_voltage': DC_voltages}
        else:
            if len(self.sweep_parameters) == 1:
                self.results = {'DC_voltage': DC_voltages}
            elif len(self.sweep_parameters) == 2:
                self.results = {'DC_voltage':
                    DC_voltages.reshape(self.shapes[0])}

        if self.trace_pulse.enabled:
            self.results['trace_voltage'] = self.data['trace']['output']

        return self.results

    @clear_single_settings
    def get(self):
        self.acquire()
        return tuple(self.results[name] for name in self.names)


class EPRParameter(AcquisitionParameter):
    def __init__(self, **kwargs):
        super().__init__(name='EPR_acquisition',
                         names=['contrast', 'dark_counts',
                                'voltage_difference_read',
                                'fidelity_empty', 'fidelity_load'],
                         snapshot_value=False,
                         properties_attrs=['t_skip', 't_read'],
                         **kwargs)

        self.pulse_sequence.add(
            DCPulse('empty', acquire=True, connection_label='stage'),
            DCPulse('plunge', acquire=True, connection_label='stage'),
            DCPulse('read_long', acquire=True, connection_label='stage'),
            DCPulse('final', connection_label='stage'))

    @property
    def labels(self):
        return [name.replace('_', ' ').capitalize() for name in self.names]

    @labels.setter
    def labels(self, labels):
        pass

    @clear_single_settings
    def get(self):
        self.acquire()

        self.results = analysis.analyse_EPR(pulse_traces=self.data,
                                            sample_rate=self.sample_rate,
                                            t_skip=self.t_skip,
                                            t_read=self.t_read)

        if self.save_traces:
            self.store_traces(self.data)

        if not self.silent:
            self.print_results()

        return tuple(self.results[name] for name in self.names)


class AdiabaticParameter(AcquisitionParameter):
    def __init__(self, **kwargs):
        """
        Parameter used to perform an adiabatic sweep
        """
        super().__init__(name='adiabatic_acquisition',
                         names=['contrast_ESR', 'contrast', 'dark_counts',
                                'voltage_difference_read'],
                         labels=['ESR contrast', 'Contrast', 'Dark counts',
                                 'Voltage difference read'],
                         snapshot_value=False,
                         properties_attrs=['t_skip', 't_read'],
                         **kwargs)

        self.pulse_sequence.add(
            # SteeredInitialization('steered_initialization', enabled=False),
            DCPulse('plunge', connection_label='stage'),
            DCPulse('read', acquire=True, connection_label='stage'),
            DCPulse('empty', acquire=True, connection_label='stage'),
            DCPulse('plunge', acquire=True, connection_label='stage'),
            DCPulse('read_long', acquire=True, connection_label='stage'),
            DCPulse('final', connection_label='stage'),
            FrequencyRampPulse('adiabatic_ESR', connection_label='ESR'))

    @property
    def frequency(self):
        return self.pulse_sequence['adiabatic'].frequency

    @frequency.setter
    def frequency(self, frequency):
        self.pulse_sequence['adiabatic'].frequency = frequency

    @clear_single_settings
    def get(self):
        self.acquire()

        self.results = analysis.analyse_PREPR(pulse_traces=self.data,
                                              sample_rate=self.sample_rate,
                                              t_skip=self.t_skip,
                                              t_read=self.t_read)

        # Store raw traces if self.save_traces is True
        if self.save_traces:
            self.store_traces(self.data, subfolder=self.subfolder)

        if not self.silent:
            self.print_results()

        return tuple(self.results[name] for name in self.names)


class RabiParameter(AcquisitionParameter):
    def __init__(self, **kwargs):
        """
        Parameter used to determine the Rabi frequency
        """
        super().__init__(name='rabi_acquisition',
                         names=['contrast_ESR', 'contrast', 'dark_counts',
                                'voltage_difference_read'],
                         labels=['ESR contrast', 'Contrast', 'Dark counts',
                                 'Voltage difference read'],
                         snapshot_value=False,
                         properties_attrs=['t_skip', 't_read'],
                         **kwargs)

        self.pulse_sequence.add(
            # SteeredInitialization('steered_initialization', enabled=False),
            DCPulse('plunge', connection_label='stage'),
            DCPulse('read', acquire=True, connection_label='stage'),
            DCPulse('empty', acquire=True, connection_label='stage'),
            DCPulse('plunge', acquire=True, connection_label='stage'),
            DCPulse('read_long', acquire=True, connection_label='stage'),
            DCPulse('final', connection_label='stage'),
            SinePulse('ESR', connection_label='ESR'))

    @property
    def frequency(self):
        return self.pulse_sequence['ESR'].frequency

    @frequency.setter
    def frequency(self, frequency):
        self.pulse_sequence['ESR'].frequency = frequency

    @clear_single_settings
    def get(self):
        self.acquire()

        self.results = analysis.analyse_PR(pulse_traces=self.data,
                                           sample_rate=self.sample_rate,
                                           t_skip=self.t_skip,
                                           t_read=self.t_read)

        # Store raw traces if self.save_traces is True
        if self.save_traces:
            self.store_traces(self.data, subfolder=self.subfolder)

        if not self.silent:
            self.print_results()

        return tuple(self.results[name] for name in self.names)


class T1Parameter(AcquisitionParameter):
    def __init__(self, **kwargs):
        super().__init__(name='T1_acquisition',
                         names=['up_proportion', 'num_traces'],
                         labels=['Up proportion', 'Number of traces'],
                         snapshot_value=False,
                         properties_attrs=['t_skip'],
                         **kwargs)

        self.pulse_sequence.add(
            # SteeredInitialization('steered_initialization', enabled=False),
            DCPulse('empty', connection_label='stage'),
            DCPulse('plunge', connection_label='stage'),
            DCPulse('read', acquire=True, connection_label='stage'),
            DCPulse('final', connection_label='stage'))
            # FrequencyRampPulse('adiabatic_ESR'))

        self.readout_threshold_voltage = None

        self._meta_attrs.append('readout_threshold_voltage')

    @property
    def wait_time(self):
        return self.pulse_sequence['plunge'].duration

    @clear_single_settings
    def get(self):
        self.acquire()

        # Analysis
        self.results = analysis.analyse_read(
            traces=self.data['read']['output'],
            threshold_voltage=self.readout_threshold_voltage,
            start_idx=round(self.t_skip * 1e-3 * self.sample_rate))

        # Store raw traces if self.save_traces is True
        if self.save_traces:
            if self.subfolder is not None:
                subfolder = '{}/tau_{:.0f}'.format(self.subfolder,
                                               self.wait_time)
            else:
                subfolder = 'tau_{:.0f}'.format(self.wait_time)

            self.store_traces(self.data, subfolder=subfolder)

        if not self.silent:
            self.print_results()

        return tuple(self.results[name] for name in self.names)


class DarkCountsParameter(AcquisitionParameter):
    def __init__(self, **kwargs):
        """
        Parameter used to perform an adiabatic sweep
        """
        super().__init__(name='dark_counts_acquisition',
                         names=['dark_counts'],
                         labels=['Dark counts'],
                         snapshot_value=False,
                         properties_attrs=['t_skip'],
                         **kwargs)

        self.pulse_sequence.add(
            SteeredInitialization('steered_initialization', enabled=True),
            DCPulse('read', acquire=True))

        self.readout_threshold_voltage = None

        self._meta_attrs.append('readout_threshold_voltage')

    def acquire(self, **kwargs):
        super().acquire(**kwargs)

    @clear_single_settings
    def get(self):
        self.acquire()

        fidelities = analysis.analyse_read(
            traces=self.data['read']['output'],
            threshold_voltage=self.readout_threshold_voltage,
            start_idx=round(self.t_skip * 1e-3 * self.sample_rate))
        self.results = [fidelities['up_proportion']]

        # Store raw traces if self.save_traces is True
        if self.save_traces:
            self.store_traces(self.data, subfolder=self.subfolder)

        if not self.silent:
            self.print_results()

        return tuple(self.results[name] for name in self.names)


class VariableReadParameter(AcquisitionParameter):
    def __init__(self, **kwargs):
        super().__init__(name='variable_read_acquisition',
                         names=('read_voltage',),
                         labels=('Read voltage',),
                         units=('V',),
                         shapes=((1,),),
                         setpoint_names=(('time',),),
                         setpoint_labels=(('Time',),),
                         setpoint_units=(('ms',),),
                         snapshot_value=False,
                         **kwargs)
        self.pulse_sequence.add(
            DCPulse(name='plunge', acquire=True, average='trace',
                    connection_label='stage'),
            DCPulse(name='read', acquire=True, average='trace',
                    connection_label='stage'),
            DCPulse(name='empty', acquire=True, average='trace',
                    connection_label='stage'),
            DCPulse(name='final',
                    connection_label='stage'))

    @property_ignore_setter
    def setpoints(self):
        duration = sum(pulse.duration for pulse in
                       self.pulse_sequence.get_pulses(acquire=True))
        return (tuple(np.linspace(0, duration, self.shapes[0][0])), ),

    @property_ignore_setter
    def shapes(self):
        shapes = self.layout.acquisition_shapes
        pts = sum(shapes[pulse_name]['output'][0]
                  for pulse_name in ['plunge', 'read', 'empty'])
        return (pts,),

    def get(self):
        self.acquire()

        self.results = {'read_voltage':
                            np.concatenate([self.data['plunge']['output'],
                                            self.data['read']['output'],
                                            self.data['empty']['output']])}
        return tuple(self.results[name] for name in self.names)


class NeuralNetworkParameter(AcquisitionParameter):
    def __init__(self, target_parameter, input_names, output_names=None,
                 model_filepath=None, include_target_output=None, **kwargs):
<<<<<<< HEAD
=======
        # Load model here because it takes quite a while to load
        from keras.models import load_model
>>>>>>> 24a41a4c

        self.target_parameter = target_parameter
        self.input_names = input_names
        self.include_target_output = include_target_output
        self.output_names = output_names

        super().__init__(names=self.names, **kwargs)

        if model_filepath is None:
            model_filepath = self.properties_config.get(
                f'{self.name}_model_filepath', None)
        self.model_filepath = model_filepath
        if self.model_filepath is not None:
            self.model = load_model(self.model_filepath)
        else:
            logger.warning(f'No neural network model loaded for {self}')

    @property_ignore_setter
    def pulse_sequence(self):
        return self.target_parameter.pulse_sequence

    @property_ignore_setter
    def names(self):
        names = self.output_names
        if self.include_target_output is True:
            names = names + self.target_parameter.names
        elif self.include_target_output is False:
            pass
        elif isinstance(self.include_target_output, Iterable):
            names = names + self.include_target_output
        return names

    def acquire(self):
<<<<<<< HEAD
        if self.samples is not None:
            self.target_parameter.samples = self.samples
=======
>>>>>>> 24a41a4c
        self.target_parameter()
        # Extract target results using input names, because target_parameter.get
        # may provide results in a different order
        target_results = [self.target_parameter.results[name]
                          for name in self.input_names]

        # Convert target results to array
        target_results_arr = np.array([target_results])
        neural_network_results = self.model.predict(target_results_arr)[0]

        # Convert neural network results to dict
        self.neural_network_results = dict(zip(self.output_names,
                                               neural_network_results))
        return self.neural_network_results

    def get(self):
        self.acquire()

        self.results = dict(**self.neural_network_results)

        if self.include_target_output is True:
            self.results.update(**self.target_parameter.results)
        elif isinstance(self.include_target_output, Iterable):
            for name in self.include_target_output:
                self.results[name] = self.target_parameter.results[name]

        if not self.silent:
            self.print_results()

        return (self.results[name] for name in self.names)


class NeuralRetuneParameter(NeuralNetworkParameter):
    def __init__(self, target_parameter, output_parameters, update=False,
                 **kwargs):
        self.output_parameters = output_parameters
        output_names = [f'{output_parameter.name}_delta' for
                        output_parameter in output_parameters]

        input_names = ['contrast', 'dark_counts', 'high_blip_duration',
                       'fidelity_empty', 'voltage_difference_empty',
                       'low_blip_duration', 'fidelity_load',
                       'voltage_difference_load', 'voltage_difference_read']

        super().__init__(target_parameter=target_parameter,
                         input_names=input_names,
                         output_names=output_names, **kwargs)

        self.update = update

    @property_ignore_setter
    def names(self):
        names = [f'{output_parameter.name}_optimal' for
                   output_parameter in self.output_parameters]
        if self.include_target_output is True:
            names = names + self.target_parameter.names
        elif self.include_target_output is False:
            pass
        elif isinstance(self.include_target_output, Iterable):
            names = names + self.include_target_output
        return names

    def get(self):
        self.acquire()

        self.results = {}
        for output_parameter in self.output_parameters:
            # Get neural network otput (change in output parameter value)
            result_name = f'{output_parameter.name}_delta'
            delta_value = self.neural_network_results[result_name]

            optimal_value = output_parameter() + delta_value

            if self.update:
                # Update parameter to optimal value
                output_parameter(optimal_value)

            self.results[f'{output_parameter.name}_optimal'] = optimal_value

        if self.include_target_output is True:
            self.results.update(**self.target_parameter.results)
        elif isinstance(self.include_target_output, Iterable):
            for name in self.include_target_output:
                self.results[name] = self.target_parameter.results[name]

        if not self.silent:
            self.print_results()

        return [self.results[name] for name in self.names]
<|MERGE_RESOLUTION|>--- conflicted
+++ resolved
@@ -4,10 +4,6 @@
 from matplotlib import pyplot as plt
 from blinker import signal
 from functools import partial
-<<<<<<< HEAD
-from keras.models import load_model
-=======
->>>>>>> 24a41a4c
 import logging
 
 from qcodes.instrument.parameter import MultiParameter
@@ -777,10 +773,10 @@
     def get(self):
         self.acquire()
 
-        self.results = analysis.analyse_PR(pulse_traces=self.data,
-                                           sample_rate=self.sample_rate,
-                                           t_skip=self.t_skip,
-                                           t_read=self.t_read)
+        self.results = analysis.analyse_PREPR(pulse_traces=self.data,
+                                              sample_rate=self.sample_rate,
+                                              t_skip=self.t_skip,
+                                              t_read=self.t_read)
 
         # Store raw traces if self.save_traces is True
         if self.save_traces:
@@ -934,11 +930,8 @@
 class NeuralNetworkParameter(AcquisitionParameter):
     def __init__(self, target_parameter, input_names, output_names=None,
                  model_filepath=None, include_target_output=None, **kwargs):
-<<<<<<< HEAD
-=======
         # Load model here because it takes quite a while to load
         from keras.models import load_model
->>>>>>> 24a41a4c
 
         self.target_parameter = target_parameter
         self.input_names = input_names
@@ -972,11 +965,8 @@
         return names
 
     def acquire(self):
-<<<<<<< HEAD
         if self.samples is not None:
             self.target_parameter.samples = self.samples
-=======
->>>>>>> 24a41a4c
         self.target_parameter()
         # Extract target results using input names, because target_parameter.get
         # may provide results in a different order
