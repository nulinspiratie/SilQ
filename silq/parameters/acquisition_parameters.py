from time import sleep
import numpy as np
from collections import OrderedDict, Iterable
from matplotlib import pyplot as plt
from blinker import signal
from functools import partial
import logging

from qcodes import DataSet, DataArray, MultiParameter, active_data_set
from qcodes.data import hdf5_format

from silq import config
from silq.pulses import *
from silq.analysis import analysis
from silq.tools import data_tools
from silq.tools.general_tools import SettingsClass, clear_single_settings, \
    attribute_from_config, UpdateDotDict, convert_setpoints, \
    property_ignore_setter


logger = logging.getLogger(__name__)
h5fmt = hdf5_format.HDF5Format()


class AcquisitionParameter(SettingsClass, MultiParameter):
    layout = None
    formatter = h5fmt

    def __init__(self, continuous=False, environment='default',
                 properties_attrs=[], **kwargs):
        SettingsClass.__init__(self)

        self.pulse_sequence = PulseSequence()
        """Pulse sequence of acquisition parameter"""

        shapes = kwargs.pop('shapes', ((), ) * len(kwargs['names']))
        MultiParameter.__init__(self, shapes=shapes, **kwargs)


        self.silent = True
        """Do not print results after acquisition"""

        self.save_traces = False
        """ Save traces in separate files"""

        if environment == 'default':
            environment = config.properties.get('default_environment',
                                                'default')
        self.environment = environment

        # Setup properties config. If pulse requires additional
        # properties_attrs, place them before calling Pulse.__init__,
        # else they are not added to attrs.
        # Make sure that self.properties_attrs is never replaced, only appended.
        # Else it is no longer used for self._handle_properties_config_signal.
        try:
            # Set properties_config from SilQ environment config
            self.properties_config = config[self.environment].properties
        except (KeyError, AttributeError):
            self.properties_config = None

        self.properties_attrs = properties_attrs

        # Set handler that only uses attributes in properties_attrs
        self._handle_properties_config_signal = partial(
            self._handle_config_signal,
            select=self.properties_attrs)
        # Connect changes in properties config to handling method
        # If environment has no properties key, this will never be called.
        signal(f'config:{self.environment}.properties').connect(
            self._handle_properties_config_signal)

        # Set attributes that can also be retrieved from properties_config
        if self.properties_config is not None:
            for attr in self.properties_attrs:
                setattr(self, attr, self.properties_config.get(attr, None))

        self.samples = None
        self.data = None
        self.dataset = None
        self.results = None

        self.base_folder = None
        self.subfolder = None

        self.continuous = continuous

        # Change attribute data_manager from class attribute to instance
        # attribute. This is necessary to ensure that the data_manager is
        # passed along when the parameter is spawned from a new process
        self.layout = self.layout

        self._meta_attrs.extend(['label', 'name', 'pulse_sequence'])

    def __repr__(self):
        return '{} acquisition parameter'.format(self.name)

    def __getattribute__(self, item):
        try:
            return super().__getattribute__(item)
        except AttributeError:
            return attribute_from_config(item)

    @property
    def sample_rate(self):
        """ Acquisition sample rate """
        return self.layout.sample_rate

    def _handle_config_signal(self, _, select=None, **kwargs):
        """
        Update attr when attr in pulse config is modified
        Args:
            _: sender config (unused)
            select (Optional(List(str): list of attrs that can be set. 
                Will update any attribute if not specified. 
            **kwargs: {attr: new_val}

        Returns:

        """
        key, val = kwargs.popitem()
        if select is None or key in select:
            setattr(self, key, val)

    def store_traces(self, pulse_traces, base_folder=None, subfolder=None,
                     channels=['output'], setpoints=False):

        # Store raw traces
        if base_folder is None:
            # Extract base_folder from dataset of currently active loop
            active_dataset = active_data_set()
            if self.base_folder is not None:
                base_folder = self.base_folder
            elif getattr(active_dataset, 'location', None):
                base_folder = active_dataset.location
            elif hasattr(active_dataset, '_location'):
                base_folder = active_dataset._location

            if subfolder is None and base_folder is not None:
                subfolder = f'traces_{self.name}'
            else:
                base_folder = DataSet.location_provider(DataSet.default_io)

        self.dataset = data_tools.create_data_set(name='traces',
                                                  base_folder=base_folder,
                                                  subfolder=subfolder,
                                                  formatter=self.formatter)

        traces_dict = {}
        for pulse_name, channel_traces in pulse_traces.items():
            for channel in channels:
                traces_name = f'{pulse_name}_{channel}'
                traces = channel_traces[channel]
                traces_dict[traces_name] = traces

        if setpoints:
            # Create dictionary of set arrays
            set_arrs = {}
            for traces_name, traces in traces_dict.items():
                number_of_traces, points_per_trace = traces.shape

                if traces.shape not in set_arrs:
                    time_step = 1 / self.sample_rate
                    t_list = np.arange(0, points_per_trace * time_step,
                                       time_step)
                    t_list_arr = DataArray(
                        name='time',
                        array_id='time',
                        label=' Time',
                        unit='s',
                        shape=traces.shape,
                        preset_data=np.full(traces.shape, t_list),
                        is_setpoint=True)

                    trace_num_arr = DataArray(
                        name='trace_num',
                        array_id='trace_num',
                        label='Trace',
                        unit='num',
                        shape=(number_of_traces, ),
                        preset_data=np.arange(number_of_traces,
                                              dtype=np.float64),
                        is_setpoint=True)
                    set_arrs[traces.shape] = (trace_num_arr, t_list_arr)

            # Add set arrays to dataset
            for k, (t_list_arr, trace_num_arr) in enumerate(set_arrs.values()):
                for arr in (t_list_arr, trace_num_arr):
                    if len(set_arrs) > 1:
                        # Need to give individual array_ids to each of the set arrays
                        arr.array_id += '_{}'.format(k)
                    self.dataset.add_array(arr)
            set_arrays = (t_list_arr, trace_num_arr)
        else:
            set_arrays = ()

        # Add trace arrs to dataset
        for traces_name, traces in traces_dict.items():
            # Must transpose traces array
            trace_arr = DataArray(name=traces_name,
                                  array_id=traces_name,
                                  label=traces_name + ' signal',
                                  unit='V',
                                  shape=traces.shape,
                                  preset_data=traces,
                                  set_arrays=set_arrays)
            self.dataset.add_array(trace_arr)

        self.dataset.finalize()

    def print_results(self):
        if self.names is not None:
            for name in self.names:
                print(f'{name}: {self.results[name]:.3f}')
        else:
            print(f'{self.name}: {self.results[self.name]:.3f}')

    def setup(self, start=None, **kwargs):
        self.layout.pulse_sequence = self.pulse_sequence

        samples = kwargs.pop('samples', self.samples)
        self.layout.setup(samples=samples, **kwargs)

        if start is None:
            start = self.continuous

        if start:
            self.layout.start()

    def acquire(self, stop=None, setup=None, **kwargs):
        """
        Performs a layout.acquisition. The result is stored in self.data
        Args:
            stop (Bool): Whether to stop instruments after acquisition.
                If not specified, it will stop if self.continuous is False
            setup (Bool): Whether to setup layout before acquisition.
                If not specified, it will setup if pulse_sequences are different
            **kwargs: Additional kwargs to be given to layout.acquisition

        Returns:
            acquisition output
        """
        if stop is None:
            stop = not self.continuous

        if setup or (setup is None and
                     self.layout.pulse_sequence != self.pulse_sequence) or \
                self.layout.samples() != self.samples:
            self.setup()


        # Perform acquisition
        self.data = self.layout.acquisition(stop=stop, **kwargs)
        return self.data
    #
    # def plot_traces(self, channel='output'):
    #     fig, ax = plt.subplots(1,1)
    #
    #     acquire_pulses = self.pulse_sequence.get_pulses(acquire=True)
    #     if len((pulse.average for pulse in acquire_pulses)) > 1:
    #         raise RuntimeError('All pulses must have same average mode')
    #
    #     acquire_traces = {pulse.name: self.data[pulse.name][channel]
    #                       for pulse in acquire_pulses}
    #
    #     if acquire_pulses[0].average == 'trace':
    #
    #     elif acquire_pulses[0].average == 'none':
    #         cax = ax.pcolormesh(range(traces.shape[1]),
    #                             range(traces.shape[0] + 1), traces)
    #         ax.set_xlim([0, traces.shape[1]])
    #         ax.set_ylim([0, traces.shape[0] + 1])
    #         ax.invert_yaxis()
    #
    #     plt.colorbar(cax)
    #
    #     if plot1D:
    #         fig, axes = plt.subplots(len(traces), sharex=True)
    #         for k, trace in enumerate(traces):
    #             axes[k].plot(trace)
    #             #         axes[k].plot(trace > 0.5)
    #             if traces_AWG is not None:
    #                 trace_AWG = traces_AWG[k]
    #                 trace_AWG /= (np.max(trace_AWG) - np.min(trace_AWG))
    #                 trace_AWG -= np.min(trace_AWG)
    #                 axes[k].plot(trace_AWG)
    #             if threshold_voltage is not None:
    #                 axes[k].plot([threshold_voltage] * len(trace), 'r')
    #             axes[k].locator_params(nbins=2)


class DCParameter(AcquisitionParameter):
    # TODO implement continuous acquisition
    def __init__(self, **kwargs):
        super().__init__(name='DC_acquisition',
                         names=['DC_voltage'],
                         labels=['DC voltage'],
                         units=['V'],
                         snapshot_value=False,
                         continuous = True,
                         **kwargs)

        self.samples = 1

        self.pulse_sequence.add(
            DCPulse(name='read', acquire=True, average='point'),
            DCPulse(name='final'))

    @clear_single_settings
    def get(self):
        # Note that this function does not have a setup, and so the setup
        # must be done once beforehand.
        self.acquire()
        self.results = {'DC_voltage': self.data['read']['output']}
        return tuple(self.results[name] for name in self.names)


class TraceParameter(AcquisitionParameter):
    """An acquisition parameter for obtaining a trace or multiple traces
    of a given PulseSequence.

    A generic initial PulseSequence is defined, but can be redefined at
    run-time.
    e.g.
        parameter.average_mode = 'none'
        parameter.pulse_sequence = my_pulse_sequence

    Note that for the above example, all pulses in my_pulse_sequence will be
    copied.

    """
    def __init__(self, average_mode='none', **kwargs):
        self._average_mode = average_mode
        self._pulse_sequence = PulseSequence()
        self.samples = 1
        self.trace_pulse = MeasurementPulse('trace_pulse', duration=1,
                                            acquire=True, average=self.average_mode)

        super().__init__(name='Trace_acquisition',
                         names=self.names,
                         labels=self.names,
                         units=self.units,
                         shapes=self.shapes,
                         snapshot_value=False,
                         **kwargs)

    @property
    def average_mode(self):
        return self._average_mode

    @average_mode.setter
    def average_mode(self, mode):
        if (self._average_mode != mode):
            self._average_mode = mode
            if self.trace_pulse is not None:
                self.trace_pulse.average = mode

    @property
    def pulse_sequence(self):
        return self._pulse_sequence

    @pulse_sequence.setter
    def pulse_sequence(self, pulse_sequence):
        self._pulse_sequence = pulse_sequence.copy()

    @property_ignore_setter
    def names(self):
        return tuple(self.trace_pulse.full_name + f'_{output[1]}'
                for output in self.layout.acquisition_outputs())

    @property_ignore_setter
    def units(self):
        return ('V', ) * len(self.layout.acquisition_outputs())

    @property_ignore_setter
    def shapes(self):
        if self.trace_pulse in self.pulse_sequence:
            trace_shapes = self.pulse_sequence.get_trace_shapes(
                self.layout.sample_rate, self.samples)
            trace_pulse_shape = tuple(trace_shapes[self.trace_pulse.full_name])
            if self.samples > 1 and self.average_mode == 'none':
                return ((trace_pulse_shape,),) * \
                       len(self.layout.acquisition_outputs())
            else:
                return ((trace_pulse_shape[1], ), ) * \
                        len(self.layout.acquisition_outputs())
        else:
            return ((1,),) * len(self.layout.acquisition_outputs())


    @property_ignore_setter
    def setpoints(self):
        if self.trace_pulse in self.pulse_sequence:
            duration = self.trace_pulse.duration
        else:
            return ((1,),) * len(self.layout.acquisition_outputs())

        num_traces = len(self.layout.acquisition_outputs())

        pts = duration * self.sample_rate
        t_list = np.linspace(0, duration, pts, endpoint=True)

        if self.samples > 1 and self.average_mode == 'none':
            setpoints = ((tuple(np.arange(self.samples, dtype=float)),
                          t_list), ) * num_traces
        else:
            setpoints = ((t_list, ), ) * num_traces
        return setpoints

    @property_ignore_setter
    def setpoint_names(self):
        if self.samples > 1 and self.average_mode == 'none':
            return (('sample', 'time', ), ) * \
                   len(self.layout.acquisition_outputs())
        else:
            return (('Time', ), ) * len(self.layout.acquisition_outputs())


    @property_ignore_setter
    def setpoint_units(self):
        if self.samples > 1 and self.average_mode == 'none':
            return ((None, 'ms', ), ) * len(self.layout.acquisition_outputs())
        else:
            return (('ms', ), ) * len(self.layout.acquisition_outputs())


    def setup(self, start=None, **kwargs):
        """
        Modifies provided pulse sequence by creating a single
        pulse which overlaps all other pulses with acquire=True and
        then acquires only this pulse.
        """

        acquired_pulses = self.pulse_sequence.get_pulses(acquire=True)

        if not acquired_pulses:
            raise RuntimeError('PulseSequence has no pulses to acquire.')

        # Find the start and stop times for all acquired pulses
        t_start = min(pulse.t_start for pulse in acquired_pulses)
        t_stop = max(pulse.t_stop for pulse in acquired_pulses)

        self.trace_pulse.t_start = t_start
        self.trace_pulse.t_stop = t_stop

        # Ensure that each pulse is not acquired as this could cause
        # overlapping issues
        for pulse in self.pulse_sequence.get_pulses():
            if pulse is self.trace_pulse:
                continue
            pulse.acquire = False

        if self.trace_pulse not in self.pulse_sequence:
            self.pulse_sequence.add(self.trace_pulse)

        super().setup(start=start, **kwargs)

    def acquire(self, **kwargs):
        """
        Acquires the number of traces defined in self.samples

        return:  A tuple of data points. e.g.
                 ((data_for_1st_output), (data_for_2nd_output), ...)
        """
        super().acquire(**kwargs)

        traces = [self.data[self.trace_pulse.full_name][output] for _, output in
                  self.layout.acquisition_outputs()]

        return traces

    @clear_single_settings
    def get(self):
        # Note that this function does not have a setup, and so the setup
        # must be done once beforehand.
        traces = self.acquire()

        self.results = {self.names[k] : trace
                        for k, trace in enumerate(traces)}

        return tuple(self.results[name] for name in self.names)


class DCSweepParameter(AcquisitionParameter):
    def __init__(self, **kwargs):

        self.sweep_parameters = OrderedDict()
        # Pulse to acquire trace at the end, disabled by default
        self.trace_pulse = DCPulse(name='trace', duration=100, enabled=False,
                                   acquire=True, average='trace', amplitude=0)

        super().__init__(name='DC_acquisition', names=['DC_voltage'],
                         labels=['DC voltage'], units=['V'],
                         snapshot_value=False, setpoint_names=(('None',),),
                         shapes=((1,),), **kwargs)

        self.pulse_duration = 1
        self.final_delay = 120
        self.inter_delay = 0.2
        self.use_ramp = False

        self.additional_pulses = []
        self.samples = 1

    def __getitem__(self, item):
        return self.sweep_parameters[item]

    @property_ignore_setter
    def setpoints(self):
        iter_sweep_parameters = iter(self.sweep_parameters.values())
        if len(self.sweep_parameters) == 1:
            sweep_dict = next(iter_sweep_parameters)
            sweep_voltages = sweep_dict.sweep_voltages
            if sweep_dict.offset_parameter is not None:
                sweep_voltages = sweep_voltages + sweep_dict.offset_parameter.get_latest()
            setpoints = (convert_setpoints(sweep_voltages),),

        elif len(self.sweep_parameters) == 2:
            inner_sweep_dict = next(iter_sweep_parameters)
            inner_sweep_voltages = inner_sweep_dict.sweep_voltages
            if inner_sweep_dict.offset_parameter is not None:
                inner_sweep_voltages = inner_sweep_voltages + inner_sweep_dict.offset_parameter.get_latest()
            outer_sweep_dict = next(iter_sweep_parameters)
            outer_sweep_voltages = outer_sweep_dict.sweep_voltages
            if outer_sweep_dict.offset_parameter is not None:
                outer_sweep_voltages = outer_sweep_voltages + outer_sweep_dict.offset_parameter.get_latest()

            setpoints = (convert_setpoints(outer_sweep_voltages,
                                           inner_sweep_voltages)),

        if self.trace_pulse.enabled:
            # Also obtain a time trace at the end
            points = round(self.trace_pulse.duration * 1e-3 * self.sample_rate)
            trace_setpoints = tuple(
                np.linspace(0, self.trace_pulse.duration, points))
            setpoints += (convert_setpoints(trace_setpoints),)
        return setpoints

    @property_ignore_setter
    def names(self):
        if self.trace_pulse.enabled:
            return ('DC_voltage', 'trace_voltage')
        else:
            return ('DC_voltage',)

    @property_ignore_setter
    def labels(self):
        if self.trace_pulse.enabled:
            return ('DC voltage', 'Trace voltage')
        else:
            return ('DC voltage',)

    @property_ignore_setter
    def units(self):
        return ('V', 'V') if self.trace_pulse.enabled else ('V',)

    @property_ignore_setter
    def shapes(self):
        iter_sweep_parameters = iter(self.sweep_parameters.values())
        if len(self.sweep_parameters) == 0:
            shapes = (),
        elif len(self.sweep_parameters) == 1:
            sweep_voltages = next(iter_sweep_parameters).sweep_voltages
            shapes = (len(sweep_voltages),),
        elif len(self.sweep_parameters) == 2:
            inner_sweep_voltages = next(iter_sweep_parameters).sweep_voltages
            outer_sweep_voltages = next(iter_sweep_parameters).sweep_voltages
            shapes = (len(outer_sweep_voltages), len(inner_sweep_voltages)),

        if self.trace_pulse.enabled:
            shapes += (round(
                self.trace_pulse.duration * 1e-3 * self.sample_rate),),
        return shapes

    @property_ignore_setter
    def setpoint_names(self):
        iter_sweep_parameters = reversed(self.sweep_parameters.keys())
        names = tuple(iter_sweep_parameters),
        if self.trace_pulse.enabled:
            names += (('time',), )
        return names

    @property_ignore_setter
    def setpoint_units(self):
        setpoint_units = (('V',) * len(self.sweep_parameters),)
        if self.trace_pulse.enabled:
            setpoint_units += (('ms',), )
        return setpoint_units

    def add_sweep(self, parameter_name, sweep_voltages=None,
                  connection_label=None, offset_parameter=None):
        if connection_label is None:
            connection_label = parameter_name

        self.sweep_parameters[parameter_name] = UpdateDotDict(
            update_function=self.generate_pulse_sequence, name=parameter_name,
            sweep_voltages=sweep_voltages, connection_label=connection_label,
            offset_parameter=offset_parameter)

        self.generate_pulse_sequence()

    def generate_pulse_sequence(self):
        self.pulse_sequence.clear()

        iter_sweep_parameters = iter(self.sweep_parameters.items())
        if len(self.sweep_parameters) == 1:
            sweep_name, sweep_dict = next(iter_sweep_parameters)
            sweep_voltages = sweep_dict.sweep_voltages
            connection_label = sweep_dict.connection_label
            if self.use_ramp:
                sweep_points = len(sweep_voltages)
                pulses = [DCRampPulse('DC_inner',
                                      duration=self.pulse_duration*sweep_points,
                                      amplitude_start=sweep_voltages[0],
                                      amplitude_stop=sweep_voltages[-1],
                                      acquire=True,
                                      average=f'point_segment:{sweep_points}',
                                      connection_label=connection_label)]
            else:
                pulses = [
                    DCPulse('DC_inner', duration=self.pulse_duration,
                            acquire=True, average='point',
                            amplitude=sweep_voltage,
                            connection_label=connection_label)
                for sweep_voltage in sweep_voltages]

            self.pulse_sequence = PulseSequence(pulses=pulses)
            #             self.pulse_sequence.add(*self.additional_pulses)

        elif len(self.sweep_parameters) == 2:
            inner_sweep_name, inner_sweep_dict = next(iter_sweep_parameters)
            inner_sweep_voltages = inner_sweep_dict.sweep_voltages
            inner_connection_label = inner_sweep_dict.connection_label
            outer_sweep_name, outer_sweep_dict = next(iter_sweep_parameters)
            outer_sweep_voltages = outer_sweep_dict.sweep_voltages
            outer_connection_label = outer_sweep_dict.connection_label

            pulses = []
            if outer_connection_label == inner_connection_label:
                if self.use_ramp:
                    raise NotImplementedError('Ramp Pulse not implemented for '
                                              'CombinedConnection')
                for outer_sweep_voltage in outer_sweep_voltages:
                    for inner_sweep_voltage in inner_sweep_voltages:
                        sweep_voltage = (
                            inner_sweep_voltage, outer_sweep_voltage)
                        pulses.append(
                            DCPulse('DC_read', duration=self.pulse_duration,
                                    acquire=True, amplitude=sweep_voltage,
                                    average='point',
                                    connection_label=outer_connection_label))
            else:
                t = 0
                sweep_duration = self.pulse_duration * len(inner_sweep_voltages)
                for outer_sweep_voltage in outer_sweep_voltages:
                    pulses.append(
                        DCPulse('DC_outer', t_start=t,
                                duration=sweep_duration + self.inter_delay,
                                amplitude=outer_sweep_voltage,
                                connection_label=outer_connection_label))
                    if self.inter_delay > 0:
                        pulses.append(
                            DCPulse('DC_inter_delay', t_start=t,
                                    duration=self.inter_delay,
                                    amplitude=inner_sweep_voltages[0],
                                    connection_label=inner_connection_label))
                        t += self.inter_delay

                    if self.use_ramp:
                        sweep_points = len(inner_sweep_voltages)
                        pulses.append(
                            DCRampPulse('DC_inner', t_start=t,
                                        duration=sweep_duration,
                                        amplitude_start=inner_sweep_voltages[0],
                                        amplitude_stop=inner_sweep_voltages[-1],
                                        acquire=True,
                                        average=f'point_segment:{sweep_points}',
                                        connection_label=inner_connection_label)
                        )
                        t += sweep_duration
                    else:
                        for inner_sweep_voltage in inner_sweep_voltages:
                            pulses.append(
                                DCPulse('DC_inner', t_start=t,
                                        duration=self.pulse_duration,
                                        acquire=True, average='point',
                                        amplitude=inner_sweep_voltage,
                                        connection_label=inner_connection_label)
                            )
                            t += self.pulse_duration

        else:
            raise NotImplementedError(
                f"Cannot handle {len(self.sweep_parameters)} parameters")

        if self.trace_pulse.enabled:
            # Also obtain a time trace at the end
            pulses.append(self.trace_pulse)

        self.pulse_sequence = PulseSequence(pulses=pulses)
        self.pulse_sequence.final_delay = self.final_delay

    def acquire(self, **kwargs):
        super().acquire(**kwargs)

        # Process results
        DC_voltages = np.array(
            [self.data[pulse.full_name]['output'] for pulse in
             self.pulse_sequence.get_pulses(name='DC_inner')])

        if self.use_ramp:
            if len(self.sweep_parameters) == 1:
                self.results = {'DC_voltage': DC_voltages[0]}
            elif len(self.sweep_parameters) == 2:
                self.results = {'DC_voltage': DC_voltages}
        else:
            if len(self.sweep_parameters) == 1:
                self.results = {'DC_voltage': DC_voltages}
            elif len(self.sweep_parameters) == 2:
                self.results = {'DC_voltage':
                    DC_voltages.reshape(self.shapes[0])}

        if self.trace_pulse.enabled:
            self.results['trace_voltage'] = self.data['trace']['output']

        return self.results

    @clear_single_settings
    def get(self):
        self.acquire()
        return tuple(self.results[name] for name in self.names)


class EPRParameter(AcquisitionParameter):
    def __init__(self, **kwargs):
        super().__init__(name='EPR_acquisition',
<<<<<<< HEAD
                         names=['contrast', 'up_proportion','dark_counts', 'voltage_difference',
                                'fidelity_empty', 'fidelity_load'],
                         labels=['Contrast', 'up_proportion', 'Dark counts',
                                 'Voltage difference',
                                 'Fidelity empty', 'Fidelity load'],
=======
                         names=['contrast', 'dark_counts',
                                'voltage_difference_read',
                                'fidelity_empty', 'fidelity_load'],
>>>>>>> 1f5a3aa3
                         snapshot_value=False,
                         properties_attrs=['t_skip', 't_read'],
                         **kwargs)

        self.pulse_sequence.add(
            DCPulse('empty', acquire=True),
            DCPulse('plunge', acquire=True),
            DCPulse('read_long', acquire=True),
            DCPulse('final'))

    @property_ignore_setter
    def labels(self):
        return [name.replace('_', ' ').capitalize() for name in self.names]

    @clear_single_settings
    def get(self):
        self.acquire()

        self.results = analysis.analyse_EPR(pulse_traces=self.data,
                                            sample_rate=self.sample_rate,
                                            t_skip=self.t_skip,
                                            t_read=self.t_read)

        if self.save_traces:
            self.store_traces(self.data)

        if not self.silent:
            self.print_results()

        return tuple(self.results[name] for name in self.names)


class AdiabaticParameter(AcquisitionParameter):
    def __init__(self, **kwargs):
        """
        Parameter used to perform an adiabatic sweep
        """
        self._names = []

        super().__init__(name='adiabatic_acquisition',
                         names=['contrast', 'dark_counts',
                                'voltage_difference_read'],
                         snapshot_value=False,
                         properties_attrs=['t_skip', 't_read'],
                         **kwargs)

        self.pre_pulses = []

        self.post_pulses = [
            DCPulse('empty', acquire=True),
            DCPulse('plunge', acquire=True),
            DCPulse('read_long', acquire=True),
            DCPulse('final')]

        self.pulse_sequence.add(
            *self.pre_pulses,
            DCPulse('plunge'),
            DCPulse('read', acquire=True),
            *self.post_pulses,
            FrequencyRampPulse('adiabatic_ESR', id=0))

        # Update names to include contrast_read
        self.names = self.names
        self.ESR_delay = 0.5

    @property
    def names(self):
        return self._names

    @names.setter
    def names(self, names):
        if len(self.frequencies) == 1:
            ESR_names = [f'contrast_read']
        else:
            ESR_names = [f'contrast_read{k}'
                         for k in range(len(self.frequencies))]
        names = ESR_names + list(names)

        self._names = names

    @property_ignore_setter
    def shapes(self):
        return ((), ) * len(self.names)

    @property_ignore_setter
    def units(self):
        return ('', ) * len(self.names)

    @property_ignore_setter
    def labels(self):
        return [name.replace('_', ' ').capitalize() for name in self.names]

    @property
    def frequencies(self):
        adiabatic_pulses = self.pulse_sequence.get_pulses(name='adiabatic_ESR')
        return [pulse.frequency for pulse in adiabatic_pulses]

    @frequencies.setter
    def frequencies(self, frequencies):
        # Initialize pulse sequence
        self.pulse_sequence = PulseSequence(pulses=self.pre_pulses)

        plunge_pulse = DCPulse('plunge')
        read_pulse = DCPulse('read', acquire=True)
        for frequency in frequencies:
            # Add a plunge and read pulse for each frequency
            self.pulse_sequence.add(plunge_pulse, read_pulse)

        self.pulse_sequence.add(*self.post_pulses)

        for k, frequency in enumerate(frequencies):
            plunge_pulse = self.pulse_sequence.get_pulse(name='plunge', id=k)
            adiabatic_pulse = FrequencyRampPulse(
                'adiabatic_ESR',
                t_start=PulseMatch(plunge_pulse, 't_start',
                                   delay=self.ESR_delay))
            adiabatic_pulse.frequency = frequency
            self.pulse_sequence.add(adiabatic_pulse)

        # update names
        self.names = [name for name in self.names
                      if 'contrast_read' not in name]

    @property
    def ESR_delay(self):
        # Delay between start of plunge and ESR pulse
        return self._ESR_delay

    @ESR_delay.setter
    def ESR_delay(self, ESR_delay):
        self._ESR_delay = ESR_delay

        # Update ESR delays
        for k, frequency in enumerate(self.frequencies):
            plunge_pulse = self.pulse_sequence.get_pulse(name='plunge', id=k)
            adiabatic_pulse = self.pulse_sequence.get_pulse(
                name='adiabatic_ESR', id=k)
            adiabatic_pulse.t_start = PulseMatch(plunge_pulse, 't_start',
                                                 delay=ESR_delay)

    @clear_single_settings
    def get(self):
        self.acquire()

        self.results = analysis.analyse_multi_read_EPR(
            pulse_traces=self.data, sample_rate=self.sample_rate,
            t_skip=self.t_skip, t_read=self.t_read)

        # Store raw traces if self.save_traces is True
        if self.save_traces:
            self.store_traces(self.data, subfolder=self.subfolder)

        if not self.silent:
            self.print_results()

        return tuple(self.results[name] for name in self.names)


class RabiParameter(AcquisitionParameter):
    def __init__(self, **kwargs):
        """
        Parameter used to determine the Rabi frequency
        """
        super().__init__(name='rabi_acquisition',
                         names=['contrast_ESR', 'contrast', 'dark_counts',
                                'voltage_difference_read'],
                         labels=['ESR contrast', 'Contrast', 'Dark counts',
                                 'Voltage difference read'],
                         snapshot_value=False,
                         properties_attrs=['t_skip', 't_read'],
                         **kwargs)

        self.pulse_sequence.add(
            # SteeredInitialization('steered_initialization', enabled=False),
            DCPulse('plunge'),
            DCPulse('read', acquire=True),
            DCPulse('empty', acquire=True),
            DCPulse('plunge', acquire=True),
            DCPulse('read_long', acquire=True),
            DCPulse('final'),
            SinePulse('ESR'))

    @property
    def frequency(self):
        return self.pulse_sequence['ESR'].frequency

    @frequency.setter
    def frequency(self, frequency):
        self.pulse_sequence['ESR'].frequency = frequency

    @clear_single_settings
    def get(self):
        self.acquire()

        self.results = analysis.analyse_PR(pulse_traces=self.data,
                                           sample_rate=self.sample_rate,
                                           t_skip=self.t_skip,
                                           t_read=self.t_read)

        # Store raw traces if self.save_traces is True
        if self.save_traces:
            self.store_traces(self.data, subfolder=self.subfolder)

        if not self.silent:
            self.print_results()

        return tuple(self.results[name] for name in self.names)


class T1Parameter(AcquisitionParameter):
    def __init__(self, **kwargs):
        super().__init__(name='T1_acquisition',
                         names=['up_proportion', 'num_traces'],
                         labels=['Up proportion', 'Number of traces'],
                         snapshot_value=False,
                         properties_attrs=['t_skip'],
                         **kwargs)

        self.pulse_sequence.add(
            # SteeredInitialization('steered_initialization', enabled=False),
            DCPulse('empty'),
            DCPulse('plunge'),
            DCPulse('read', acquire=True),
            DCPulse('final'))
            # FrequencyRampPulse('adiabatic_ESR'))

        self.readout_threshold_voltage = None

        self._meta_attrs.append('readout_threshold_voltage')

    @property
    def wait_time(self):
        return self.pulse_sequence['plunge'].duration

    @clear_single_settings
    def get(self):
        self.acquire()

        # Analysis
        self.results = analysis.analyse_read(
            traces=self.data['read']['output'],
            threshold_voltage=self.readout_threshold_voltage,
            start_idx=round(self.t_skip * 1e-3 * self.sample_rate))

        # Store raw traces if self.save_traces is True
        if self.save_traces:
            if self.subfolder is not None:
                subfolder = '{}/tau_{:.0f}'.format(self.subfolder,
                                               self.wait_time)
            else:
                subfolder = 'tau_{:.0f}'.format(self.wait_time)

            self.store_traces(self.data, subfolder=subfolder, channels=['output', 'DF', 'TGAC'])

        if not self.silent:
            self.print_results()

        return tuple(self.results[name] for name in self.names)


class DarkCountsParameter(AcquisitionParameter):
    def __init__(self, **kwargs):
        """
        Parameter used to perform an adiabatic sweep
        """
        super().__init__(name='dark_counts_acquisition',
                         names=['dark_counts'],
                         labels=['Dark counts'],
                         snapshot_value=False,
                         properties_attrs=['t_skip'],
                         **kwargs)

        self.pulse_sequence.add(
            SteeredInitialization('steered_initialization', enabled=True),
            DCPulse('read', acquire=True))

        self.readout_threshold_voltage = None

        self._meta_attrs.append('readout_threshold_voltage')

    def acquire(self, **kwargs):
        super().acquire(**kwargs)

    @clear_single_settings
    def get(self):
        self.acquire()

        fidelities = analysis.analyse_read(
            traces=self.data['read']['output'],
            threshold_voltage=self.readout_threshold_voltage,
            start_idx=round(self.t_skip * 1e-3 * self.sample_rate))
        self.results = [fidelities['up_proportion']]

        # Store raw traces if self.save_traces is True
        if self.save_traces:
            self.store_traces(self.data, subfolder=self.subfolder)

        if not self.silent:
            self.print_results()

        return tuple(self.results[name] for name in self.names)


class VariableReadParameter(AcquisitionParameter):
    def __init__(self, **kwargs):
        super().__init__(name='variable_read_acquisition',
                         names=('read_voltage',),
                         labels=('Read voltage',),
                         units=('V',),
                         shapes=((1,),),
                         setpoint_names=(('time',),),
                         setpoint_labels=(('Time',),),
                         setpoint_units=(('ms',),),
                         snapshot_value=False,
                         **kwargs)
        self.pulse_sequence.add(
            DCPulse(name='plunge', acquire=True, average='trace'),
            DCPulse(name='read', acquire=True, average='trace'),
            DCPulse(name='empty', acquire=True, average='trace'),
            DCPulse(name='final'))

    @property_ignore_setter
    def setpoints(self):
        duration = sum(pulse.duration for pulse in
                       self.pulse_sequence.get_pulses(acquire=True))
        return (tuple(np.linspace(0, duration, self.shapes[0][0])), ),

    @property_ignore_setter
    def shapes(self):
        shapes = self.layout.acquisition_shapes
        pts = sum(shapes[pulse_name]['output'][0]
                  for pulse_name in ['plunge', 'read', 'empty'])
        return (pts,),

    def get(self):
        self.acquire()

        self.results = {'read_voltage':
                            np.concatenate([self.data['plunge']['output'],
                                            self.data['read']['output'],
                                            self.data['empty']['output']])}
        return tuple(self.results[name] for name in self.names)


class NeuralNetworkParameter(AcquisitionParameter):
    def __init__(self, target_parameter, input_names, output_names=None,
                 model_filepath=None, include_target_output=None, **kwargs):
        # Load model here because it takes quite a while to load
        from keras.models import load_model

        self.target_parameter = target_parameter
        self.input_names = input_names
        self.include_target_output = include_target_output
        self.output_names = output_names

        super().__init__(names=self.names, **kwargs)

        if model_filepath is None:
            model_filepath = self.properties_config.get(
                f'{self.name}_model_filepath', None)
        self.model_filepath = model_filepath
        if self.model_filepath is not None:
            self.model = load_model(self.model_filepath)
        else:
            logger.warning(f'No neural network model loaded for {self}')

    @property_ignore_setter
    def pulse_sequence(self):
        return self.target_parameter.pulse_sequence

    @property_ignore_setter
    def names(self):
        names = self.output_names
        if self.include_target_output is True:
            names = names + self.target_parameter.names
        elif self.include_target_output is False:
            pass
        elif isinstance(self.include_target_output, Iterable):
            names = names + self.include_target_output
        return names

    def acquire(self):
        self.target_parameter()
        # Extract target results using input names, because target_parameter.get
        # may provide results in a different order
        target_results = [self.target_parameter.results[name]
                          for name in self.input_names]

        # Convert target results to array
        target_results_arr = np.array([target_results])
        neural_network_results = self.model.predict(target_results_arr)[0]

        # Convert neural network results to dict
        self.neural_network_results = dict(zip(self.output_names,
                                               neural_network_results))
        return self.neural_network_results

    def get(self):
        self.acquire()

        self.results = dict(**self.neural_network_results)

        if self.include_target_output is True:
            self.results.update(**self.target_parameter.results)
        elif isinstance(self.include_target_output, Iterable):
            for name in self.include_target_output:
                self.results[name] = self.target_parameter.results[name]

        if not self.silent:
            self.print_results()

        return (self.results[name] for name in self.names)


class NeuralRetuneParameter(NeuralNetworkParameter):
    def __init__(self, target_parameter, output_parameters, update=False,
                 **kwargs):
        self.output_parameters = output_parameters
        output_names = [f'{output_parameter.name}_delta' for
                        output_parameter in output_parameters]

        input_names = ['contrast', 'dark_counts', 'high_blip_duration',
                       'fidelity_empty', 'voltage_difference_empty',
                       'low_blip_duration', 'fidelity_load',
                       'voltage_difference_load', 'voltage_difference_read']

        super().__init__(target_parameter=target_parameter,
                         input_names=input_names,
                         output_names=output_names, **kwargs)

        self.update = update

    @property_ignore_setter
    def names(self):
        names = [f'{output_parameter.name}_optimal' for
                   output_parameter in self.output_parameters]
        if self.include_target_output is True:
            names = names + self.target_parameter.names
        elif self.include_target_output is False:
            pass
        elif isinstance(self.include_target_output, Iterable):
            names = names + self.include_target_output
        return names

    @property
    def base_folder(self):
        return self.target_parameter.base_folder

    @base_folder.setter
    def base_folder(self, base_folder):
        self.target_parameter.base_folder = base_folder

    def get(self):
        self.acquire()

        self.results = {}
        for output_parameter in self.output_parameters:
            # Get neural network otput (change in output parameter value)
            result_name = f'{output_parameter.name}_delta'
            delta_value = self.neural_network_results[result_name]

            optimal_value = output_parameter() + delta_value

            if self.update:
                # Update parameter to optimal value
                output_parameter(optimal_value)

            self.results[f'{output_parameter.name}_optimal'] = optimal_value

        if self.include_target_output is True:
            self.results.update(**self.target_parameter.results)
        elif isinstance(self.include_target_output, Iterable):
            for name in self.include_target_output:
                self.results[name] = self.target_parameter.results[name]

        if not self.silent:
            self.print_results()

        return [self.results[name] for name in self.names]
<|MERGE_RESOLUTION|>--- conflicted
+++ resolved
@@ -734,17 +734,9 @@
 class EPRParameter(AcquisitionParameter):
     def __init__(self, **kwargs):
         super().__init__(name='EPR_acquisition',
-<<<<<<< HEAD
-                         names=['contrast', 'up_proportion','dark_counts', 'voltage_difference',
-                                'fidelity_empty', 'fidelity_load'],
-                         labels=['Contrast', 'up_proportion', 'Dark counts',
-                                 'Voltage difference',
-                                 'Fidelity empty', 'Fidelity load'],
-=======
                          names=['contrast', 'dark_counts',
                                 'voltage_difference_read',
                                 'fidelity_empty', 'fidelity_load'],
->>>>>>> 1f5a3aa3
                          snapshot_value=False,
                          properties_attrs=['t_skip', 't_read'],
                          **kwargs)
@@ -997,7 +989,7 @@
             else:
                 subfolder = 'tau_{:.0f}'.format(self.wait_time)
 
-            self.store_traces(self.data, subfolder=subfolder, channels=['output', 'DF', 'TGAC'])
+            self.store_traces(self.data, subfolder=subfolder)
 
         if not self.silent:
             self.print_results()
