from typing import List, Dict, Any
import numpy as np
from collections import OrderedDict, Iterable
from copy import copy
from blinker import signal
from functools import partial
import logging
import re

from qcodes import DataSet, DataArray, MultiParameter, active_data_set, \
    Parameter, Instrument
from qcodes.data import hdf5_format
<<<<<<< HEAD
=======
from qcodes import Instrument, MatPlot
>>>>>>> 3cee3961

from silq import config
from silq.pulses import *
from silq.pulses.pulse_sequences import ESRPulseSequence, NMRPulseSequence, \
    T2ElectronPulseSequence
from silq.analysis import analysis
from silq.tools import data_tools
from silq.tools.general_tools import SettingsClass, clear_single_settings, \
    attribute_from_config, UpdateDotDict, convert_setpoints, \
    property_ignore_setter

__all__ = ['AcquisitionParameter', 'DCParameter', 'TraceParameter',
           'DCSweepParameter', 'EPRParameter', 'ESRParameter',
           'NMRParameter', 'VariableReadParameter',
           'BlipsParameter',
           'NeuralNetworkParameter', 'NeuralRetuneParameter']

logger = logging.getLogger(__name__)
h5fmt = hdf5_format.HDF5Format()


class AcquisitionParameter(SettingsClass, MultiParameter):
    """Parameter used for acquisitions involving a `PulseSequence`.

    Each AcquisitionParameter has an associated pulse sequence, which it directs
    to the Layout, after which it acquires traces and performs post-processing.

    Generally, the flow of an AcquisitionParameter is as follows:

    1. `AcquisitionParameter.acquire`, which acquires traces.
       This stage can be subdivided into several steps:

       1. Generate PulseSequence if pulse sequence properties have changed
          Note that this is only necessary for a `PulseSequenceGenerator`, which
          is a more complicated pulse sequences that can be generated from
          properties.
       2. Target pulse sequence in `Layout`.
          This only happens if `Layout.pulse_sequence` differs from the pulse
          sequence used.
       3. Call `Layout.setup` which sets up instruments with new pulse sequence.
          Again, this is only done if `Layout.pulse_sequence` differs.
       4. Acquire traces using `Layout.acquisition`
          This in turn gets the traces fromm the acquisition instrument.
          The returned traces are segmented by pulse and acquisition channel.

    2. `AcquisitionParameter.analyse`, which analyses the traces
       This method differs per AcquisitionParameter.
    3. Perform ancillary actions such as saving traces, printing results
    4. Return list of results for any measurement.
       The subset of results that are in ``AcquisitionParameter.names`` is
       returned.

    Args:
        continuous: If True, instruments keep running after acquisition
        environment: config environment to use for properties (see notes below).
        properties_attrs: attributes to match with
            ``silq.config.environment.properties`` (see notes below).
        save_traces: Save acquired traces to disk
        **kwargs: Additional kwargs passed to ``MultiParameter``

    Parameters:
        pulse_sequence (PulseSequence): Pulse sequence used for acquisition.
        samples (int): Number of acquisition samples
        results (dict): Results obtained after analysis of traces.
        traces (dict): Acquisition traces segmented by pulse and acquisition
            label
        silent (bool): Print results after acquisition
        continuous (bool): If True, instruments keep running after acquisition.
            Useful if stopping/starting instruments takes a considerable amount
            of time.
        environment (str): Config environment to use for properties.
            If not specified, ``silq.config.properties.default_environment`` is
            used. See notes below for more info.
        properties_attrs (List[str]): Attributes to match with
            ``silq.config.environment.properties`` See notes below for more info.
        save_traces (bool): Save acquired traces to disk.
            If the acquisition has been part of a measurement, the traces are
            stored in a subfolder of the corresponding data set.
            Otherwise, a new dataset is created.
        store_trace_channels (List[str]): acquisition channel labels for which
            to store traces. the Layout has a list of acquisition labels.
        dataset (DataSet): Traces DataSet
        base_folder (str): Base folder in which to save traces. If not specified,
            and acquisition is part of a measurement, the base folder is the
            folder of the measurement data set. Otherwise, the base folder is
            the default data folder
        subfolder (str): Subfolder within the base folder to save traces.

    Notes:
        - AcquisitionParameters are subclasses of the ``MultiParameter``, and
          therefore always returns multiple values
        - AcquisitionParameters are also subclasses of `SettingsClass`, which
          gives it the ability to temporarily override its attributes using
          methods `single_settings` and `temporary_settings`. These overridden
          settings can be clear later on. This is useful if you temporarily want
          to change settings. See `SettingsClass` for more info.
        - When certain elements in ``silq.config`` are updated, this will also
          update the corresponding attributes in the AcquisitionParameter.
          Two config paths are monitored:

          - ``silq.config.{environment}.properties``, though only the attributes
            specified in ``properties_attrs``.
          - ``silq.parameters.{self.name}``.

    """

    layout = None
    formatter = h5fmt
    store_trace_channels = ['output']

    def __init__(self,
                 continuous: bool = False,
                 environment: str = 'default',
                 properties_attrs: List[str] = None,
                 save_traces: bool = False,
                 **kwargs):
        SettingsClass.__init__(self)

        if not hasattr(self, 'pulse_sequence'):
            self.pulse_sequence = PulseSequence()

        shapes = kwargs.pop('shapes', ((), ) * len(kwargs['names']))
        MultiParameter.__init__(self, shapes=shapes, **kwargs)

        if self.layout is None:
            try:
                AcquisitionParameter.layout = Instrument.find_instrument('layout')
            except KeyError:
                logger.warning(f'No layout found for {self}')

        self.silent = True

        self.save_traces = save_traces

        if environment == 'default':
            environment = config.properties.get('default_environment', 'default')
        self.environment = environment
        self.continuous = continuous

        self.samples = None
        self.traces = None
        self.dataset = None
        self.results = None
        self.base_folder = None
        self.subfolder = None

        self.layout = self.layout

        # Attach to properties and parameter configs
        self.properties_attrs = properties_attrs
        self.properties_config = self._attach_to_config(
            path=f'{self.environment}.properties',
            select_attrs=self.properties_attrs)
        self.parameter_config = self._attach_to_config(
            path=f'parameters.{self.name}')

        self._meta_attrs.extend(['label', 'name', 'pulse_sequence'])

    def __repr__(self):
        return f'{self.name} acquisition parameter'

    def __getattribute__(self, item):
        try:
            return super().__getattribute__(item)
        except AttributeError:
            return attribute_from_config(
                item, config=config.properties)

    def __setattr__(self, key, value):
        super().__setattr__(key, value)

        # Update value in pulse settings if it exists
        try:
            if key in self.pulse_sequence.pulse_settings:
                self.pulse_sequence.pulse_settings[key] = value
        except AttributeError:
            pass

    @property_ignore_setter
    def labels(self):
        return [name[0].capitalize() + name[1:].replace('_', ' ')
                for name in self.names]

    @property
    def sample_rate(self):
        """ Acquisition sample rate """
        return self.layout.sample_rate

    def _attach_to_config(self,
                          path: str,
                          select_attrs: List[str] = None):
        """Attach parameter to a subconfig (within silq config).

        This means that whenever an item in the subconfig is updated,
        the parameter attribute will also be updated to this value.

        Notification of config updates is handled through blinker signals.

        After successfully attaching to a config, the parameter attributes
        that are present in the config are also updated.

        Args:
            path: subconfig path
            select_attrs: if specified, only update attributes in this list

        Returns:
            subconfig that the parameter is attached to
        """
        # TODO special handling of pulse_sequence attr, etc.
        try:
            # Get subconfig from silq config
            subconfig = config[path]
        except (KeyError, AttributeError):
            # No subconfig exists, not attaching
            return None

        # Get signal handling function
        if select_attrs is not None:
            # Only update attributes in select_attrs
            signal_handler = partial(self._handle_config_signal,
                                     select=select_attrs)
        else:
            signal_handler = self._handle_config_signal

        # Connect changes in subconfig to handling function
        signal(f'config:{path}').connect(signal_handler, weak=False)

        # Set attributes that are present in subconfig
        for attr, val in subconfig.items():
            if select_attrs is None or attr in select_attrs:
                setattr(self, attr, val)

        return subconfig

    def _handle_config_signal(self, _,
                              select: List[str] = None,
                              **kwargs):
        """Update attr when attr in pulse config is modified

        Args:
            _: sender config (unused)
            select: list of attrs that can be set.
                Will update any attribute if not specified.
            **kwargs: {attr: new_val}
        """
        key, val = kwargs.popitem()
        if select is None or key in select:
            setattr(self, key, val)

    def store_traces(self,
                     pulse_traces: dict,
                     base_folder: str = None,
                     subfolder: str = None,
                     channels: List[str] = None,
                     setpoints: bool = False):
        """Store acquisition traces as a DataSet to file.

        Args:
            pulse_traces: Trace dictionary with shape
                {``pulse.full_name``: {acquisition_channel: trace}}
            base_folder: base folder in which to store traces.
                If not specified, will be equal to the active measurement data
                folder if it's running, else the main data folder.
            subfolder: Subfolder within the main data folder. Can be useful if
                you want to separate the traces by a certain property.
            channels: Acquisition channels. If not specified, uses
                `AcquisitionParameter.store_trace_channels`.
            setpoints: Also store setpoints, False by default to save space.
        """

        if channels is None:
            channels = self.store_trace_channels

        # Store raw traces
        if base_folder is None:
            # Extract base_folder from dataset of currently active loop
            active_dataset = active_data_set()
            if self.base_folder is not None:
                base_folder = self.base_folder
            elif getattr(active_dataset, 'location', None):
                base_folder = active_dataset.location
            elif hasattr(active_dataset, '_location'):
                base_folder = active_dataset._location
            else:
                base_folder = DataSet.location_provider(DataSet.default_io)
                subfolder = None

        if subfolder is None and base_folder is not None:
                subfolder = f'traces_{self.name}'

        self.dataset = data_tools.create_data_set(name='traces',
                                                  base_folder=base_folder,
                                                  subfolder=subfolder,
                                                  formatter=self.formatter)

        traces_dict = {}
        for pulse_name, channel_traces in pulse_traces.items():
            for channel in channels:
                traces_name = f'{pulse_name}_{channel}'
                traces = channel_traces[channel]
                traces_dict[traces_name] = traces

        if setpoints:
            # Create dictionary of set arrays
            set_arrs = {}
            for traces_name, traces in traces_dict.items():
                number_of_traces, points_per_trace = traces.shape

                if traces.shape not in set_arrs:
                    time_step = 1 / self.sample_rate
                    t_list = np.arange(0, points_per_trace * time_step,
                                       time_step)
                    t_list_arr = DataArray(
                        name='time',
                        array_id='time',
                        label=' Time',
                        unit='s',
                        shape=traces.shape,
                        preset_data=np.full(traces.shape, t_list),
                        is_setpoint=True)

                    trace_num_arr = DataArray(
                        name='trace_num',
                        array_id='trace_num',
                        label='Trace',
                        unit='num',
                        shape=(number_of_traces, ),
                        preset_data=np.arange(number_of_traces,
                                              dtype=np.float64),
                        is_setpoint=True)
                    set_arrs[traces.shape] = (trace_num_arr, t_list_arr)

            # Add set arrays to dataset
            for k, (t_list_arr, trace_num_arr) in enumerate(set_arrs.values()):
                for arr in (t_list_arr, trace_num_arr):
                    if len(set_arrs) > 1:
                        # Need to give individual array_ids to each of the set arrays
                        arr.array_id += '_{}'.format(k)
                    self.dataset.add_array(arr)
            set_arrays = (t_list_arr, trace_num_arr)
        else:
            set_arrays = ()

        # Add trace arrs to dataset
        for traces_name, traces in traces_dict.items():
            # Must transpose traces array
            trace_arr = DataArray(name=traces_name,
                                  array_id=traces_name,
                                  label=traces_name + ' signal',
                                  unit='V',
                                  shape=traces.shape,
                                  preset_data=traces,
                                  set_arrays=set_arrays)
            self.dataset.add_array(trace_arr)

        self.dataset.finalize(write_metadata=False)

    def print_results(self):
        """Print results whose keys are in ``AcquisitionParameter.names``"""
        names = self.names if self.names is not None else [self.name]
        for name in names:
            value = self.results[name]
            if isinstance(value, (int, float)):
                print(f'{name}: {value:.3f}')
            else:
                print(f'{name}: {value}')

<<<<<<< HEAD
    def setup(self,
              start: bool = None,
              **kwargs):
        """Setup instruments with current pulse sequence.

        Args:
            start: Start instruments after setup. If not specified, will use
                value in ``AcquisitionParameter.continuous``.
            **kwargs: Additional kwargs passed to `Layout.setup`.
        """
=======
    def setup(self, start=None, **kwargs):
        if not self.pulse_sequence.up_to_date():
            self.pulse_sequence.generate()

>>>>>>> 3cee3961
        self.layout.pulse_sequence = self.pulse_sequence

        samples = kwargs.pop('samples', self.samples)
        self.layout.setup(samples=samples, **kwargs)

        if start is None:
            start = self.continuous

        if start:
            self.layout.start()

    def acquire(self,
                stop: bool = None,
                setup: bool = None,
                **kwargs) -> Dict[str, Dict[str, np.ndarray]]:
        """Performs a `Layout.acquisition`.

        Args:
            stop: Stop instruments after acquisition. If not specified, it will
                stop if ``AcquisitionParameter.continuous`` is False.
            setup: Whether to setup layout before acquisition.
                If not specified, it will setup if pulse_sequences are different
            **kwargs: Additional kwargs to be given to `Layout.acquisition`.

        Returns:
            acquisition traces dictionary, segmented by pulse.
            dictionary has the following format:
            {pulse.full_name: {acquisition_channel_label: traces}}
            where acquisition_channel_label is specified in `Layout`.
        """
        if stop is None:
            stop = not self.continuous

        if not self.pulse_sequence.up_to_date():
            self.pulse_sequence.generate()

        if setup or (setup is None and
                     self.layout.pulse_sequence != self.pulse_sequence) or \
                self.layout.samples() != self.samples:
            self.setup()


        # Perform acquisition
        self.traces = self.layout.acquisition(stop=stop, **kwargs)
        return self.traces

    def analyse(self,
                traces: Dict[str, Dict[str, np.ndarray]]) -> Dict[str, Any]:
        """Analyse traces, should be implemented in subclass"""
        raise NotImplementedError('`analyse` must be implemented in subclass')

    def plot_traces(self, filter=None, channels=['output']):
        plot_traces = OrderedDict()
        for pulse_name, trace in self.traces.items():
            if filter is not None:
                if isinstance(filter, str):
                    filter = [filter]
                if not any(elem in pulse_name for elem in filter):
                    continue

            plot_traces[pulse_name] = trace

        if len(channels) > 1:
            subplots = (len(plot_traces), len(channels))
        else:
            subplots = len(plot_traces)
        plot = MatPlot(subplots=subplots)

        k = 0
        for pulse_name, traces in plot_traces.items():
            for channel in channels:
                trace_arr = traces[channel]
                pts = trace_arr.shape[-1]
                t_list = np.linspace(0, pts / self.sample_rate, pts,
                                     endpoint=False)
                if trace_arr.ndim == 2:
                    plot[k].add(traces[channel], x=t_list,
                                y=np.arange(trace_arr.shape[0], dtype=float))
                else:
                    plot[k].add(traces[channel], x=t_list)
                plot[k].set_xlabel('Time (s)')
                plot[k].set_title(pulse_name)
                k += 1
        plot.tight_layout()
        return plot


    @clear_single_settings
    def get_raw(self):
        """Perform an acquisition using the current pulse sequence

        Note:
            Any overridden settings in single_settings are cleared.
        """
        self.traces = self.acquire()

        self.results = self.analyse(self.traces)

        if self.save_traces:
            self.store_traces(self.traces)

        if not self.silent:
            self.print_results()

        return tuple(self.results[name] for name in self.names)

    def set(self, **kwargs):
        """Perform an acquisition with temporarily modified settings

        Shorthand for:
        ```
        AcquisitionParameter.single_settings(**kwargs)
        AcquisitionParameter()
        ```
        """
        return self.single_settings(**kwargs)()


class PulseSequenceAcquisitionParameter(AcquisitionParameter):
    def __init__(self, name, tile_pulses=[], samples=1, **kwargs):
        self.tile_pulses = tile_pulses
        super().__init__(name=name, names=[], shapes=[], **kwargs)
        self.samples = samples
        self.tile_pulses = tile_pulses

    @property_ignore_setter
    def names(self):
        acquire_pulses = self.pulse_sequence.get_pulses(acquire=True)
        acquire_pulse_names = [pulse.name for pulse in acquire_pulses
                               if not pulse.name in self.tile_pulses]
        acquire_pulse_names.extend(self.tile_pulses)
        return acquire_pulse_names

    @property_ignore_setter
    def labels(self):
        return self.names

    @property_ignore_setter
    def shapes(self):
        trace_shapes = self.pulse_sequence.get_trace_shapes(self.sample_rate,
                                                            self.samples)

        # Tile pulses
        for acquire_pulse_name in self.names:
            if acquire_pulse_name not in self.tile_pulses:
                continue

            pulse_trace_shapes = []
            for pulse_name, pulse_shape in list(trace_shapes.items()):
                if (pulse_name == acquire_pulse_name
                    or pulse_name.startswith(f'{acquire_pulse_name}[')):
                    pulse_trace_shapes.append(pulse_shape)
                    trace_shapes.pop(pulse_name)

            pulse_trace_shape = list(pulse_trace_shapes[0])
            pulse_trace_shape[-1] = sum(shape[-1] for shape in pulse_trace_shapes)

            trace_shapes[acquire_pulse_name] = pulse_trace_shape

        return [tuple(trace_shapes[name]) for name in self.names]

    def analyse(self, traces):
        tile_indices = {name: 0 for name in self.names}

        tiled_traces = {acquire_pulse_name: np.zeros(shape)
                        for acquire_pulse_name, shape in zip(self.names,
                                                             self.shapes)}
        for acquire_pulse_name in self.names:
            if acquire_pulse_name not in self.tile_pulses:
                tiled_traces[acquire_pulse_name] = traces[acquire_pulse_name]['output']
            else:
                tile_traces = {pulse_name: trace for pulse_name, trace in traces.items()
                               if (pulse_name == acquire_pulse_name
                                   or pulse_name.startswith(f'{acquire_pulse_name}['))}
                if len(tile_traces) == 1:
                    tiled_traces[acquire_pulse_name] = next(iter(tiled_traces.values()))
                else:
                    pulse_ids = sorted(int(pulse_name.split('[')[1].rstrip(']'))
                                       for pulse_name in traces)
                    for pulse_id in pulse_ids:
                        trace = traces[f'{acquire_pulse_name}[{pulse_id}]']['output']

                        if isinstance(trace, np.ndarray):
                            idx_increment = trace.shape[-1]
                        else:
                            idx_increment = 1

                        tile_slice = slice(tile_indices[acquire_pulse_name],
                                           tile_indices[acquire_pulse_name]+idx_increment)
                        tiled_traces[acquire_pulse_name][..., tile_slice] = trace
                        tile_indices[acquire_pulse_name] += idx_increment

        return tiled_traces


class DCParameter(AcquisitionParameter):
    """Acquires DC voltage

    The pulse sequence contains a single read pulse, the duration of which
    specifies how long should be averaged.

    Args:
        name: Parameter name.
        unit: Unit of DC voltage (e.g. can be changed to nA)

    Parameters:
        pulse_sequence (PulseSequence): Pulse sequence used for acquisition.
        samples (int): Number of acquisition samples
        results (dict): Results obtained after analysis of traces.
        traces (dict): Acquisition traces segmented by pulse and acquisition
            label
        silent (bool): Print results after acquisition
        continuous (bool): If True, instruments keep running after acquisition.
            Useful if stopping/starting instruments takes a considerable amount
            of time.
        environment (str): Config environment to use for properties.
            If not specified, ``silq.config.properties.default_environment`` is
            used. See notes below for more info.
        properties_attrs (List[str]): Attributes to match with
            ``silq.config.environment.properties`` See notes below for more info.
        save_traces (bool): Save acquired traces to disk.
            If the acquisition has been part of a measurement, the traces are
            stored in a subfolder of the corresponding data set.
            Otherwise, a new dataset is created.
        store_trace_channels (List[str]): acquisition channel labels for which
            to store traces. the Layout has a list of acquisition labels.
        dataset (DataSet): Traces DataSet
        base_folder (str): Base folder in which to save traces. If not specified,
            and acquisition is part of a measurement, the base folder is the
            folder of the measurement data set. Otherwise, the base folder is
            the default data folder
        subfolder (str): Subfolder within the base folder to save traces.

    Notes:
        - ``DCParameter.continuous`` is True by default

    Todo:
        Remove ``final`` pulse once ``PulseSequence.final_delay`` is verified.
    """
    # TODO implement continuous acquisition in the ATS interface
    def __init__(self,
                 name: str = 'DC',
                 unit: str = 'V',
                 **kwargs):
        self.pulse_sequence = PulseSequence([
            DCPulse(name='DC', acquire=True, average='point'),
            DCPulse(name='DC_final')])

        super().__init__(name=name,
                         names=['DC_voltage'],
                         units=[unit],
                         snapshot_value=False,
                         continuous=True,
                         **kwargs)
        self.samples = 1

    def analyse(self, traces):
        return {'DC_voltage': traces['DC']['output']}


class TraceParameter(AcquisitionParameter):
    """An acquisition parameter for obtaining a trace or multiple traces
    of a given PulseSequence.

    Example:
        >>> parameter.average_mode = 'none'
        >>> parameter.pulse_sequence = my_pulse_sequence

        Note that for the above example, all pulses in my_pulse_sequence will be
        copied.

    Parameters:
        trace_pulse (Pulse): Acquisition measurement pulse.
            Duration is dynamically set to the duration of acquired pulses.
        pulse_sequence (PulseSequence): Pulse sequence used for acquisition.
        samples (int): Number of acquisition samples
        results (dict): Results obtained after analysis of traces.
        traces (dict): Acquisition traces segmented by pulse and acquisition
            label
        silent (bool): Print results after acquisition
        continuous (bool): If True, instruments keep running after acquisition.
            Useful if stopping/starting instruments takes a considerable amount
            of time.
        environment (str): Config environment to use for properties.
            If not specified, ``silq.config.properties.default_environment`` is
            used. See notes below for more info.
        properties_attrs (List[str]): Attributes to match with
            ``silq.config.environment.properties`` See notes below for more info.
        save_traces (bool): Save acquired traces to disk.
            If the acquisition has been part of a measurement, the traces are
            stored in a subfolder of the corresponding data set.
            Otherwise, a new dataset is created.
        store_trace_channels (List[str]): acquisition channel labels for which
            to store traces. the Layout has a list of acquisition labels.
        dataset (DataSet): Traces DataSet
        base_folder (str): Base folder in which to save traces. If not specified,
            and acquisition is part of a measurement, the base folder is the
            folder of the measurement data set. Otherwise, the base folder is
            the default data folder
        subfolder (str): Subfolder within the base folder to save traces.


    """
    def __init__(self, name='trace_pulse', average_mode='none', **kwargs):
        self._average_mode = average_mode
        self._pulse_sequence = PulseSequence()
        self.trace_pulse = MeasurementPulse(name=name, duration=1e-3,
                                            average=self.average_mode)
        self._pulse_sequence.add(self.trace_pulse)

        super().__init__(name='Trace_acquisition',
                         names=self.names,
                         units=self.units,
                         shapes=self.shapes,
                         snapshot_value=False,
                         **kwargs)
        self.samples = 1

    @property
    def average_mode(self):
        """Acquisition averaging mode.

        The attribute `Pulse.average` is overridden.
        """
        return self._average_mode

    @average_mode.setter
    def average_mode(self, mode):
        if (self._average_mode != mode):
            self._average_mode = mode
            if self.trace_pulse is not None:
                self.trace_pulse.average = mode

    @property
    def pulse_sequence(self):
        return self._pulse_sequence

    @pulse_sequence.setter
    def pulse_sequence(self, pulse_sequence):
        self._pulse_sequence = copy(pulse_sequence)

    @property_ignore_setter
    def names(self):
        return tuple(self.trace_pulse.full_name + f'_{output[1]}'
                     for output in self.layout.acquisition_channels())

    @property_ignore_setter
    def labels(self):
        return tuple(f'{output[1]} Trace'
<<<<<<< HEAD
                     for output in self.layout.acquisition_outputs())
=======
                for output in self.layout.acquisition_channels())
>>>>>>> 3cee3961

    @property_ignore_setter
    def units(self):
        return ('V', ) * len(self.layout.acquisition_channels())

    @property_ignore_setter
    def shapes(self):
        if self.trace_pulse in self.pulse_sequence:
            trace_shapes = self.pulse_sequence.get_trace_shapes(
                self.layout.sample_rate, self.samples)
            trace_pulse_shape = tuple(trace_shapes[self.trace_pulse.full_name])
            if self.samples > 1 and self.average_mode == 'none':
                return ((trace_pulse_shape,),) * len(self.layout.acquisition_channels())
            else:
                return ((trace_pulse_shape[1], ), ) * \
                        len(self.layout.acquisition_channels())
        else:
            return ((1,),) * len(self.layout.acquisition_channels())


    @property_ignore_setter
    def setpoints(self):
        if self.trace_pulse in self.pulse_sequence:
            duration = self.trace_pulse.duration
        else:
            return ((1,),) * len(self.layout.acquisition_channels())

        num_traces = len(self.layout.acquisition_channels())

        pts = int(round(duration * self.sample_rate))
        t_list = tuple(np.linspace(0, duration, pts, endpoint=True))

        if self.samples > 1 and self.average_mode == 'none':
            setpoints = ((tuple(np.arange(self.samples, dtype=float)),
                          t_list), ) * num_traces
        else:
            setpoints = ((t_list, ), ) * num_traces
        return setpoints

    @property_ignore_setter
    def setpoint_names(self):
        if self.samples > 1 and self.average_mode == 'none':
            return (('sample', 'time', ), ) * \
                   len(self.layout.acquisition_channels())
        else:
            return (('time', ), ) * len(self.layout.acquisition_channels())


    @property_ignore_setter
    def setpoint_units(self):
        if self.samples > 1 and self.average_mode == 'none':
            return ((None, 's', ), ) * len(self.layout.acquisition_channels())
        else:
            return (('s', ), ) * len(self.layout.acquisition_channels())


    def setup(self, start=None, **kwargs):
        """ Modifies provided pulse sequence by creating a single
        pulse which overlaps all other pulses with acquire=True and
        then acquires only this pulse.
        """

        acquired_pulses = self.pulse_sequence.get_pulses(acquire=True)

        if not acquired_pulses:
            raise RuntimeError('PulseSequence has no pulses to acquire.')

        # Find the start and stop times for all acquired pulses
        t_start = min(pulse.t_start for pulse in acquired_pulses)
        t_stop = max(pulse.t_stop for pulse in acquired_pulses)

        self.trace_pulse.t_start = t_start
        self.trace_pulse.t_stop = t_stop

        # Ensure that each pulse is not acquired as this could cause
        # overlapping issues
        for pulse in self.pulse_sequence:
            if pulse is self.trace_pulse:
                continue
            pulse.acquire = False

        # Remove any existing trace pulse
        if self.trace_pulse.full_name in self.pulse_sequence:
            self.pulse_sequence.remove(self.trace_pulse.full_name)
        self.pulse_sequence.add(self.trace_pulse)

        super().setup(start=start, **kwargs)

    def acquire(self, **kwargs):
        """Acquires the number of traces defined in self.samples

        Args:
            **kwargs: kwargs passed to `AcquisitionParameter.acquire`

        Returns:
            A tuple of data points. e.g.
            ((data_for_1st_output), (data_for_2nd_output), ...)
        """
        super().acquire(**kwargs)

        traces = {self.trace_pulse.full_name + '_' + output:
                      self.traces[self.trace_pulse.full_name][output]
                  for _, output in self.layout.acquisition_channels()}

        return traces

    def analyse(self, traces):
<<<<<<< HEAD
        """Rearrange traces to match ``AcquisitionParameter.names``"""
        return {self.names[k] : traces[name].tolist()[0]
=======
        return {self.names[k] : traces[name] if isinstance(traces[name], float)
                else traces[name].tolist()[0]
>>>>>>> 3cee3961
                for k, name in enumerate(traces)}


class DCSweepParameter(AcquisitionParameter):
    """Perform 1D and 2D DC sweeps by rapidly varying AWG output voltages

    Using this parameter, a 2D DC sweep of 100x100 points can be obtained in
    ~1 second. This does of course depend on the filtering of the lines, and the
    acquisition sampling rate. This is used in the `DCSweepPlot` to continuously
    update and display the charge stability diagram.

    The pulse sequence is created by first calling `DCSweepParameter.add_sweep`,
    which adds a dimension every time it's called.
    After adding the sweeps, `DCSweepParameter.generate` will create the
    corresponding `PulseSequence`.

    Args:
        name: parameter name
        **kwargs: Additional kwargs passed to AcquisitionParameter

    Parameters:
        trace_pulse (Pulse): Trace pulse at fixed voltage at the end of sweep.
            Can be turned off by ``trace_pulse.enabled = False``.
        pulse_duration (float): Duration of each point in DC sweep
        final_delay (float): Delay at end of pulse sequence.
        inter_delay (float): Delay after each row of DC points
        use_ramp (bool): Combine single row of DC points into a ramp pulse that
            will be segmented later. This saves number of waveforms sent,
            reduces triggers, an creates less `Pulse` objects.
        sweep_parameters (UpdateDotDict): Sweep parameters. Every time an item
            is updated, `DCSweepParameter.generate` is called.
        pulse_sequence (PulseSequence): Pulse sequence used for acquisition.
        samples (int): Number of acquisition samples
        results (dict): Results obtained after analysis of traces.
        traces (dict): Acquisition traces segmented by pulse and acquisition
            label
        silent (bool): Print results after acquisition
        continuous (bool): If True, instruments keep running after acquisition.
            Useful if stopping/starting instruments takes a considerable amount
            of time.
        environment (str): Config environment to use for properties.
            If not specified, ``silq.config.properties.default_environment`` is
            used. See notes below for more info.
        properties_attrs (List[str]): Attributes to match with
            ``silq.config.environment.properties`` See notes below for more info.
        save_traces (bool): Save acquired traces to disk.
            If the acquisition has been part of a measurement, the traces are
            stored in a subfolder of the corresponding data set.
            Otherwise, a new dataset is created.
        store_trace_channels (List[str]): acquisition channel labels for which
            to store traces. the Layout has a list of acquisition labels.
        dataset (DataSet): Traces DataSet
        base_folder (str): Base folder in which to save traces. If not specified,
            and acquisition is part of a measurement, the base folder is the
            folder of the measurement data set. Otherwise, the base folder is
            the default data folder
        subfolder (str): Subfolder within the base folder to save traces.

    Note:
        Currently only works up to 2D.

    Todo:
        Convert pulse sequence and generator into `PulseSequenceGenerator`
    """
    def __init__(self, name='DC_sweep', **kwargs):

        self.sweep_parameters = OrderedDict()
        # Pulse to acquire trace at the end, disabled by default
        self.trace_pulse = DCPulse(name='trace', duration=100e-3, enabled=False,
                                   acquire=True, average='trace', amplitude=0)

        self.pulse_duration = 1e-3
        self.final_delay = 120e-3
        self.inter_delay = 200e-6
        self.use_ramp = False

        self.additional_pulses = []

        super().__init__(name=name, names=['DC_voltage'],
                         units=['V'],
                         snapshot_value=False, setpoint_names=(('None',),),
                         shapes=((1,),), **kwargs)
        self.samples = 1

    def __getitem__(self, item):
        return self.sweep_parameters[item]

    @property_ignore_setter
    def setpoints(self):
        iter_sweep_parameters = iter(self.sweep_parameters.values())
        if len(self.sweep_parameters) == 1:
            sweep_dict = next(iter_sweep_parameters)
            sweep_voltages = sweep_dict.sweep_voltages
            if sweep_dict.offset_parameter is not None:
                sweep_voltages = sweep_voltages + sweep_dict.offset_parameter.get_latest()
            setpoints = (convert_setpoints(sweep_voltages),),

        elif len(self.sweep_parameters) == 2:
            inner_sweep_dict = next(iter_sweep_parameters)
            inner_sweep_voltages = inner_sweep_dict.sweep_voltages
            if inner_sweep_dict.offset_parameter is not None:
                inner_sweep_voltages = inner_sweep_voltages + inner_sweep_dict.offset_parameter.get_latest()
            outer_sweep_dict = next(iter_sweep_parameters)
            outer_sweep_voltages = outer_sweep_dict.sweep_voltages
            if outer_sweep_dict.offset_parameter is not None:
                outer_sweep_voltages = outer_sweep_voltages + outer_sweep_dict.offset_parameter.get_latest()

            setpoints = (convert_setpoints(outer_sweep_voltages,
                                           inner_sweep_voltages)),

        if self.trace_pulse.enabled:
            # Also obtain a time trace at the end
            points = round(self.trace_pulse.duration * self.sample_rate)
            trace_setpoints = tuple(
                np.linspace(0, self.trace_pulse.duration, points))
            setpoints += (convert_setpoints(trace_setpoints),)
        return setpoints

    @property_ignore_setter
    def names(self):
        if self.trace_pulse.enabled:
            return ('DC_voltage', 'trace_voltage')
        else:
            return ('DC_voltage',)

    @property_ignore_setter
    def labels(self):
        if self.trace_pulse.enabled:
            return ('DC voltage', 'Trace voltage')
        else:
            return ('DC voltage',)

    @property_ignore_setter
    def units(self):
        return ('V', 'V') if self.trace_pulse.enabled else ('V',)

    @property_ignore_setter
    def shapes(self):
        iter_sweep_parameters = iter(self.sweep_parameters.values())
        if len(self.sweep_parameters) == 0:
            shapes = (),
        elif len(self.sweep_parameters) == 1:
            sweep_voltages = next(iter_sweep_parameters).sweep_voltages
            shapes = (len(sweep_voltages),),
        elif len(self.sweep_parameters) == 2:
            inner_sweep_voltages = next(iter_sweep_parameters).sweep_voltages
            outer_sweep_voltages = next(iter_sweep_parameters).sweep_voltages
            shapes = (len(outer_sweep_voltages), len(inner_sweep_voltages)),

        if self.trace_pulse.enabled:
            shapes += (round(
                self.trace_pulse.duration * self.sample_rate),),
        return shapes

    @property_ignore_setter
    def setpoint_names(self):
        iter_sweep_parameters = reversed(self.sweep_parameters.keys())
        names = tuple(iter_sweep_parameters),
        if self.trace_pulse.enabled:
            names += (('time',), )
        return names

    @property_ignore_setter
    def setpoint_units(self):
        setpoint_units = (('V',) * len(self.sweep_parameters),)
        if self.trace_pulse.enabled:
            setpoint_units += (('s',), )
        return setpoint_units

    def add_sweep(self,
                  parameter_name: str,
                  sweep_voltages: np.ndarray = None,
                  connection_label: str = None,
                  offset_parameter: Parameter = None):
        """Add sweep to ``DCSweepParameter.sweep_parameters``

        Each call will add a sweep as the outer dimension.

        Args:
            parameter_name: Name of parameter (for axis labelling).
            sweep_voltages: List of sweep voltages. If
                ``DCSweepParameter.use_ramp`` is True, these must be
                equidistant.
            connection_label: Connection label to target pulses to.
                For multiple sweeps, each connection label must be distinct.
                Connection labels are defined in ``Layout.acquisition_outputs``.
            offset_parameter: Parameter used for offsetting the sweep voltages.
                Usually this is the corresponding DC voltage parameter.
        """

        if connection_label is None:
            connection_label = parameter_name

        self.sweep_parameters[parameter_name] = UpdateDotDict(
            update_function=self.generate, name=parameter_name,
            sweep_voltages=sweep_voltages, connection_label=connection_label,
            offset_parameter=offset_parameter)

        self.generate()

    def generate(self):
        """Generates pulse sequence using sweeps in `DCSweepParameter.add_sweep`

        Note:
            Currently only works for 1D and 2D
        """
        self.pulse_sequence.clear()

        iter_sweep_parameters = iter(self.sweep_parameters.items())
        if len(self.sweep_parameters) == 1:
            sweep_name, sweep_dict = next(iter_sweep_parameters)
            sweep_voltages = sweep_dict.sweep_voltages
            connection_label = sweep_dict.connection_label
            if self.use_ramp:
                sweep_points = len(sweep_voltages)
                pulses = [DCRampPulse('DC_inner',
                                      duration=self.pulse_duration*sweep_points,
                                      amplitude_start=sweep_voltages[0],
                                      amplitude_stop=sweep_voltages[-1],
                                      acquire=True,
                                      average=f'point_segment:{sweep_points}',
                                      connection_label=connection_label)]
            else:
                pulses = [
                    DCPulse('DC_inner', duration=self.pulse_duration,
                            acquire=True, average='point',
                            amplitude=sweep_voltage,
                            connection_label=connection_label)
                for sweep_voltage in sweep_voltages]

            self.pulse_sequence = PulseSequence(pulses=pulses)
            #             self.pulse_sequence.add(*self.additional_pulses)

        elif len(self.sweep_parameters) == 2:
            inner_sweep_name, inner_sweep_dict = next(iter_sweep_parameters)
            inner_sweep_voltages = inner_sweep_dict.sweep_voltages
            inner_connection_label = inner_sweep_dict.connection_label
            outer_sweep_name, outer_sweep_dict = next(iter_sweep_parameters)
            outer_sweep_voltages = outer_sweep_dict.sweep_voltages
            outer_connection_label = outer_sweep_dict.connection_label

            pulses = []
            if outer_connection_label == inner_connection_label:
                if self.use_ramp:
                    raise NotImplementedError('Ramp Pulse not implemented for '
                                              'CombinedConnection')
                for outer_sweep_voltage in outer_sweep_voltages:
                    for inner_sweep_voltage in inner_sweep_voltages:
                        sweep_voltage = (
                            inner_sweep_voltage, outer_sweep_voltage)
                        pulses.append(
                            DCPulse('DC_read', duration=self.pulse_duration,
                                    acquire=True, amplitude=sweep_voltage,
                                    average='point',
                                    connection_label=outer_connection_label))
            else:
                t = 0
                sweep_duration = self.pulse_duration * len(inner_sweep_voltages)
                for outer_sweep_voltage in outer_sweep_voltages:
                    pulses.append(
                        DCPulse('DC_outer', t_start=t,
                                duration=sweep_duration + self.inter_delay,
                                amplitude=outer_sweep_voltage,
                                connection_label=outer_connection_label))
                    if self.inter_delay > 0:
                        pulses.append(
                            DCPulse('DC_inter_delay', t_start=t,
                                    duration=self.inter_delay,
                                    amplitude=inner_sweep_voltages[0],
                                    connection_label=inner_connection_label))
                        t += self.inter_delay

                    if self.use_ramp:
                        sweep_points = len(inner_sweep_voltages)
                        pulses.append(
                            DCRampPulse('DC_inner', t_start=t,
                                        duration=sweep_duration,
                                        amplitude_start=inner_sweep_voltages[0],
                                        amplitude_stop=inner_sweep_voltages[-1],
                                        acquire=True,
                                        average=f'point_segment:{sweep_points}',
                                        connection_label=inner_connection_label)
                        )
                        t += sweep_duration
                    else:
                        for inner_sweep_voltage in inner_sweep_voltages:
                            pulses.append(
                                DCPulse('DC_inner', t_start=t,
                                        duration=self.pulse_duration,
                                        acquire=True, average='point',
                                        amplitude=inner_sweep_voltage,
                                        connection_label=inner_connection_label)
                            )
                            t += self.pulse_duration

        else:
            raise NotImplementedError(
                f"Cannot handle {len(self.sweep_parameters)} parameters")

        if self.trace_pulse.enabled:
            # Also obtain a time trace at the end
            pulses.append(self.trace_pulse)

        self.pulse_sequence = PulseSequence(pulses=pulses)
        self.pulse_sequence.final_delay = self.final_delay

    def analyse(self,
                traces: Dict[str, Dict[str, np.ndarray]]):
        """Analyse traces, ensuring resulting dimensionality is correct

        Args:
            traces: Traces returned by `AcquisitionParameter.acquire`.

        Returns:
            (Dict[str, Any]): Dict containing:

            :DC_voltage (np.ndarray): DC voltages with dimensionality
              corresponding to number of sweeps.
            :trace_voltage (np.ndarray): voltage trace of final trace pulse.
              Only used if ``DCSweepParameter.trace_pulse.enabled``.
              Trace in ``output`` connection label is returned.
        """
        DC_voltages = np.array(
            [traces[pulse.full_name]['output'] for pulse in
             self.pulse_sequence.get_pulses(name='DC_inner')])

        if self.use_ramp:
            if len(self.sweep_parameters) == 1:
                results = {'DC_voltage': DC_voltages[0]}
            elif len(self.sweep_parameters) == 2:
                results = {'DC_voltage': DC_voltages}
        else:
            if len(self.sweep_parameters) == 1:
                results = {'DC_voltage': DC_voltages}
            elif len(self.sweep_parameters) == 2:
                results = {'DC_voltage':
                    DC_voltages.reshape(self.shapes[0])}

        if self.trace_pulse.enabled:
            results['trace_voltage'] = traces['trace']['output']

        return results


class VariableReadParameter(AcquisitionParameter):
    """Parameter for measuring spin tails.

    The pulse sequence is ``plunge`` - ``read`` - ``empty``.
    By varying the read amplitude, the voltage should transition between
    high voltage (``empty``) to low voltage (``plunge``), and somewhere in
    between an increased voltage should be visible at the start, indicating
    spin-dependent tunneling.

    Args:
        name: Parameter name
        **kwargs: Additional kwargs passed to AcquisitionParameter

    Parameters:
        pulse_sequence (PulseSequence): Pulse sequence used for acquisition.
        samples (int): Number of acquisition samples to average over.
        results (dict): Results obtained after analysis of traces.
        traces (dict): Acquisition traces segmented by pulse and acquisition
            label
        continuous (bool): If True, instruments keep running after acquisition.
            Useful if stopping/starting instruments takes a considerable amount
            of time.

    Todo:
        Replace ``final`` pulse with ``PulseSequence.final_delay``.
    """
    def __init__(self, name='variable_read', **kwargs):
        self.pulse_sequence = PulseSequence([
            DCPulse(name='plunge', acquire=True, average='trace'),
            DCPulse(name='read', acquire=True, average='trace'),
            DCPulse(name='empty', acquire=True, average='trace'),
            DCPulse(name='final')])

        super().__init__(name=name,
                         names=('read_voltage',),
                         units=('V',),
                         shapes=((1,),),
                         setpoint_names=(('time',),),
                         setpoint_labels=(('Time',),),
                         setpoint_units=(('s',),),
                         snapshot_value=False,
                         **kwargs)

    @property_ignore_setter
    def setpoints(self):
        duration = sum(pulse.duration for pulse in
                       self.pulse_sequence.get_pulses(acquire=True))
        return (tuple(np.linspace(0, duration, self.shapes[0][0])), ),

    @property_ignore_setter
    def shapes(self):
        shapes = self.layout.acquisition_shapes
        pts = sum(shapes[pulse_name]['output'][0]
                  for pulse_name in ['plunge', 'read', 'empty'])
        return (pts,),

    def analyse(self, traces):
        return {'read_voltage':
                    np.concatenate([self.traces['plunge']['output'],
                                    self.traces['read']['output'],
                                    self.traces['empty']['output']])}


class EPRParameter(AcquisitionParameter):
    """Parameter for an empty-plunge-read sequence.

    Args:
        name: Name of acquisition parameter
        **kwargs: Additional kwargs passed to `AcquisitionParameter`.

    Parameters:
        pulse_sequence (PulseSequence): Pulse sequence used for acquisition.
        samples (int): Number of acquisition samples
        results (dict): Results obtained after analysis of traces.
        t_skip (float): initial part of read trace to ignore for measuring
            blips. Useful if there is a voltage spike at the start, which could
            otherwise be measured as a ``blip``. Retrieved from
            ``silq.environment.properties.t_skip``.
        t_read (float): duration of read trace to include for measuring blips.
            Useful if latter half of read pulse is used for initialization.
            Retrieved from ``silq.environment.properties.t_read``.
        min_filter_proportion (float): Minimum number of read traces needed in
            which the voltage starts low (loaded donor). Otherwise, most results
            are set to zero. Retrieved from
            ``silq.environment.properties.min_filter_proportion``.
        traces (dict): Acquisition traces segmented by pulse and acquisition
            label
        silent (bool): Print results after acquisition
        continuous (bool): If True, instruments keep running after acquisition.
            Useful if stopping/starting instruments takes a considerable amount
            of time.
        environment (str): Config environment to use for properties.
            If not specified, ``silq.config.properties.default_environment`` is
            used. See notes below for more info.
        properties_attrs (List[str]): Attributes to match with
            ``silq.config.environment.properties`` See notes below for more info.
        save_traces (bool): Save acquired traces to disk.
            If the acquisition has been part of a measurement, the traces are
            stored in a subfolder of the corresponding data set.
            Otherwise, a new dataset is created.
        store_trace_channels (List[str]): acquisition channel labels for which
            to store traces. the Layout has a list of acquisition labels.
        dataset (DataSet): Traces DataSet
        base_folder (str): Base folder in which to save traces. If not specified,
            and acquisition is part of a measurement, the base folder is the
            folder of the measurement data set. Otherwise, the base folder is
            the default data folder
        subfolder (str): Subfolder within the base folder to save traces.

    Note:
        A ``read_long`` pulse is used instead of ``read`` because this allows
        comparison of the start and end of the pulse, giving the ``contrast``.

    Todo:
        Remove ``final`` pulse, double check that ``PulseSequence.final_delay``
            also works.

    """
    def __init__(self, name='EPR', **kwargs):
        self.pulse_sequence = PulseSequence([
            DCPulse('empty', acquire=True),
            DCPulse('plunge', acquire=True),
            DCPulse('read_long', acquire=True),
            DCPulse('final')])

        super().__init__(name=name,
                         names=['contrast', 'dark_counts',
                                'voltage_difference_read',
                                'fidelity_empty', 'fidelity_load'],
                         snapshot_value=False,
                         properties_attrs=['t_skip', 't_read',
                                           'min_filter_proportion',
                                           'filter_traces'],
                         **kwargs)

    def analyse(self,
                traces: Dict[str, Dict[str, np.ndarray]]) -> Dict[str, Any]:
        """Analyse traces using `analyse_EPR`"""
        return analysis.analyse_EPR(
            empty_traces=self.traces['empty']['output'],
            plunge_traces=self.traces['plunge']['output'],
            read_traces=self.traces['read_long']['output'],
            sample_rate=self.sample_rate,
            t_skip=self.t_skip,
            t_read=self.t_read,
            min_filter_proportion=self.min_filter_proportion,
            filter_traces=self.filter_traces)


class ESRParameter(AcquisitionParameter):
    """Parameter for most pulse sequences involving electron spin resonance.

    This parameter can handle many of the simple pulse sequences involving ESR.
    It uses the `ESRPulseSequence`, which will generate a pulse sequence from
    settings (see parameters below).

    In general the pulse sequence is as follows:

    1. Perform any pre_pulses defined in ``ESRParameter.pre_pulses``.
    2. Perform stage pulse ``ESRParameter.ESR['stage_pulse']``.
       By default, this is the ``plunge`` pulse.
    3. Perform ESR pulse within plunge pulse, the delay from start of plunge
       pulse is defined in ``ESRParameter.ESR['pulse_delay']``.
    4. Perform read pulse ``ESRParameter.ESR['read_pulse']``.
    5. Repeat steps 2 and 3 for each ESR pulse in
       ``ESRParameter.ESR['ESR_pulses']``, which by default contains single
       pulse ``ESRParameter.ESR['ESR_pulse']``.
    6. Perform empty-plunge-read sequence (EPR), but only if
       ``ESRParameter.EPR['enabled']`` is True.
       EPR pulses are defined in ``ESRParameter.EPR['pulses']``.
    7. Perform any post_pulses defined in ``ESRParameter.post_pulses``.

    A shorthand for using the default ESR pulse for multiple frequencies is by
    setting `ESRParameter.ESR_frequencies`. Settings this will create a copy
    of ESRParameter.ESR['pulse'] with the respective frequency.

    Examples:
        The following code measures two ESR frequencies and performs an EPR
        from which the contrast can be determined for each ESR frequency:

        >>> ESR_parameter = ESRParameter()
        >>> ESR_parameter.ESR['pulse_delay'] = 5e-3
        >>> ESR_parameter.ESR['stage_pulse'] = DCPulse['plunge']
        >>> ESR_parameter.ESR['ESR_pulse'] = FrequencyRampPulse('ESR_adiabatic')
        >>> ESR_parameter.ESR_frequencies = [39e9, 39.1e9]
        >>> ESR_parameter.EPR['enabled'] = True
        >>> ESR_parameter.pulse_sequence.generate()

        The total pulse sequence is plunge-read-plunge-read-empty-plunge-read
        with an ESR pulse in the first two plunge pulses, 5 ms after the start
        of the plunge pulse. The ESR pulses have different frequencies.

    Args:
        name: Name of acquisition parameter
        **kwargs: Additional kwargs passed to `AcquisitionParameter`.

    Parameters:
        ESR (dict): `ESRPulseSequence` generator settings for ESR. Settings are:
            ``stage_pulse``, ``ESR_pulse``, ``ESR_pulses``, ``pulse_delay``,
            ``read_pulse``.
        EPR (dict): `ESRPulseSequence` generator settings for EPR.
            This is optional and can be toggled in ``EPR['enabled']``.
            If disabled, contrast is not calculated.
            Settings are: ``enabled``, ``pulses``.
        pre_pulses (List[Pulse]): Pulses to place at the start of the sequence.
        post_pulses (List[Pulse]): Pulses to place at the end of the sequence.
        pulse_sequence (PulseSequence): Pulse sequence used for acquisition.
        samples (int): Number of acquisition samples
        results (dict): Results obtained after analysis of traces.
        t_skip (float): initial part of read trace to ignore for measuring
            blips. Useful if there is a voltage spike at the start, which could
            otherwise be measured as a ``blip``. Retrieved from
            ``silq.environment.properties.t_skip``.
        t_read (float): duration of read trace to include for measuring blips.
            Useful if latter half of read pulse is used for initialization.
            Retrieved from ``silq.environment.properties.t_read``.
        min_filter_proportion (float): Minimum number of read traces needed in
            which the voltage starts low (loaded donor). Otherwise, most results
            are set to zero. Retrieved from
            ``silq.environment.properties.min_filter_proportion``.
        traces (dict): Acquisition traces segmented by pulse and acquisition
            label
        silent (bool): Print results after acquisition
        continuous (bool): If True, instruments keep running after acquisition.
            Useful if stopping/starting instruments takes a considerable amount
            of time.
        environment (str): Config environment to use for properties.
            If not specified, ``silq.config.properties.default_environment`` is
            used. See notes below for more info.
        properties_attrs (List[str]): Attributes to match with
            ``silq.config.environment.properties``.
            See notes below for more info.
        save_traces (bool): Save acquired traces to disk.
            If the acquisition has been part of a measurement, the traces are
            stored in a subfolder of the corresponding data set.
            Otherwise, a new dataset is created.
        store_trace_channels (List[str]): acquisition channel labels for which
            to store traces. the Layout has a list of acquisition labels.
        dataset (DataSet): Traces DataSet
        base_folder (str): Base folder in which to save traces. If not specified,
            and acquisition is part of a measurement, the base folder is the
            folder of the measurement data set. Otherwise, the base folder is
            the default data folder
        subfolder (str): Subfolder within the base folder to save traces.

    Notes:
        - All pulse settings are copies of
          ``ESRParameter.pulse_sequence.pulse_settings``.
        - For given pulse settings, ``ESRParameter.pulse_sequence.generate``
          will recreate the pulse sequence from settings.
    """
    def __init__(self, name='ESR', **kwargs):
        self._names = []

        self.pulse_sequence = ESRPulseSequence()
        self.ESR = self.pulse_sequence.ESR
        self.EPR = self.pulse_sequence.EPR
        self.pre_pulses = self.pulse_sequence.pre_pulses
        self.post_pulses = self.pulse_sequence.post_pulses

        super().__init__(name=name,
                         names=['contrast', 'dark_counts',
                                'voltage_difference_read'],
                         snapshot_value=False,
                         properties_attrs=['t_skip', 't_read',
                                           'min_filter_proportion',
                                           'filter_traces'],
                         **kwargs)

    @property
    def names(self):
        if self.EPR['enabled']:
            names = copy(self._names)
        else:
            # Ignore all names, only add the ESR up proportions
            names = []

        ESR_pulse_names = [pulse if isinstance(pulse, str) else pulse.name
                           for pulse in self.ESR['ESR_pulses']]

        for pulse in self.ESR['ESR_pulses']:
            pulse_name = pulse if isinstance(pulse, str) else pulse.name

            if ESR_pulse_names.count(pulse_name) == 1:
                # Ignore suffix
                name = pulse_name
            else:
                suffix= len([name for name in names
                             if f'up_proportion_{pulse_name}' in name])
                name = f'{pulse_name}_{suffix}'
            names.append(f'up_proportion_{name}')
            if self.EPR['enabled']:
                names.append(f'contrast_{name}')
        return names

    @names.setter
    def names(self, names):
        self._names = [name for name in names
                       if not 'contrast_' in name
                       and not 'up_proportion_' in name]

    @property_ignore_setter
    def shapes(self):
        return ((), ) * len(self.names)

    @property_ignore_setter
    def units(self):
        return ('', ) * len(self.names)

    @property
    def ESR_frequencies(self):
        """Apply default ESR pulse for each ESR frequency given."""
        return [pulse.frequency if isinstance(pulse, Pulse)
                else self.ESR[pulse].frequency
                for pulse in self.ESR['ESR_pulses']]

    @ESR_frequencies.setter
    def ESR_frequencies(self, ESR_frequencies: List[float]):
        if len(ESR_frequencies) != len(self.ESR['pulses']):
            logger.warning('Different number of frequencies. '
                           'Reprogramming ESR pulses to default ESR_pulse')

        self.pulse_sequence.generate(ESR_frequencies=ESR_frequencies)

    def analyse(self, traces):
        """Analyse ESR traces.

        If there is only one ESR pulse, returns ``up_proportion_{pulse.name}``.
        If there are several ESR pulses, adds a zero-based suffix at the end for
        each ESR pulse. If ``ESRParameter.EPR['enabled'] == True``, the results
        from `analyse_EPR` are also added, as well as ``contrast_{pulse.name}``
        (plus a suffix if there are several ESR pulses).
        """
        if self.EPR['enabled']:
            # Analyse EPR sequence, which also gets the dark counts
            results = analysis.analyse_EPR(
                empty_traces=traces['empty']['output'],
                plunge_traces=traces['plunge']['output'],
                read_traces=traces['read_long']['output'],
                sample_rate=self.sample_rate,
                min_filter_proportion=self.min_filter_proportion,
                filter_traces=self.filter_traces,
                t_skip=self.t_skip, # Use t_skip to keep length consistent
                t_read=self.t_read)
        else:
            results = {}

        ESR_pulse_names = [pulse if isinstance(pulse, str) else pulse.name
                           for pulse in self.ESR['ESR_pulses']]
        read_pulses = self.pulse_sequence.get_pulses(name=self.ESR["read_pulse"].name)
<<<<<<< HEAD
        for read_pulse, ESR_pulse in zip(read_pulses, self.ESR['ESR_pulses']):
=======
        results['ESR_results'] = []
        for read_pulse, ESR_pulse in zip(read_pulses, self.ESR['pulses']):
>>>>>>> 3cee3961
            read_traces = traces[read_pulse.full_name]['output']
            ESR_results = analysis.analyse_traces(
                traces=read_traces,
                sample_rate=self.sample_rate,
                filter='low' if self.filter_traces else None,
                min_filter_proportion=self.min_filter_proportion,
                t_skip=self.t_skip,
                t_read=self.t_read)
            results['ESR_results'].append(ESR_results)

            # Extract ESR pulse labels
            if ESR_pulse_names.count(ESR_pulse.name) == 1:
                # Ignore suffix
                pulse_label = ESR_pulse.name
            else:
                suffix = len([name for name in results
                              if f'up_proportion_{ESR_pulse.name}' in name])
                pulse_label = f'{ESR_pulse.name}_{suffix}'

            # Add up proportion and dark counts
            results[f'up_proportion_{pulse_label}'] = ESR_results['up_proportion']
            if self.EPR['enabled']:
                # Add contrast obtained by subtracting EPR dark counts
                contrast = ESR_results['up_proportion'] - results['dark_counts']
                results[f'contrast_{pulse_label}'] = contrast

        self.results = results
        return results


class T2ElectronParameter(AcquisitionParameter):
    """Parameter for measuring electron decoherence.

    This parameter can apply any number of refocusing pulses.
    It uses the `T2ElectronPulseSequence`, which will generate a pulse sequence
    from settings (see parameters below).

    In general, the pulse sequence is as follows:

    1. Perform any pre_pulses defined in `T2ElectronParameter.pre_pulses`.
    2. Perform stage pulse ``T2ElectronParameter.ESR['stage_pulse']``.
       By default, this is the ``plunge`` pulse.
    3. Perform ESR pulse within plunge pulse, the delay from start of plunge
       pulse is defined in ``T2ElectronParameter.ESR['pulse_delay']``.
    4. Perform read pulse ``T2ElectronParameter.ESR['read_pulse']``.
    5. Repeat steps 2 and 3 for each ESR pulse in
       ``T2ElectronParameter.ESR['ESR_pulses']``, which by default contains the
       single pulse ``T2ElectronParameter.ESR['ESR_pulse']``.
    6. Perform empty-plunge-read sequence (EPR), but only if
       ``T2ElectronParameter.EPR['enabled']`` is True.
       EPR pulses are defined in ``T2ElectronParameter.EPR['pulses']``.
    7. Perform any post_pulses defined in ``T2ElectronParameter.post_pulses``.

    Args:
        name: Parameter name
        **kwargs: Additional kwargs passed to `AcquisitionParameter`.

    Parameters:
        ESR (dict): `T2ElectronPulseSequence` generator settings for ESR.
            Settings are: ``stage_pulse``, ``ESR_initial_pulse``,
            ``ESR_refocusing_pulse``, ``ESR_final_pulse``, ``read_pulse``,
            ``num_refocusing_pulses``, ``pre_delay``, ``inter_delay``,
            ``post_delay``.
        EPR (dict): `T2ElectronPulseSequence` generator settings for EPR.
            This is optional and can be toggled in ``EPR['enabled']``.
            If disabled, contrast is not calculated.
            Settings are: ``enabled``, ``pulses``.
        pre_pulses (List[Pulse]): Pulses to place at the start of the sequence.
        post_pulses (List[Pulse]): Pulses to place at the end of the sequence.
        pulse_sequence (PulseSequence): Pulse sequence used for acquisition.
        samples (int): Number of acquisition samples
        results (dict): Results obtained after analysis of traces.
        t_skip (float): initial part of read trace to ignore for measuring
            blips. Useful if there is a voltage spike at the start, which could
            otherwise be measured as a ``blip``. Retrieved from
            ``silq.environment.properties.t_skip``.
        t_read (float): duration of read trace to include for measuring blips.
            Useful if latter half of read pulse is used for initialization.
            Retrieved from ``silq.environment.properties.t_read``.
        min_filter_proportion (float): Minimum number of read traces needed in
            which the voltage starts low (loaded donor). Otherwise, most results
            are set to zero. Retrieved from
            ``silq.environment.properties.min_filter_proportion``.
        traces (dict): Acquisition traces segmented by pulse and acquisition
            label
        silent (bool): Print results after acquisition
        continuous (bool): If True, instruments keep running after acquisition.
            Useful if stopping/starting instruments takes a considerable amount
            of time.
        environment (str): Config environment to use for properties.
            If not specified, ``silq.config.properties.default_environment`` is
            used. See notes below for more info.
        properties_attrs (List[str]): Attributes to match with
            ``silq.config.environment.properties`` See notes below for more info.
        save_traces (bool): Save acquired traces to disk.
            If the acquisition has been part of a measurement, the traces are
            stored in a subfolder of the corresponding data set.
            Otherwise, a new dataset is created.
        store_trace_channels (List[str]): acquisition channel labels for which
            to store traces. the Layout has a list of acquisition labels.
        dataset (DataSet): Traces DataSet
        base_folder (str): Base folder in which to save traces. If not specified,
            and acquisition is part of a measurement, the base folder is the
            folder of the measurement data set. Otherwise, the base folder is
            the default data folder
        subfolder (str): Subfolder within the base folder to save traces.
    """

    def __init__(self, name='Electron_T2', **kwargs):
        self.pulse_sequence = T2ElectronPulseSequence()

        super().__init__(name=name,
                         names=['up_proportion', 'num_traces'],
                         snapshot_value=False,
                         properties_attrs=['t_skip', 't_read',
                                           'min_filter_proportion'],
                         **kwargs)

        self.pre_pulses = self.pulse_sequence.pre_pulses
        self.post_pulses = self.pulse_sequence.post_pulses
        self.ESR = self.pulse_sequence.ESR
        self.EPR = self.pulse_sequence.EPR

    @property
    def inter_delay(self):
        return self.ESR['inter_delay']

    @inter_delay.setter
    def inter_delay(self, inter_delay):
        self.ESR['inter_delay'] = inter_delay

    def analyse(self, traces):
        """Analyse ESR traces.

        If there is only one ESR pulse, returns ``up_proportion_{pulse.name}``.
        If there are several ESR pulses, adds a zero-based suffix at the end for
        each ESR pulse. If ``ESRParameter.EPR['enabled'] == True``, the results
        from `analyse_EPR` are also added, as well as `contrast_{pulse.name}`
        (plus a suffix if there are several ESR pulses).
        """
        if self.EPR['enabled']:
            # Analyse EPR sequence, which also gets the dark counts
            results = analysis.analyse_EPR(
                empty_traces=traces['empty']['output'],
                plunge_traces=traces['plunge']['output'],
                read_traces=traces['read_long']['output'],
                sample_rate=self.sample_rate,
                min_filter_proportion=self.min_filter_proportion,
                t_skip=self.t_skip,  # Use t_skip to keep length consistent
                t_read=self.t_read)
        else:
            results = {}

        read_pulse = self.pulse_sequence[self.ESR["read_pulse"].name]
        read_traces = traces[read_pulse.full_name]['output']
        ESR_results = analysis.analyse_traces(
            traces=read_traces,
            sample_rate=self.sample_rate,
            filter='low',
            t_skip=self.t_skip,
            t_read=self.t_read)

        results['ESR_results'] = ESR_results
        results[f'up_proportion_{read_pulse.name}'] = ESR_results['up_proportion']
        if self.EPR['enabled']:
            # Add contrast obtained by subtracting EPR dark counts
            contrast = ESR_results['up_proportion'] - results['dark_counts']
            results[f'contrast_{read_pulse.name}'] = contrast

        return results


class NMRParameter(AcquisitionParameter):
    """ Parameter for most measurements involving an NMR pulse.

    This parameter can apply several NMR pulses, and also measure several ESR
    frequencies. It uses the `NMRPulseSequence`, which will generate a pulse
    sequence from settings (see parameters below).

    In general, the pulse sequence is as follows:

    1. Perform any pre_pulses defined in ``NMRParameter.pre_pulses``.
    2. Perform NMR sequence

       1. Perform stage pulse ``NMRParameter.NMR['stage_pulse']``.
          Default is 'empty' `DCPulse`.
       2. Perform NMR pulses within the stage pulse. The NMR pulses defined
          in ``NMRParameter.NMR['NMR_pulses']`` are applied successively.
          The delay after start of the stage pulse is
          ``NMRParameter.NMR['pre_delay']``, delays between NMR pulses is
          ``NMRParameter.NMR['inter_delay']``, and the delay after the final
          NMR pulse is ``NMRParameter.NMR['post_delay']``.

    3. Perform ESR sequence

       1. Perform stage pulse ``NMRParameter.ESR['stage_pulse']``.
          Default is 'plunge' `DCPulse`.
       2. Perform ESR pulse within stage pulse for first pulse in
          ``NMRParameter.ESR['ESR_pulses']``.
       3. Perform ``NMRParameter.ESR['read_pulse']``, and acquire trace.
       4. Repeat steps 1 - 3 for each ESR pulse. The different ESR pulses
          usually correspond to different ESR frequencies (see
          `NMRParameter`.ESR_frequencies).
       5. Repeat steps 1 - 4 for ``NMRParameter.ESR['shots_per_frequency']``
          This effectively interleaves the ESR pulses, which counters effects of
          the nucleus flipping within an acquisition.

    This acquisition is repeated ``NMRParameter.samples`` times. If the nucleus
    is in one of the states for which an ESR frequency is on resonance, a high
    ``up_proportion`` is measured, while for the other frequencies a low
    ``up_proportion`` is measured. By looking over successive samples and
    measuring how often the ``up_proportions`` switch between above/below
    ``NMRParameter.threshold_up_proportion``, nuclear flips can be measured
    (see `NMRParameter.analyse` and `analyse_flips`).

    Args:
        name: Parameter name
        **kwargs: Additional kwargs passed to `AcquisitionParameter`

    Parameters:
        NMR (dict): `NMRPulseSequence` pulse settings for NMR. Settings are:
            ``stage_pulse``, ``NMR_pulse``, ``NMR_pulses``, ``pre_delay``,
            ``inter_delay``, ``post_delay``.
        ESR (dict): `NMRPulseSequence` pulse settings for ESR. Settings are:
            ``ESR_pulse``, ``stage_pulse``, ``ESR_pulses``, ``read_pulse``,
            ``pulse_delay``.
        EPR (dict): `PulseSequenceGenerator` settings for EPR. This is optional
            and can be toggled in ``EPR['enabled']``. If disabled, contrast is
            not calculated.
        pre_pulses (List[Pulse]): Pulses to place at the start of the sequence.
        post_pulses (List[Pulse]): Pulses to place at the end of the sequence.
        pulse_sequence (PulseSequence): Pulse sequence used for acquisition.
        ESR_frequencies (List[float]): List of ESR frequencies to use. When set,
            a copy of ``NMRParameter.ESR['ESR_pulse']`` is created for each
            frequency, and added to ``NMRParameter.ESR['ESR_pulses']``.
        samples (int): Number of acquisition samples
        results (dict): Results obtained after analysis of traces.
        t_skip (float): initial part of read trace to ignore for measuring
            blips. Useful if there is a voltage spike at the start, which could
            otherwise be measured as a ``blip``. Retrieved from
            ``silq.environment.properties.t_skip``.
        t_read (float): duration of read trace to include for measuring blips.
            Useful if latter half of read pulse is used for initialization.
            Retrieved from ``silq.environment.properties.t_read``.
        threshold_up_proportion (Union[float, Tuple[float, float]): threshold
            for up proportions needed to determine ESR pulse to be on-resonance.
            If tuple, first element is threshold below which ESR pulse is
            off-resonant, and second element is threshold above which ESR pulse
            is on-resonant. Useful for filtering of up proportions at boundary.
            Retrieved from
            ``silq.environment.properties.threshold_up_proportion``.
        traces (dict): Acquisition traces segmented by pulse and acquisition
            label
        silent (bool): Print results after acquisition
        continuous (bool): If True, instruments keep running after acquisition.
            Useful if stopping/starting instruments takes a considerable amount
            of time.
        environment (str): Config environment to use for properties.
            If not specified, ``silq.config.properties.default_environment`` is
            used. See notes below for more info.
        properties_attrs (List[str]): Attributes to match with
            ``silq.config.environment.properties`` See notes below for more info.
        save_traces (bool): Save acquired traces to disk.
            If the acquisition has been part of a measurement, the traces are
            stored in a subfolder of the corresponding data set.
            Otherwise, a new dataset is created.
        store_trace_channels (List[str]): acquisition channel labels for which
            to store traces. the Layout has a list of acquisition labels.
        dataset (DataSet): Traces DataSet
        base_folder (str): Base folder in which to save traces. If not specified,
            and acquisition is part of a measurement, the base folder is the
            folder of the measurement data set. Otherwise, the base folder is
            the default data folder
        subfolder (str): Subfolder within the base folder to save traces.

    Note:
        - The `NMRPulseSequence` does not have an empty-plunge-read (EPR)
          sequence, and therefore does not add a contrast or dark counts.
          Verifying that the system is in tune is therefore a little bit tricky.

    """

<<<<<<< HEAD
    def __init__(self, name='NMR', **kwargs):
=======
    def __init__(self, name='NMR',
                 names=['flips', 'flip_probability', 'up_proportions'],
                 **kwargs):
        """
        Parameter used to determine the Rabi frequency
        """
>>>>>>> 3cee3961
        self.pulse_sequence = NMRPulseSequence()
        self.NMR = self.pulse_sequence.NMR
        self.ESR = self.pulse_sequence.ESR
        self.pre_pulses = self.pulse_sequence.pulse_settings['pre_pulses']
        self.post_pulses = self.pulse_sequence.pulse_settings['post_pulses']

        super().__init__(name=name,
                         names=names,
                         snapshot_value=False,
                         properties_attrs=['t_read', 't_skip',
                                           'threshold_up_proportion'],
                         **kwargs)

    @property
    def names(self):
        names = []

        for name in self._names:
            if name in ['flips', 'flip_probability', 'up_proportions']:
                if len(self.ESR_frequencies) == 1:
                    names.append(name)
                else:
                    names += [f'{name}_{k}'
                              for k in range(len(self.ESR_frequencies))]
            elif name in ['combined_flips', 'combined_flip_probability',
                          'filtered_combined_flips',
                          'filtered_combined_flip_probability'] and \
                            len(self.ESR_frequencies) > 1:
                names += [f'{name}_{k}{k+1}'
                          for k in range(len(self.ESR_frequencies) - 1)]
            elif name in ['filtered_flips', 'filtered_flip_probability'] and \
                            len(self.ESR_frequencies) > 1:
                for k in range(0, len(self.ESR_frequencies)):
                    if k > 0:
                        names.append(f'{name}_{k}_{k-1}{k}')
                    if k < len(self.ESR_frequencies) - 1:
                        names.append(f'{name}_{k}_{k}{k+1}')
        return names

    @names.setter
    def names(self, names):
        self._names = names

    @property_ignore_setter
    def shapes(self):
        return tuple((self.samples,) if 'up_proportions' in name else ()
                     for name in self.names)

    @property_ignore_setter
    def units(self):
        return ('', ) * len(self.names)

    @property
    def ESR_frequencies(self):
        """ESR frequencies to measure.

        For each ESR frequency, ``NMRParameter.ESR['shots_per_read']`` reads
        are performed.
        """
        return [pulse.frequency if isinstance(pulse, Pulse)
                else self.ESR[pulse].frequency
                for pulse in self.ESR['pulses']]

    @ESR_frequencies.setter
    def ESR_frequencies(self, ESR_frequencies):
        if len(ESR_frequencies) != len(self.ESR['pulses']):
            logger.warning('Different number of frequencies. '
                           'Reprogramming ESR pulses to default ESR_pulse')
            self.ESR['pulses']= [copy(self.ESR['pulse'])
                                 for _ in range(len(ESR_frequencies))]
        self.ESR['pulses'] = [copy(self.ESR[p]) if isinstance(p, str) else p
                              for p in self.ESR['pulses']]
        for pulse, ESR_frequency in zip(self.ESR['pulses'], ESR_frequencies):
            pulse.frequency = ESR_frequency

    def analyse(self, traces: Dict[str, Dict[str, np.ndarray]]):
        """Analyse flipping events between nuclear states

        Returns:
            (Dict[str, Any]): Dict containing:

            :results_read (dict): `analyse_traces` results for each read
              trace
            :up_proportions_{idx} (np.ndarray): Up proportions, the
              dimensionality being equal to ``NMRParameter.samples``.
              ``{idx}`` is replaced with the zero-based ESR frequency index.
            :Results from `analyse_flips`. These are:

              - flips_{idx},
              - flip_probability_{idx}
              - combined_flips_{idx1}{idx2}
              - combined_flip_probability_{idx1}{idx2}

              Additionally, each of the above results will have another result
              with the same name, but prepended with ``filtered_``, and appended
              with ``_{idx1}{idx2}`` if not already present. Here, all the
              values are filtered out where the corresponding pair of
              up_proportion samples do not have exactly one high and one low for
              each sample. The values that do not satisfy the filter are set to
              ``np.nan``.

              :filtered_scans_{idx1}{idx2}:
        """
        results = {'results_read': []}

        # Calculate threshold voltages from combined read traces
        high_low = analysis.find_high_low(
            np.ravel([trace['output'] for trace in traces.values()]))
        threshold_voltage = high_low['threshold_voltage']

        # Extract points per shot from a single read trace
        single_read_traces_name = f"{self.ESR['read_pulse'].name}[0]"
        single_read_traces = traces[single_read_traces_name]['output']
        points_per_shot = single_read_traces.shape[1]

        self.read_traces = np.zeros((len(self.ESR_frequencies), self.samples,
                                     self.ESR['shots_per_frequency'],
                                     points_per_shot))
        up_proportions = np.zeros((len(self.ESR_frequencies), self.samples))
        for f_idx, ESR_frequency in enumerate(self.ESR_frequencies):
            for sample in range(self.samples):
                # Create array containing all read traces
                read_traces = np.zeros(
                    (self.ESR['shots_per_frequency'], points_per_shot))
                for shot_idx in range(self.ESR['shots_per_frequency']):
                    # Read traces of different frequencies are interleaved
                    traces_idx = f_idx + shot_idx * len(self.ESR_frequencies)
                    traces_name = f"{self.ESR['read_pulse'].name}[{traces_idx}]"
                    read_traces[shot_idx] = traces[traces_name]['output'][sample]
                self.read_traces[f_idx, sample] = read_traces
                read_result = analysis.analyse_traces(
                    traces=read_traces,
                    sample_rate=self.sample_rate,
                    t_read=self.t_read,
                    t_skip=self.t_skip,
                    threshold_voltage=threshold_voltage)
                up_proportions[f_idx, sample] = read_result['up_proportion']
                results['results_read'].append(read_result)

            if len(self.ESR_frequencies) > 1:
                results[f'up_proportions_{f_idx}'] = up_proportions[f_idx]
            else:
                results['up_proportions'] = up_proportions[f_idx]

        # Add singleton dimension because analyse_flips handles 3D up_proportions
        up_proportions = np.expand_dims(up_proportions, 1)
        results_flips = analysis.analyse_flips(
            up_proportions_arrs=up_proportions,
            threshold_up_proportion=self.threshold_up_proportion)
        # Add results, only choosing first element so its no longer an array
        results.update({k: v[0] for k, v in results_flips.items()})
        return results


<<<<<<< HEAD
=======
class FlipNucleusParameter(AcquisitionParameter):
    def __init__(self, name='flip_nucleus', **kwargs):
        self.pulse_sequence = NMRPulseSequence()
        self.NMR = self.pulse_sequence.NMR
        self.ESR = self.pulse_sequence.ESR
        self.pre_pulses = self.pulse_sequence.pulse_settings['pre_pulses']
        self.post_pulses = self.pulse_sequence.pulse_settings['post_pulses']

        super().__init__(name=name,
                         names=[],
                         snapshot_value=False,
                         wrap_set=False,
                         **kwargs)

    def get_NMR_pulses(self, initial_state, final_state, mode='full'):
        if mode not in ['neighbour', 'full']:
            raise SyntaxError('Mode must be either `neighbour` or `full`')

        elif initial_state == final_state:
            return []

        pulses_config = config[self.environment].pulses

        if mode == 'neighbour':
            if initial_state < final_state:
                states = range(initial_state, final_state)
            else:
                states = range(initial_state - 1, final_state - 1, -1)

            pulse_names = [f'NMR{state}{state+1}_pi' for state in states]

            if not all(pulse_name in pulses_config for pulse_name in pulse_names):
                raise RuntimeError('Not all pulses are defined in config')

        elif mode == 'full':
            state_sequences = {}
            new_state_sequences = {str(initial_state): 0}
            k = 0
            while new_state_sequences:
                if k > 10:
                    break
                k += 1
                state_sequences.update(**new_state_sequences)
                accessed_states = set(map(int, ''.join(state_sequences)))
                new_state_sequences = {}

                for state_sequence, duration in state_sequences.items():
                    current_state = int(state_sequence[-1])
                    pattern = f'^NMR({current_state}([0-9])|([0-9]){current_state})_pi$'

                    for pulse_name, pulse_settings in pulses_config.items():
                        match = re.match(pattern, pulse_name)
                        if not match:
                            continue

                        next_state = int(match.group(2) or match.group(3))
                        if next_state not in accessed_states:
                            new_duration = duration + pulse_settings['duration']
                            new_state_sequence = state_sequence + str(next_state)
                            new_state_sequences[new_state_sequence] = new_duration


            # Update accessed states to include new states
            state_sequences.update(**new_state_sequences)
            accessed_states = set(map(int, ''.join(state_sequences)))

            if final_state not in accessed_states:
                raise RuntimeError(f'Cannot find pulse sequence to {final_state}')
            else:
                valid_state_sequences = {k: v for k, v in state_sequences.items()
                                         if int(k[-1]) == final_state}
                if len(valid_state_sequences) > 1:
                    state_sequence = min(valid_state_sequences,
                                         key=valid_state_sequences.get)
                else:
                    state_sequence = next(iter(valid_state_sequences))

                pulse_names = []
                for state1, state2 in zip(state_sequence[:-1], state_sequence[1:]):
                    pulse_name = f'NMR{min(state1, state2)}{max(state1, state2)}_pi'
                    pulse_names.append(pulse_name)

        return [SinePulse(pulse_name) for pulse_name in pulse_names]


    def set(self, initial_state, final_state, run=True):
        if initial_state == final_state:
            # No need to perform any pulse sequence
            return

        self.ESR['pulses'] = []
        self.NMR['pulses'] = self.get_NMR_pulses(initial_state, final_state)
        self.pulse_sequence.generate()

        if run:
            self.setup(repeat=False)
            self.layout.start()
            self.layout.stop()


class T2ElectronParameter(AcquisitionParameter):
    def __init__(self, name='Electron_T2', **kwargs):
        self.pulse_sequence = T2ElectronPulseSequence()

        super().__init__(name=name,
                         names=['up_proportion', 'num_traces'],
                         labels=['Up proportion', 'Number of traces'],
                         snapshot_value=False,
                         properties_attrs=['t_skip', 'filter_traces'],
                         **kwargs)

        self.pre_pulses = self.pulse_sequence.pre_pulses
        self.post_pulses = self.pulse_sequence.post_pulses
        self.ESR = self.pulse_sequence.ESR
        self.EPR = self.pulse_sequence.EPR

    @property
    def inter_delay(self):
        return self.ESR['inter_delay']

    @inter_delay.setter
    def inter_delay(self, inter_delay):
        self.ESR['inter_delay'] = inter_delay

    def analyse(self, traces):
        if self.EPR['enabled']:
            # Analyse EPR sequence, which also gets the dark counts
            results = analysis.analyse_EPR(
                empty_traces=traces['empty']['output'],
                plunge_traces=traces['plunge']['output'],
                read_traces=traces['read_long']['output'],
                sample_rate=self.sample_rate,
                min_filter_proportion=self.min_filter_proportion,
                t_skip=self.t_skip, # Use t_skip to keep length consistent
                t_read=self.t_read)
        else:
            results = {}

        read_pulse = self.pulse_sequence.get_pulse(name=self.ESR["read_pulse"].name)
        read_traces = traces[read_pulse.full_name]['output']
        ESR_results = analysis.analyse_traces(
            traces=read_traces,
            sample_rate=self.sample_rate,
            filter='low' if self.filter_traces else None,
            t_skip=self.t_skip,
            t_read=self.t_read)

        results['ESR_results'] = ESR_results
        results[f'up_proportion_{read_pulse.name}'] = ESR_results['up_proportion']
        if self.EPR['enabled']:
            # Add contrast obtained by subtracting EPR dark counts
            contrast = ESR_results['up_proportion'] - results['dark_counts']
            results[f'contrast_{read_pulse.name}'] = contrast

        return results


class VariableReadParameter(AcquisitionParameter):
    def __init__(self, name='variable_read', **kwargs):
        self.pulse_sequence = PulseSequence([
            DCPulse(name='plunge', acquire=True, average='trace'),
            DCPulse(name='read', acquire=True, average='trace'),
            DCPulse(name='empty', acquire=True, average='trace'),
            DCPulse(name='final')])

        super().__init__(name=name,
                         names=('read_voltage',),
                         labels=('Read voltage',),
                         units=('V',),
                         shapes=((1,),),
                         setpoint_names=(('time',),),
                         setpoint_labels=(('Time',),),
                         setpoint_units=(('s',),),
                         snapshot_value=False,
                         **kwargs)

    @property_ignore_setter
    def setpoints(self):
        duration = sum(pulse.duration for pulse in
                       self.pulse_sequence.get_pulses(acquire=True))
        return (tuple(np.linspace(0, duration, self.shapes[0][0])), ),

    @property_ignore_setter
    def shapes(self):
        shapes = self.layout.acquisition_shapes
        pts = sum(shapes[pulse_name]['output'][0]
                  for pulse_name in ['plunge', 'read', 'empty'])
        return (pts,),

    def analyse(self, traces):
        return {'read_voltage':
                    np.concatenate([self.traces['plunge']['output'],
                                    self.traces['read']['output'],
                                    self.traces['empty']['output']])}


>>>>>>> 3cee3961
class BlipsParameter(AcquisitionParameter):
    """Parameter that measures properties of blips in a trace

    The `PulseSequence` consists of a single read pulse.
    From this trace, the number of blips per second is counted, as well as the
    mean time in ``low`` and ``high`` voltage state.
    This parameter can be used in retuning sequence.

    Args:
        name: Parameter name.
        duration: Duration of read trace
        pulse_name: Name of read pulse
        **kwargs: Additional kwargs passed to `AcquisitionParameter`.

    Parameters:
        threshold_voltage (float): Threshold voltage for a blip in voltage.
        pulse_sequence (PulseSequence): Pulse sequence used for acquisition.
        samples (int): Number of acquisition samples
        results (dict): Results obtained after analysis of traces.
        t_skip (float): initial part of read trace to ignore for measuring
            blips. Useful if there is a voltage spike at the start, which could
            otherwise be measured as a ``blip``. Retrieved from
            ``silq.environment.properties.t_skip``.
        t_read (float): duration of read trace to include for measuring blips.
            Useful if latter half of read pulse is used for initialization.
            Retrieved from ``silq.environment.properties.t_read``.
        min_filter_proportion (float): Minimum number of read traces needed in
            which the voltage starts low (loaded donor). Otherwise, most results
            are set to zero. Retrieved from
            ``silq.environment.properties.min_filter_proportion``.
        traces (dict): Acquisition traces segmented by pulse and acquisition
            label
        silent (bool): Print results after acquisition
        continuous (bool): If True, instruments keep running after acquisition.
            Useful if stopping/starting instruments takes a considerable amount
            of time.
        environment (str): Config environment to use for properties.
            If not specified, ``silq.config.properties.default_environment`` is
            used. See notes below for more info.
        properties_attrs (List[str]): Attributes to match with
            ``silq.config.environment.properties`` See notes below for more info.
        save_traces (bool): Save acquired traces to disk.
            If the acquisition has been part of a measurement, the traces are
            stored in a subfolder of the corresponding data set.
            Otherwise, a new dataset is created.
        store_trace_channels (List[str]): acquisition channel labels for which
            to store traces. the Layout has a list of acquisition labels.
        dataset (DataSet): Traces DataSet
        base_folder (str): Base folder in which to save traces. If not specified,
            and acquisition is part of a measurement, the base folder is the
            folder of the measurement data set. Otherwise, the base folder is
            the default data folder
        subfolder (str): Subfolder within the base folder to save traces.


    See Also:
        - `RetuneBlipsParameter`.

    """
<<<<<<< HEAD
    def __init__(self,
                 name: str = 'count_blips',
                 duration: float = None,
                 pulse_name: str = 'read',
                 **kwargs):
=======
    Parameter that measures properties of blips in a trace
    """
    def __init__(self, name='count_blips', duration=None,
                 pulse_name='DC_trace', **kwargs):
        """

        Args:
            name: parameter name (default `count_blips`)
            duration: duration of tracepulse
            pulse_name: name of trace pulse (default `read`)
            **kwargs: kwargs passed to AcquisitionParameter
        """
>>>>>>> 3cee3961
        self.pulse_name = pulse_name

        self.pulse_sequence = PulseSequence([
            DCPulse(name=pulse_name, acquire=True, average='none')])

        super().__init__(name=name,
                         names=['blips',
                                'blips_per_second',
                                'mean_low_blip_duration',
                                'mean_high_blip_duration'],
                         units=['', '1/s', 's', 's'],
                         shapes=((), (), (),()),
                         snapshot_value=False,
                         continuous = True,
                         **kwargs)
        self.samples = 1
        self.duration = duration
        self.threshold_voltage = 0.3

    @property
    def duration(self):
<<<<<<< HEAD
        """Shorthand for read pulse duration."""
        return self.pulse_sequence['read'].duration
=======
        return self.pulse_sequence[self.pulse_name].duration
>>>>>>> 3cee3961

    @duration.setter
    def duration(self, duration):
        self.pulse_sequence[self.pulse_name].duration = duration

    def analyse(self, traces):
        """`count_blips` analysis."""
        return analysis.count_blips(
            traces=self.traces[self.pulse_name]['output'],
            t_skip=0,
            sample_rate=self.sample_rate,
            threshold_voltage=self.threshold_voltage)


class NeuralNetworkParameter(AcquisitionParameter):
    """Base parameter for neural networks

    Todo:
        - Needs to be updated
        - Transform into a `MeasurementParameter`.
    """
    def __init__(self, target_parameter, input_names, output_names=None,
                 model_filepath=None, include_target_output=None, **kwargs):
        # Load model here because it takes quite a while to load
        from keras.models import load_model

        self.target_parameter = target_parameter
        self.input_names = input_names
        self.include_target_output = include_target_output
        self.output_names = output_names

        if model_filepath is None:
            model_filepath = self.properties_config.get(
                f'{self.name}_model_filepath', None)
        self.model_filepath = model_filepath
        if self.model_filepath is not None:
            self.model = load_model(self.model_filepath)
        else:
            logger.warning(f'No neural network model loaded for {self}')

        super().__init__(names=self.names, **kwargs)

    @property_ignore_setter
    def pulse_sequence(self):
        return self.target_parameter.pulse_sequence

    @property_ignore_setter
    def names(self):
        names = self.output_names
        if self.include_target_output is True:
            names = names + self.target_parameter.names
        elif self.include_target_output is False:
            pass
        elif isinstance(self.include_target_output, Iterable):
            names = names + self.include_target_output
        return names

    def acquire(self):
        if self.samples is not None:
            self.target_parameter.samples = self.samples
        self.target_parameter()
        # Extract target results using input names, because target_parameter.get
        # may provide results in a different order
        target_results = [self.target_parameter.results[name]
                          for name in self.input_names]

        # Convert target results to array
        target_results_arr = np.array([target_results])
        neural_network_results = self.model.predict(target_results_arr)[0]

        # Convert neural network results to dict
        self.neural_network_results = dict(zip(self.output_names,
                                               neural_network_results))
        return self.neural_network_results

    def analyse(self, traces):
        results = dict(**self.neural_network_results)

        if self.include_target_output is True:
            results.update(**self.target_parameter.results)
        elif isinstance(self.include_target_output, Iterable):
            for name in self.include_target_output:
                results[name] = self.target_parameter.results[name]
        return results


class NeuralRetuneParameter(NeuralNetworkParameter):
    """Parameter that uses neural network for retuning.

    Todo:
        - Needs to be updated
        - Transform into a `MeasurementParameter`.
    """
    def __init__(self, target_parameter, output_parameters, update=False,
                 **kwargs):
        self.output_parameters = output_parameters
        output_names = [f'{output_parameter.name}_delta' for
                        output_parameter in output_parameters]

        input_names = ['contrast', 'dark_counts', 'high_blip_duration',
                       'fidelity_empty', 'voltage_difference_empty',
                       'low_blip_duration', 'fidelity_load',
                       'voltage_difference_load', 'voltage_difference_read']

        self.update = update

        super().__init__(target_parameter=target_parameter,
                         input_names=input_names,
                         output_names=output_names, **kwargs)

    @property_ignore_setter
    def names(self):
        names = [f'{output_parameter.name}_optimal' for
                   output_parameter in self.output_parameters]
        if self.include_target_output is True:
            names = names + self.target_parameter.names
        elif self.include_target_output is False:
            pass
        elif isinstance(self.include_target_output, Iterable):
            names = names + self.include_target_output
        return names

    @property
    def base_folder(self):
        return self.target_parameter.base_folder

    @base_folder.setter
    def base_folder(self, base_folder):
        self.target_parameter.base_folder = base_folder

    def analyse(self, traces):
        results = {}
        for output_parameter in self.output_parameters:
            # Get neural network otput (change in output parameter value)
            result_name = f'{output_parameter.name}_delta'
            delta_value = self.neural_network_results[result_name]

            optimal_value = output_parameter() + delta_value

            if self.update:
                # Update parameter to optimal value
                output_parameter(optimal_value)

            results[f'{output_parameter.name}_optimal'] = optimal_value

        if self.include_target_output is True:
            results.update(**self.target_parameter.results)
        elif isinstance(self.include_target_output, Iterable):
            for name in self.include_target_output:
                results[name] = self.target_parameter.results[name]
        return results<|MERGE_RESOLUTION|>--- conflicted
+++ resolved
@@ -10,10 +10,7 @@
 from qcodes import DataSet, DataArray, MultiParameter, active_data_set, \
     Parameter, Instrument
 from qcodes.data import hdf5_format
-<<<<<<< HEAD
-=======
 from qcodes import Instrument, MatPlot
->>>>>>> 3cee3961
 
 from silq import config
 from silq.pulses import *
@@ -128,6 +125,7 @@
                  continuous: bool = False,
                  environment: str = 'default',
                  properties_attrs: List[str] = None,
+                 wrap_set: bool = False,
                  save_traces: bool = False,
                  **kwargs):
         SettingsClass.__init__(self)
@@ -136,7 +134,7 @@
             self.pulse_sequence = PulseSequence()
 
         shapes = kwargs.pop('shapes', ((), ) * len(kwargs['names']))
-        MultiParameter.__init__(self, shapes=shapes, **kwargs)
+        MultiParameter.__init__(self, shapes=shapes, wrap_set=wrap_set, **kwargs)
 
         if self.layout is None:
             try:
@@ -159,8 +157,6 @@
         self.results = None
         self.base_folder = None
         self.subfolder = None
-
-        self.layout = self.layout
 
         # Attach to properties and parameter configs
         self.properties_attrs = properties_attrs
@@ -381,7 +377,6 @@
             else:
                 print(f'{name}: {value}')
 
-<<<<<<< HEAD
     def setup(self,
               start: bool = None,
               **kwargs):
@@ -392,12 +387,9 @@
                 value in ``AcquisitionParameter.continuous``.
             **kwargs: Additional kwargs passed to `Layout.setup`.
         """
-=======
-    def setup(self, start=None, **kwargs):
         if not self.pulse_sequence.up_to_date():
             self.pulse_sequence.generate()
 
->>>>>>> 3cee3961
         self.layout.pulse_sequence = self.pulse_sequence
 
         samples = kwargs.pop('samples', self.samples)
@@ -487,11 +479,6 @@
 
     @clear_single_settings
     def get_raw(self):
-        """Perform an acquisition using the current pulse sequence
-
-        Note:
-            Any overridden settings in single_settings are cleared.
-        """
         self.traces = self.acquire()
 
         self.results = self.analyse(self.traces)
@@ -636,8 +623,8 @@
 
     Todo:
         Remove ``final`` pulse once ``PulseSequence.final_delay`` is verified.
+        implement continuous acquisition in the ATS interface
     """
-    # TODO implement continuous acquisition in the ATS interface
     def __init__(self,
                  name: str = 'DC',
                  unit: str = 'V',
@@ -747,11 +734,7 @@
     @property_ignore_setter
     def labels(self):
         return tuple(f'{output[1]} Trace'
-<<<<<<< HEAD
-                     for output in self.layout.acquisition_outputs())
-=======
-                for output in self.layout.acquisition_channels())
->>>>>>> 3cee3961
+                     for output in self.layout.acquisition_channels())
 
     @property_ignore_setter
     def units(self):
@@ -859,13 +842,9 @@
         return traces
 
     def analyse(self, traces):
-<<<<<<< HEAD
         """Rearrange traces to match ``AcquisitionParameter.names``"""
-        return {self.names[k] : traces[name].tolist()[0]
-=======
         return {self.names[k] : traces[name] if isinstance(traces[name], float)
                 else traces[name].tolist()[0]
->>>>>>> 3cee3961
                 for k, name in enumerate(traces)}
 
 
@@ -1384,7 +1363,7 @@
 
     A shorthand for using the default ESR pulse for multiple frequencies is by
     setting `ESRParameter.ESR_frequencies`. Settings this will create a copy
-    of ESRParameter.ESR['pulse'] with the respective frequency.
+    of ESRParameter.ESR['ESR_pulse'] with the respective frequency.
 
     Examples:
         The following code measures two ESR frequencies and performs an EPR
@@ -1528,7 +1507,7 @@
 
     @ESR_frequencies.setter
     def ESR_frequencies(self, ESR_frequencies: List[float]):
-        if len(ESR_frequencies) != len(self.ESR['pulses']):
+        if len(ESR_frequencies) != len(self.ESR['ESR_pulses']):
             logger.warning('Different number of frequencies. '
                            'Reprogramming ESR pulses to default ESR_pulse')
 
@@ -1560,12 +1539,8 @@
         ESR_pulse_names = [pulse if isinstance(pulse, str) else pulse.name
                            for pulse in self.ESR['ESR_pulses']]
         read_pulses = self.pulse_sequence.get_pulses(name=self.ESR["read_pulse"].name)
-<<<<<<< HEAD
+        results['ESR_results'] = []
         for read_pulse, ESR_pulse in zip(read_pulses, self.ESR['ESR_pulses']):
-=======
-        results['ESR_results'] = []
-        for read_pulse, ESR_pulse in zip(read_pulses, self.ESR['pulses']):
->>>>>>> 3cee3961
             read_traces = traces[read_pulse.full_name]['output']
             ESR_results = analysis.analyse_traces(
                 traces=read_traces,
@@ -1673,15 +1648,14 @@
             the default data folder
         subfolder (str): Subfolder within the base folder to save traces.
     """
-
     def __init__(self, name='Electron_T2', **kwargs):
         self.pulse_sequence = T2ElectronPulseSequence()
 
         super().__init__(name=name,
                          names=['up_proportion', 'num_traces'],
+                         labels=['Up proportion', 'Number of traces'],
                          snapshot_value=False,
-                         properties_attrs=['t_skip', 't_read',
-                                           'min_filter_proportion'],
+                         properties_attrs=['t_skip'],
                          **kwargs)
 
         self.pre_pulses = self.pulse_sequence.pre_pulses
@@ -1714,12 +1688,12 @@
                 read_traces=traces['read_long']['output'],
                 sample_rate=self.sample_rate,
                 min_filter_proportion=self.min_filter_proportion,
-                t_skip=self.t_skip,  # Use t_skip to keep length consistent
+                t_skip=self.t_skip, # Use t_skip to keep length consistent
                 t_read=self.t_read)
         else:
             results = {}
 
-        read_pulse = self.pulse_sequence[self.ESR["read_pulse"].name]
+        read_pulse = self.pulse_sequence.get_pulse(name=self.ESR["read_pulse"].name)
         read_traces = traces[read_pulse.full_name]['output']
         ESR_results = analysis.analyse_traces(
             traces=read_traces,
@@ -1847,17 +1821,12 @@
           Verifying that the system is in tune is therefore a little bit tricky.
 
     """
-
-<<<<<<< HEAD
-    def __init__(self, name='NMR', **kwargs):
-=======
-    def __init__(self, name='NMR',
-                 names=['flips', 'flip_probability', 'up_proportions'],
+    def __init__(self, name: str = 'NMR',
+                 names: List[str] = ['flips', 'flip_probability', 'up_proportions'],
                  **kwargs):
         """
         Parameter used to determine the Rabi frequency
         """
->>>>>>> 3cee3961
         self.pulse_sequence = NMRPulseSequence()
         self.NMR = self.pulse_sequence.NMR
         self.ESR = self.pulse_sequence.ESR
@@ -1919,18 +1888,18 @@
         """
         return [pulse.frequency if isinstance(pulse, Pulse)
                 else self.ESR[pulse].frequency
-                for pulse in self.ESR['pulses']]
+                for pulse in self.ESR['ESR_pulses']]
 
     @ESR_frequencies.setter
     def ESR_frequencies(self, ESR_frequencies):
-        if len(ESR_frequencies) != len(self.ESR['pulses']):
+        if len(ESR_frequencies) != len(self.ESR['ESR_pulses']):
             logger.warning('Different number of frequencies. '
                            'Reprogramming ESR pulses to default ESR_pulse')
-            self.ESR['pulses']= [copy(self.ESR['pulse'])
+            self.ESR['ESR_pulses']= [copy(self.ESR['ESR_pulse'])
                                  for _ in range(len(ESR_frequencies))]
-        self.ESR['pulses'] = [copy(self.ESR[p]) if isinstance(p, str) else p
-                              for p in self.ESR['pulses']]
-        for pulse, ESR_frequency in zip(self.ESR['pulses'], ESR_frequencies):
+        self.ESR['ESR_pulses'] = [copy(self.ESR[p]) if isinstance(p, str) else p
+                              for p in self.ESR['ESR_pulses']]
+        for pulse, ESR_frequency in zip(self.ESR['ESR_pulses'], ESR_frequencies):
             pulse.frequency = ESR_frequency
 
     def analyse(self, traces: Dict[str, Dict[str, np.ndarray]]):
@@ -2012,8 +1981,6 @@
         return results
 
 
-<<<<<<< HEAD
-=======
 class FlipNucleusParameter(AcquisitionParameter):
     def __init__(self, name='flip_nucleus', **kwargs):
         self.pulse_sequence = NMRPulseSequence()
@@ -2104,7 +2071,7 @@
             # No need to perform any pulse sequence
             return
 
-        self.ESR['pulses'] = []
+        self.ESR['ESR_pulses'] = []
         self.NMR['pulses'] = self.get_NMR_pulses(initial_state, final_state)
         self.pulse_sequence.generate()
 
@@ -2114,103 +2081,6 @@
             self.layout.stop()
 
 
-class T2ElectronParameter(AcquisitionParameter):
-    def __init__(self, name='Electron_T2', **kwargs):
-        self.pulse_sequence = T2ElectronPulseSequence()
-
-        super().__init__(name=name,
-                         names=['up_proportion', 'num_traces'],
-                         labels=['Up proportion', 'Number of traces'],
-                         snapshot_value=False,
-                         properties_attrs=['t_skip', 'filter_traces'],
-                         **kwargs)
-
-        self.pre_pulses = self.pulse_sequence.pre_pulses
-        self.post_pulses = self.pulse_sequence.post_pulses
-        self.ESR = self.pulse_sequence.ESR
-        self.EPR = self.pulse_sequence.EPR
-
-    @property
-    def inter_delay(self):
-        return self.ESR['inter_delay']
-
-    @inter_delay.setter
-    def inter_delay(self, inter_delay):
-        self.ESR['inter_delay'] = inter_delay
-
-    def analyse(self, traces):
-        if self.EPR['enabled']:
-            # Analyse EPR sequence, which also gets the dark counts
-            results = analysis.analyse_EPR(
-                empty_traces=traces['empty']['output'],
-                plunge_traces=traces['plunge']['output'],
-                read_traces=traces['read_long']['output'],
-                sample_rate=self.sample_rate,
-                min_filter_proportion=self.min_filter_proportion,
-                t_skip=self.t_skip, # Use t_skip to keep length consistent
-                t_read=self.t_read)
-        else:
-            results = {}
-
-        read_pulse = self.pulse_sequence.get_pulse(name=self.ESR["read_pulse"].name)
-        read_traces = traces[read_pulse.full_name]['output']
-        ESR_results = analysis.analyse_traces(
-            traces=read_traces,
-            sample_rate=self.sample_rate,
-            filter='low' if self.filter_traces else None,
-            t_skip=self.t_skip,
-            t_read=self.t_read)
-
-        results['ESR_results'] = ESR_results
-        results[f'up_proportion_{read_pulse.name}'] = ESR_results['up_proportion']
-        if self.EPR['enabled']:
-            # Add contrast obtained by subtracting EPR dark counts
-            contrast = ESR_results['up_proportion'] - results['dark_counts']
-            results[f'contrast_{read_pulse.name}'] = contrast
-
-        return results
-
-
-class VariableReadParameter(AcquisitionParameter):
-    def __init__(self, name='variable_read', **kwargs):
-        self.pulse_sequence = PulseSequence([
-            DCPulse(name='plunge', acquire=True, average='trace'),
-            DCPulse(name='read', acquire=True, average='trace'),
-            DCPulse(name='empty', acquire=True, average='trace'),
-            DCPulse(name='final')])
-
-        super().__init__(name=name,
-                         names=('read_voltage',),
-                         labels=('Read voltage',),
-                         units=('V',),
-                         shapes=((1,),),
-                         setpoint_names=(('time',),),
-                         setpoint_labels=(('Time',),),
-                         setpoint_units=(('s',),),
-                         snapshot_value=False,
-                         **kwargs)
-
-    @property_ignore_setter
-    def setpoints(self):
-        duration = sum(pulse.duration for pulse in
-                       self.pulse_sequence.get_pulses(acquire=True))
-        return (tuple(np.linspace(0, duration, self.shapes[0][0])), ),
-
-    @property_ignore_setter
-    def shapes(self):
-        shapes = self.layout.acquisition_shapes
-        pts = sum(shapes[pulse_name]['output'][0]
-                  for pulse_name in ['plunge', 'read', 'empty'])
-        return (pts,),
-
-    def analyse(self, traces):
-        return {'read_voltage':
-                    np.concatenate([self.traces['plunge']['output'],
-                                    self.traces['read']['output'],
-                                    self.traces['empty']['output']])}
-
-
->>>>>>> 3cee3961
 class BlipsParameter(AcquisitionParameter):
     """Parameter that measures properties of blips in a trace
 
@@ -2270,26 +2140,11 @@
         - `RetuneBlipsParameter`.
 
     """
-<<<<<<< HEAD
     def __init__(self,
                  name: str = 'count_blips',
                  duration: float = None,
-                 pulse_name: str = 'read',
+                 pulse_name: str = 'DC_trace',
                  **kwargs):
-=======
-    Parameter that measures properties of blips in a trace
-    """
-    def __init__(self, name='count_blips', duration=None,
-                 pulse_name='DC_trace', **kwargs):
-        """
-
-        Args:
-            name: parameter name (default `count_blips`)
-            duration: duration of tracepulse
-            pulse_name: name of trace pulse (default `read`)
-            **kwargs: kwargs passed to AcquisitionParameter
-        """
->>>>>>> 3cee3961
         self.pulse_name = pulse_name
 
         self.pulse_sequence = PulseSequence([
@@ -2311,12 +2166,8 @@
 
     @property
     def duration(self):
-<<<<<<< HEAD
         """Shorthand for read pulse duration."""
-        return self.pulse_sequence['read'].duration
-=======
         return self.pulse_sequence[self.pulse_name].duration
->>>>>>> 3cee3961
 
     @duration.setter
     def duration(self, duration):
