from time import sleep
import numpy as np
from collections import OrderedDict, Iterable
from matplotlib import pyplot as plt
from blinker import signal
from functools import partial
from keras.models import load_model
import logging

from qcodes.instrument.parameter import MultiParameter
from qcodes.data import hdf5_format, io
from qcodes.data.data_array import DataArray
from qcodes.loops import active_loop

from silq import config
from silq.pulses import *
from silq.analysis import analysis
from silq.tools import data_tools
from silq.tools.general_tools import SettingsClass, clear_single_settings, \
    attribute_from_config, UpdateDotDict, convert_setpoints, \
    property_ignore_setter


logger = logging.getLogger(__name__)
h5fmt = hdf5_format.HDF5Format()


class AcquisitionParameter(SettingsClass, MultiParameter):
    layout = None
    formatter = h5fmt

    def __init__(self, continuous=False, environment='default',
                 properties_attrs=[], **kwargs):
        SettingsClass.__init__(self)

        shapes = kwargs.pop('shapes', ((), ) * len(kwargs['names']))
        MultiParameter.__init__(self, shapes=shapes, **kwargs)

        self.pulse_sequence = PulseSequence()
        """Pulse sequence of acquisition parameter"""

        self.silent = True
        """Do not print results after acquisition"""

        self.save_traces = False
        """ Save traces in separate files"""

        if environment == 'default':
            environment = config.properties.get('default_environment',
                                                'default')
        self.environment = environment

        # Setup properties config. If pulse requires additional
        # properties_attrs, place them before calling Pulse.__init__,
        # else they are not added to attrs.
        # Make sure that self.properties_attrs is never replaced, only appended.
        # Else it is no longer used for self._handle_properties_config_signal.
        try:
            # Set properties_config from SilQ environment config
            self.properties_config = config[self.environment].properties
        except (KeyError, AttributeError):
            self.properties_config = None

        self.properties_attrs = properties_attrs

        # Set handler that only uses attributes in properties_attrs
        self._handle_properties_config_signal = partial(
            self._handle_config_signal,
            select=self.properties_attrs)
        # Connect changes in properties config to handling method
        # If environment has no properties key, this will never be called.
        signal(f'config:{self.environment}.properties').connect(
            self._handle_properties_config_signal)

        # Set attributes that can also be retrieved from properties_config
        if self.properties_config is not None:
            for attr in self.properties_attrs:
                if attr in self.properties_config:
                    setattr(self, attr, self.properties_config[attr])
                else:
                    setattr(self, attr, None)
        self.samples = None
        self.data = None
        self.dataset = None
        self.results = None

        self.subfolder = None

        self.continuous = continuous

        # Change attribute data_manager from class attribute to instance
        # attribute. This is necessary to ensure that the data_manager is
        # passed along when the parameter is spawned from a new process
        self.layout = self.layout

        self._meta_attrs.extend(['label', 'name', 'pulse_sequence'])

    def __repr__(self):
        return '{} acquisition parameter'.format(self.name)

    def __getattribute__(self, item):
        try:
            return super().__getattribute__(item)
        except AttributeError:
            return attribute_from_config(item)

    @property
    def sample_rate(self):
        """ Acquisition sample rate """
        return self.layout.sample_rate

    def _handle_config_signal(self, _, select=None, **kwargs):
        """
        Update attr when attr in pulse config is modified
        Args:
            _: sender config (unused)
            select (Optional(List(str): list of attrs that can be set. 
                Will update any attribute if not specified. 
            **kwargs: {attr: new_val}

        Returns:

        """
        key, val = kwargs.popitem()
        if select is None or key in select:
            setattr(self, key, val)

    def store_traces(self, pulse_traces, base_folder=None, subfolder=None,
                     channels=['output']):
        # Store raw traces
        if base_folder is None:
            # Extract base_folder from dataset of currently active loop
            active_dataset = active_loop().get_data_set()
            if active_dataset.location:
                base_folder = active_dataset.location
            elif hasattr(active_dataset, '_location'):
                base_folder = active_dataset._location
        self.dataset = data_tools.create_data_set(name='traces',
                                                  base_folder=base_folder,
                                                  subfolder=subfolder,
                                                  formatter=self.formatter)

        # Create dictionary of set arrays
        set_arrs = {}
        traces_dict = {}
        for pulse_name, channel_traces in pulse_traces.items():
            for channel in channels:
                traces_name = f'{pulse_name}_{channel}'
                traces = channel_traces[channel]
                traces_dict[traces_name] = traces

                number_of_traces, points_per_trace = traces.shape

                if traces.shape not in set_arrs:
                    time_step = 1 / self.sample_rate * 1e3
                    t_list = np.arange(0, points_per_trace * time_step, time_step)
                    t_list_arr = DataArray(name='time',
                                           array_id='time',
                                           label=' Time',
                                           unit='ms',
                                           shape=traces.shape,
                                           preset_data=np.full(traces.shape,
                                                               t_list),
                                           is_setpoint=True)

                    trace_num_arr = DataArray(name='trace_num',
                                              array_id='trace_num',
                                              label='Trace',
                                              unit='num',
                                              shape=(number_of_traces, ),
                                              preset_data=np.arange(
                                                  number_of_traces, dtype=np.float64),
                                              is_setpoint=True)
                    set_arrs[traces.shape] = (trace_num_arr, t_list_arr)

        # Add set arrays to dataset
        for k, (t_list_arr, trace_num_arr) in enumerate(set_arrs.values()):
            for arr in (t_list_arr, trace_num_arr):
                if len(set_arrs) > 1:
                    # Need to give individual array_ids to each of the set arrays
                    arr.array_id += '_{}'.format(k)
                self.dataset.add_array(arr)

        # Add trace arrs to dataset
        for traces_name, traces in traces_dict.items():
            t_list_arr, trace_num_arr = set_arrs[traces.shape]

            # Must transpose traces array
            trace_arr = DataArray(name=traces_name,
                                  array_id=traces_name,
                                  label=traces_name + ' signal',
                                  unit='V',
                                  shape=traces.shape,
                                  preset_data=traces,
                                  set_arrays=(t_list_arr, trace_num_arr))
            self.dataset.add_array(trace_arr)

        self.dataset.finalize()

    def print_results(self):
        if self.names is not None:
            for name in self.names:
                print(f'{name}: {self.results[name]:.3f}')
        else:
            print(f'{self.name}: {self.results[self.name]:.3f}')

    def setup(self, start=None, **kwargs):
        self.layout.pulse_sequence = self.pulse_sequence

        samples = kwargs.pop('samples', self.samples)
        self.layout.setup(samples=samples, **kwargs)

        if start is None:
            start = self.continuous

        if start:
            self.layout.start()

    def acquire(self, stop=None, setup=None, **kwargs):
        """
        Performs a layout.acquisition. The result is stored in self.data
        Args:
            stop (Bool): Whether to stop instruments after acquisition.
                If not specified, it will stop if self.continuous is False
            setup (Bool): Whether to setup layout before acquisition.
                If not specified, it will setup if pulse_sequences are different
            **kwargs: Additional kwargs to be given to layout.acquisition

        Returns:
            acquisition output
        """
        if stop is None:
            stop = not self.continuous

        if setup or (setup is None and
                     self.layout.pulse_sequence != self.pulse_sequence) or \
                self.layout.samples() != self.samples:
            self.setup()


        # Perform acquisition
        self.data = self.layout.acquisition(stop=stop, **kwargs)
        return self.data
    #
    # def plot_traces(self, channel='output'):
    #     fig, ax = plt.subplots(1,1)
    #
    #     acquire_pulses = self.pulse_sequence.get_pulses(acquire=True)
    #     if len((pulse.average for pulse in acquire_pulses)) > 1:
    #         raise RuntimeError('All pulses must have same average mode')
    #
    #     acquire_traces = {pulse.name: self.data[pulse.name][channel]
    #                       for pulse in acquire_pulses}
    #
    #     if acquire_pulses[0].average == 'trace':
    #
    #     elif acquire_pulses[0].average == 'none':
    #         cax = ax.pcolormesh(range(traces.shape[1]),
    #                             range(traces.shape[0] + 1), traces)
    #         ax.set_xlim([0, traces.shape[1]])
    #         ax.set_ylim([0, traces.shape[0] + 1])
    #         ax.invert_yaxis()
    #
    #     plt.colorbar(cax)
    #
    #     if plot1D:
    #         fig, axes = plt.subplots(len(traces), sharex=True)
    #         for k, trace in enumerate(traces):
    #             axes[k].plot(trace)
    #             #         axes[k].plot(trace > 0.5)
    #             if traces_AWG is not None:
    #                 trace_AWG = traces_AWG[k]
    #                 trace_AWG /= (np.max(trace_AWG) - np.min(trace_AWG))
    #                 trace_AWG -= np.min(trace_AWG)
    #                 axes[k].plot(trace_AWG)
    #             if threshold_voltage is not None:
    #                 axes[k].plot([threshold_voltage] * len(trace), 'r')
    #             axes[k].locator_params(nbins=2)


class DCParameter(AcquisitionParameter):
    # TODO implement continuous acquisition
    def __init__(self, **kwargs):
        super().__init__(name='DC_acquisition',
                         names=['DC_voltage'],
                         labels=['DC voltage'],
                         units=['V'],
                         snapshot_value=False,
                         continuous = True,
                         **kwargs)

        self.samples = 1

        self.pulse_sequence.add(
            DCPulse(name='read', acquire=True, average='point',
                    connection_label='stage'),
            DCPulse(name='final',
                    connection_label='stage'))

    @clear_single_settings
    def get(self):
        # Note that this function does not have a setup, and so the setup
        # must be done once beforehand.
        self.acquire()
        self.results = {'DC_voltage': self.data['read']['output']}
        return tuple(self.results[name] for name in self.names)


class TraceParameter(AcquisitionParameter):
    # TODO implement continuous acquisition
    def __init__(self, **kwargs):
        super().__init__(name='Trace_acquisition',
                         names=self.names,
                         labels=self.names,
                         units=['V', 'V', 'V'],
                         snapshot_value=False,
                         **kwargs)

        self.samples = 1

        self.pulse_sequence.add(
            DCPulse(name='read', acquire=True, average='trace',
                    connection_label='stage'),
            DCPulse(name='final',
                    connection_label='stage'))

    def acquire(self, **kwargs):
        super().acquire(**kwargs)
        # Grab the actual output name from the list of acquisition outputs
        outputs = [output[1] for output in self.layout.acquisition_outputs()]
        traces = []
        # Merge all pulses together for a single acquisition channel

        for k, output in enumerate(outputs):

            if (len(self.pulse_sequence.get_pulses(acquire=True)) > 1):
                # Data is 2D,
                trace = np.concatenate([self.data[pulse.name][output] for pulse in
                                self.pulse_sequence.get_pulses(acquire=True)], axis=1)
            else:
                trace = np.concatenate([self.data[pulse.name][output] for pulse in
                                self.pulse_sequence.get_pulses(acquire=True)])
            # print(f'{k}, {output} : {np.shape(trace)}')

            # TODO: This should be done at time of acquisition, fix dimensions of trace
            # import pdb; pdb.set_trace()
            # if trace:
            #     shape = (self.samples, len(self.setpoints[0][1]))
            #     print(f'shapes dont match {np.shape(trace)} : {shape}')
            #     trace = (trace, )*self.samples
            # trace = (trace,) * self.samples
            traces.append(trace)

        return traces

    @property_ignore_setter
    def names(self):
        return [output[1] for output in self.layout.acquisition_outputs()]

    @property_ignore_setter
    def setpoints(self):
        # TODO: Create blank regions for non continous acquisition periods
        t_start = min([pulse.t_start for pulse in
                       self.pulse_sequence.get_pulses(acquire=True)])
        t_stop = max([pulse.t_stop for pulse in
                       self.pulse_sequence.get_pulses(acquire=True)])
        duration = t_stop - t_start
        # duration = self.pulse_sequence.get_pulse(name='read').duration
        num_traces = len(self.layout.acquisition_outputs())
        if self.samples > 1:
            setpoints = ((tuple(np.arange(self.samples, dtype=float)),
                           1e3*np.linspace(0, duration, duration*self.sample_rate + 1)[0:-1]),) * num_traces
        else:
            setpoints = ((1e3*np.linspace(0, duration,
                                          duration*self.sample_rate + 1)[0:-1],),)*num_traces
        return setpoints

    @property_ignore_setter
    def setpoint_names(self):
        return (('Sample','Time',),)* len(self.layout.acquisition_outputs())

    @property_ignore_setter
    def setpoint_units(self):
        return ((None,'ms',),) * len(self.layout.acquisition_outputs())

    @clear_single_settings
    def get(self):
        # Note that this function does not have a setup, and so the setup
        # must be done once beforehand.
        trace, = self.acquire()

        # Note that this is broken, but should be replaced by Mark's PR
        self.results = [trace, np.mean(trace), np.std(trace)]

        return self.results


class DCSweepParameter(AcquisitionParameter):
    def __init__(self, **kwargs):

        self.sweep_parameters = OrderedDict()
        # Pulse to acquire trace at the end, disabled by default
        self.trace_pulse = DCPulse(name='trace', duration=100, enabled=False,
                                   acquire=True, average='trace', amplitude=0)

        super().__init__(name='DC_acquisition', names=['DC_voltage'],
                         labels=['DC voltage'], units=['V'],
                         snapshot_value=False, setpoint_names=(('None',),),
                         shapes=((1,),), **kwargs)

        self.pulse_duration = 1
        self.final_delay = 120
        self.inter_delay = 0.2
        self.use_ramp = False

        self.additional_pulses = []
        self.samples = 1

    def __getitem__(self, item):
        return self.sweep_parameters[item]

    @property_ignore_setter
    def setpoints(self):
        iter_sweep_parameters = iter(self.sweep_parameters.values())
        if len(self.sweep_parameters) == 1:
            sweep_dict = next(iter_sweep_parameters)
            sweep_voltages = sweep_dict.sweep_voltages
            if sweep_dict.offset_parameter is not None:
                sweep_voltages = sweep_voltages + sweep_dict.offset_parameter.get_latest()
            setpoints = (convert_setpoints(sweep_voltages),),

        elif len(self.sweep_parameters) == 2:
            inner_sweep_dict = next(iter_sweep_parameters)
            inner_sweep_voltages = inner_sweep_dict.sweep_voltages
            if inner_sweep_dict.offset_parameter is not None:
                inner_sweep_voltages = inner_sweep_voltages + inner_sweep_dict.offset_parameter.get_latest()
            outer_sweep_dict = next(iter_sweep_parameters)
            outer_sweep_voltages = outer_sweep_dict.sweep_voltages
            if outer_sweep_dict.offset_parameter is not None:
                outer_sweep_voltages = outer_sweep_voltages + outer_sweep_dict.offset_parameter.get_latest()

            setpoints = (convert_setpoints(outer_sweep_voltages,
                                           inner_sweep_voltages)),

        if self.trace_pulse.enabled:
            # Also obtain a time trace at the end
            points = round(self.trace_pulse.duration * 1e-3 * self.sample_rate)
            trace_setpoints = tuple(
                np.linspace(0, self.trace_pulse.duration, points))
            setpoints += (convert_setpoints(trace_setpoints),)
        return setpoints

    @property_ignore_setter
    def names(self):
        if self.trace_pulse.enabled:
            return ('DC_voltage', 'trace_voltage')
        else:
            return ('DC_voltage',)

    @property_ignore_setter
    def labels(self):
        if self.trace_pulse.enabled:
            return ('DC voltage', 'Trace voltage')
        else:
            return ('DC voltage',)

    @property_ignore_setter
    def units(self):
        return ('V', 'V') if self.trace_pulse.enabled else ('V',)

    @property_ignore_setter
    def shapes(self):
        iter_sweep_parameters = iter(self.sweep_parameters.values())
        if len(self.sweep_parameters) == 0:
            shapes = (),
        elif len(self.sweep_parameters) == 1:
            sweep_voltages = next(iter_sweep_parameters).sweep_voltages
            shapes = (len(sweep_voltages),),
        elif len(self.sweep_parameters) == 2:
            inner_sweep_voltages = next(iter_sweep_parameters).sweep_voltages
            outer_sweep_voltages = next(iter_sweep_parameters).sweep_voltages
            shapes = (len(outer_sweep_voltages), len(inner_sweep_voltages)),

        if self.trace_pulse.enabled:
            shapes += (round(
                self.trace_pulse.duration * 1e-3 * self.sample_rate),),
        return shapes

    @property_ignore_setter
    def setpoint_names(self):
        iter_sweep_parameters = reversed(self.sweep_parameters.keys())
        names = tuple(iter_sweep_parameters),
        if self.trace_pulse.enabled:
            names += (('time',), )
        return names

    @property_ignore_setter
    def setpoint_units(self):
        setpoint_units = (('V',) * len(self.sweep_parameters),)
        if self.trace_pulse.enabled:
            setpoint_units += (('ms',), )
        return setpoint_units

    def add_sweep(self, parameter_name, sweep_voltages=None,
                  connection_label=None, offset_parameter=None):
        if connection_label is None:
            connection_label = parameter_name

        self.sweep_parameters[parameter_name] = UpdateDotDict(
            update_function=self.generate_pulse_sequence, name=parameter_name,
            sweep_voltages=sweep_voltages, connection_label=connection_label,
            offset_parameter=offset_parameter)

        self.generate_pulse_sequence()

    def generate_pulse_sequence(self):
        self.pulse_sequence.clear()

        iter_sweep_parameters = iter(self.sweep_parameters.items())
        if len(self.sweep_parameters) == 1:
            sweep_name, sweep_dict = next(iter_sweep_parameters)
            sweep_voltages = sweep_dict.sweep_voltages
            connection_label = sweep_dict.connection_label
            if self.use_ramp:
                sweep_points = len(sweep_voltages)
                pulses = [DCRampPulse('DC_inner',
                                      duration=self.pulse_duration*sweep_points,
                                      amplitude_start=sweep_voltages[0],
                                      amplitude_stop=sweep_voltages[-1],
                                      acquire=True,
                                      average=f'point_segment:{sweep_points}',
                                      connection_label=connection_label)]
            else:
                pulses = [
                    DCPulse('DC_inner', duration=self.pulse_duration,
                            acquire=True, average='point',
                            amplitude=sweep_voltage,
                            connection_label=connection_label)
                for sweep_voltage in sweep_voltages]

            self.pulse_sequence = PulseSequence(pulses=pulses)
            #             self.pulse_sequence.add(*self.additional_pulses)

        elif len(self.sweep_parameters) == 2:
            inner_sweep_name, inner_sweep_dict = next(iter_sweep_parameters)
            inner_sweep_voltages = inner_sweep_dict.sweep_voltages
            inner_connection_label = inner_sweep_dict.connection_label
            outer_sweep_name, outer_sweep_dict = next(iter_sweep_parameters)
            outer_sweep_voltages = outer_sweep_dict.sweep_voltages
            outer_connection_label = outer_sweep_dict.connection_label

            pulses = []
            if outer_connection_label == inner_connection_label:
                if self.use_ramp:
                    raise NotImplementedError('Ramp Pulse not implemented for '
                                              'CombinedConnection')
                for outer_sweep_voltage in outer_sweep_voltages:
                    for inner_sweep_voltage in inner_sweep_voltages:
                        sweep_voltage = (
                            inner_sweep_voltage, outer_sweep_voltage)
                        pulses.append(
                            DCPulse('DC_read', duration=self.pulse_duration,
                                    acquire=True, amplitude=sweep_voltage,
                                    average='point',
                                    connection_label=outer_connection_label))
            else:
                t = 0
                sweep_duration = self.pulse_duration * len(inner_sweep_voltages)
                for outer_sweep_voltage in outer_sweep_voltages:
                    pulses.append(
                        DCPulse('DC_outer', t_start=t,
                                duration=sweep_duration + self.inter_delay,
                                amplitude=outer_sweep_voltage,
                                connection_label=outer_connection_label))
                    if self.inter_delay > 0:
                        pulses.append(
                            DCPulse('DC_inter_delay', t_start=t,
                                    duration=self.inter_delay,
                                    amplitude=inner_sweep_voltages[0],
                                    connection_label=inner_connection_label))
                        t += self.inter_delay

                    if self.use_ramp:
                        sweep_points = len(inner_sweep_voltages)
                        pulses.append(
                            DCRampPulse('DC_inner', t_start=t,
                                        duration=sweep_duration,
                                        amplitude_start=inner_sweep_voltages[0],
                                        amplitude_stop=inner_sweep_voltages[-1],
                                        acquire=True,
                                        average=f'point_segment:{sweep_points}',
                                        connection_label=inner_connection_label)
                        )
                        t += sweep_duration
                    else:
                        for inner_sweep_voltage in inner_sweep_voltages:
                            pulses.append(
                                DCPulse('DC_inner', t_start=t,
                                        duration=self.pulse_duration,
                                        acquire=True, average='point',
                                        amplitude=inner_sweep_voltage,
                                        connection_label=inner_connection_label)
                            )
                            t += self.pulse_duration

        else:
            raise NotImplementedError(
                f"Cannot handle {len(self.sweep_parameters)} parameters")

        if self.trace_pulse.enabled:
            # Also obtain a time trace at the end
            pulses.append(self.trace_pulse)

        self.pulse_sequence = PulseSequence(pulses=pulses)
        self.pulse_sequence.final_delay = self.final_delay

    def acquire(self, **kwargs):
        super().acquire(**kwargs)

        # Process results
        DC_voltages = np.array(
            [self.data[pulse.full_name]['output'] for pulse in
             self.pulse_sequence.get_pulses(name='DC_inner')])

        if self.use_ramp:
            if len(self.sweep_parameters) == 1:
                self.results = {'DC_voltage': DC_voltages[0]}
            elif len(self.sweep_parameters) == 2:
                self.results = {'DC_voltage': DC_voltages}
        else:
            if len(self.sweep_parameters) == 1:
                self.results = {'DC_voltage': DC_voltages}
            elif len(self.sweep_parameters) == 2:
                self.results = {'DC_voltage':
                    DC_voltages.reshape(self.shapes[0])}

        if self.trace_pulse.enabled:
            self.results['trace_voltage'] = self.data['trace']['output']

        return self.results

    @clear_single_settings
    def get(self):
        self.acquire()
        return tuple(self.results[name] for name in self.names)


class EPRParameter(AcquisitionParameter):
    def __init__(self, **kwargs):
        super().__init__(name='EPR_acquisition',
                         names=['contrast', 'dark_counts',
                                'voltage_difference_read',
                                'fidelity_empty', 'fidelity_load'],
                         snapshot_value=False,
                         properties_attrs=['t_skip', 't_read'],
                         **kwargs)

        self.pulse_sequence.add(
            DCPulse('empty', acquire=True, connection_label='stage'),
            DCPulse('plunge', acquire=True, connection_label='stage'),
            DCPulse('read_long', acquire=True, connection_label='stage'),
            DCPulse('final', connection_label='stage'))

    @property
    def labels(self):
        return [name.replace('_', ' ').capitalize() for name in self.names]

    @labels.setter
    def labels(self, labels):
        pass

    @clear_single_settings
    def get(self):
        self.acquire()

        self.results = analysis.analyse_EPR(pulse_traces=self.data,
                                            sample_rate=self.sample_rate,
                                            t_skip=self.t_skip,
                                            t_read=self.t_read)

        if self.save_traces:
            self.store_traces(self.data)

        if not self.silent:
            self.print_results()

        return tuple(self.results[name] for name in self.names)


class AdiabaticParameter(AcquisitionParameter):
    def __init__(self, **kwargs):
        """
        Parameter used to perform an adiabatic sweep
        """
        super().__init__(name='adiabatic_acquisition',
                         names=['contrast_ESR', 'contrast', 'dark_counts',
                                'voltage_difference_read'],
                         labels=['ESR contrast', 'Contrast', 'Dark counts',
                                 'Voltage difference read'],
                         snapshot_value=False,
                         properties_attrs=['t_skip', 't_read'],
                         **kwargs)

        self.pulse_sequence.add(
            # SteeredInitialization('steered_initialization', enabled=False),
            DCPulse('plunge', connection_label='stage'),
            DCPulse('read', acquire=True, connection_label='stage'),
            DCPulse('empty', acquire=True, connection_label='stage'),
            DCPulse('plunge', acquire=True, connection_label='stage'),
            DCPulse('read_long', acquire=True, connection_label='stage'),
            DCPulse('final', connection_label='stage'),
            FrequencyRampPulse('adiabatic_ESR', connection_label='ESR'))

    @property
    def frequency(self):
        return self.pulse_sequence['adiabatic'].frequency

    @frequency.setter
    def frequency(self, frequency):
        self.pulse_sequence['adiabatic'].frequency = frequency

    @clear_single_settings
    def get(self):
        self.acquire()

        self.results = analysis.analyse_PREPR(pulse_traces=self.data,
                                              sample_rate=self.sample_rate,
                                              t_skip=self.t_skip,
                                              t_read=self.t_read)

        # Store raw traces if self.save_traces is True
        if self.save_traces:
            self.store_traces(self.data, subfolder=self.subfolder)

        if not self.silent:
            self.print_results()

        return tuple(self.results[name] for name in self.names)


class RabiParameter(AcquisitionParameter):
    def __init__(self, **kwargs):
        """
        Parameter used to determine the Rabi frequency
        """
        super().__init__(name='rabi_acquisition',
<<<<<<< HEAD
                         names=['contrast', 'dark_counts',
                                'voltage_difference_read'],
                         labels=['Contrast', 'Dark counts',
                                'Voltage difference read'],
=======
                         names=['contrast_ESR', 'contrast', 'dark_counts',
                                'voltage_difference_read'],
                         labels=['ESR contrast', 'Contrast', 'Dark counts',
                                 'Voltage difference read'],
>>>>>>> 2e6aa08c
                         snapshot_value=False,
                         properties_attrs=['t_skip', 't_read'],
                         **kwargs)

        self.pulse_sequence.add(
<<<<<<< HEAD
            SteeredInitialization('steered_initialization', enabled=False),
            DCPulse('plunge', acquire=True),
            DCPulse('read', acquire=True),
            DCPulse('final'),
            SinePulse('rabi_ESR', duration=0.1))

        # Disable previous pulse for sine pulse, since it would
        # otherwise be after 'final' pulse
        self.pulse_sequence.sort()

    @property
    def frequency(self):
        return self.pulse_sequence['rabi'].frequency

    @frequency.setter
    def frequency(self, frequency):
        self.pulse_sequence['rabi'].frequency = frequency

    def acquire(self, **kwargs):
        super().acquire(**kwargs)

    @clear_single_settings
    def get(self):
        self.acquire()

        self.results = analysis.analyse_PR(pulse_traces=self.data,
                                           sample_rate=self.sample_rate,
                                           t_skip=self.t_skip,
                                           t_read=self.t_read)

        # Store raw traces if self.save_traces is True
        if self.save_traces:
            self.store_traces(self.data, subfolder=self.subfolder)

        if not self.silent:
            self.print_results()

        return tuple(self.results[name] for name in self.names)


class RabiDriveParameter(AcquisitionParameter):
    def __init__(self, **kwargs):
        """
        Parameter used to drive Rabi oscillations
        """
        super().__init__(name='rabi_drive',
                         names=['contrast', 'dark_counts',
                                'voltage_difference_read'],
                         labels=['Contrast', 'Dark counts',
                                'Voltage difference read'],
                         snapshot_value=False,
                         properties_attrs=['t_skip', 't_read'],
                         **kwargs)

        self.pulse_sequence.add(
            SteeredInitialization('steered_initialization', enabled=False),
            DCPulse('plunge', acquire=True),
            DCPulse('read', acquire=True),
            DCPulse('final'),
            SinePulse('rabi_ESR', duration=0.1))

        self.pulse_sequence.sort()
=======
            # SteeredInitialization('steered_initialization', enabled=False),
            DCPulse('plunge', connection_label='stage'),
            DCPulse('read', acquire=True, connection_label='stage'),
            DCPulse('empty', acquire=True, connection_label='stage'),
            DCPulse('plunge', acquire=True, connection_label='stage'),
            DCPulse('read_long', acquire=True, connection_label='stage'),
            DCPulse('final', connection_label='stage'),
            SinePulse('ESR', connection_label='ESR'))
>>>>>>> 2e6aa08c

    @property
    def frequency(self):
        return self.pulse_sequence['ESR'].frequency

    @frequency.setter
    def frequency(self, frequency):
        self.pulse_sequence['ESR'].frequency = frequency

    @clear_single_settings
    def get(self):
        self.acquire()

<<<<<<< HEAD
        self.results = analysis.analyse_PR(pulse_traces=self.data,
                                           sample_rate=self.sample_rate,
                                           t_skip=self.t_skip,
                                           t_read=self.t_read)
=======
        self.results = analysis.analyse_PREPR(pulse_traces=self.data,
                                              sample_rate=self.sample_rate,
                                              t_skip=self.t_skip,
                                              t_read=self.t_read)
>>>>>>> 2e6aa08c

        # Store raw traces if self.save_traces is True
        if self.save_traces:
            self.store_traces(self.data, subfolder=self.subfolder)

        if not self.silent:
            self.print_results()

        return tuple(self.results[name] for name in self.names)


class T1Parameter(AcquisitionParameter):
    def __init__(self, **kwargs):
        super().__init__(name='T1_acquisition',
                         names=['up_proportion', 'num_traces'],
                         labels=['Up proportion', 'Number of traces'],
                         snapshot_value=False,
                         properties_attrs=['t_skip'],
                         **kwargs)

        self.pulse_sequence.add(
            # SteeredInitialization('steered_initialization', enabled=False),
            DCPulse('empty', connection_label='stage'),
            DCPulse('plunge', connection_label='stage'),
            DCPulse('read', acquire=True, connection_label='stage'),
            DCPulse('final', connection_label='stage'))
            # FrequencyRampPulse('adiabatic_ESR'))

        self.readout_threshold_voltage = None

        self._meta_attrs.append('readout_threshold_voltage')

    @property
    def wait_time(self):
        return self.pulse_sequence['plunge'].duration

    @clear_single_settings
    def get(self):
        self.acquire()

        # Analysis
        self.results = analysis.analyse_read(
            traces=self.data['read']['output'],
            threshold_voltage=self.readout_threshold_voltage,
            start_idx=round(self.t_skip * 1e-3 * self.sample_rate))

        # Store raw traces if self.save_traces is True
        if self.save_traces:
            if self.subfolder is not None:
                subfolder = '{}/tau_{:.0f}'.format(self.subfolder,
                                               self.wait_time)
            else:
                subfolder = 'tau_{:.0f}'.format(self.wait_time)

            self.store_traces(self.data, subfolder=subfolder)

        if not self.silent:
            self.print_results()

        return tuple(self.results[name] for name in self.names)


class DarkCountsParameter(AcquisitionParameter):
    def __init__(self, **kwargs):
        """
        Parameter used to perform an adiabatic sweep
        """
        super().__init__(name='dark_counts_acquisition',
                         names=['dark_counts'],
                         labels=['Dark counts'],
                         snapshot_value=False,
                         properties_attrs=['t_skip'],
                         **kwargs)

        self.pulse_sequence.add(
            SteeredInitialization('steered_initialization', enabled=True),
            DCPulse('read', acquire=True))

        self.readout_threshold_voltage = None

        self._meta_attrs.append('readout_threshold_voltage')

    def acquire(self, **kwargs):
        super().acquire(**kwargs)

    @clear_single_settings
    def get(self):
        self.acquire()

        fidelities = analysis.analyse_read(
            traces=self.data['read']['output'],
            threshold_voltage=self.readout_threshold_voltage,
            start_idx=round(self.t_skip * 1e-3 * self.sample_rate))
        self.results = [fidelities['up_proportion']]

        # Store raw traces if self.save_traces is True
        if self.save_traces:
            self.store_traces(self.data, subfolder=self.subfolder)

        if not self.silent:
            self.print_results()

        return tuple(self.results[name] for name in self.names)


class VariableReadParameter(AcquisitionParameter):
    def __init__(self, **kwargs):
        super().__init__(name='variable_read_acquisition',
                         names=('read_voltage',),
                         labels=('Read voltage',),
                         units=('V',),
                         shapes=((1,),),
                         setpoint_names=(('time',),),
                         setpoint_labels=(('Time',),),
                         setpoint_units=(('ms',),),
                         snapshot_value=False,
                         **kwargs)
        self.pulse_sequence.add(
            DCPulse(name='plunge', acquire=True, average='trace',
                    connection_label='stage'),
            DCPulse(name='read', acquire=True, average='trace',
                    connection_label='stage'),
            DCPulse(name='empty', acquire=True, average='trace',
                    connection_label='stage'),
            DCPulse(name='final',
                    connection_label='stage'))

    @property_ignore_setter
    def setpoints(self):
        duration = sum(pulse.duration for pulse in
                       self.pulse_sequence.get_pulses(acquire=True))
        return (tuple(np.linspace(0, duration, self.shapes[0][0])), ),

    @property_ignore_setter
    def shapes(self):
        shapes = self.layout.acquisition_shapes
        pts = sum(shapes[pulse_name]['output'][0]
                  for pulse_name in ['plunge', 'read', 'empty'])
        return (pts,),

    def get(self):
        self.acquire()

        self.results = {'read_voltage':
                            np.concatenate([self.data['plunge']['output'],
                                            self.data['read']['output'],
                                            self.data['empty']['output']])}
        return tuple(self.results[name] for name in self.names)


class NeuralNetworkParameter(AcquisitionParameter):
    def __init__(self, target_parameter, input_names, output_names=None,
                 model_filepath=None, include_target_output=None, **kwargs):

        self.target_parameter = target_parameter
        self.input_names = input_names
        self.include_target_output = include_target_output
        self.output_names = output_names

        super().__init__(names=self.names, **kwargs)

        if model_filepath is None:
            model_filepath = self.properties_config.get(
                f'{self.name}_model_filepath', None)
        self.model_filepath = model_filepath
        if self.model_filepath is not None:
            self.model = load_model(self.model_filepath)
        else:
            logger.warning(f'No neural network model loaded for {self}')

    @property_ignore_setter
    def pulse_sequence(self):
        return self.target_parameter.pulse_sequence

    @property_ignore_setter
    def names(self):
        names = self.output_names
        if self.include_target_output is True:
            names = names + self.target_parameter.names
        elif self.include_target_output is False:
            pass
        elif isinstance(self.include_target_output, Iterable):
            names = names + self.include_target_output
        return names

    def acquire(self):
        if self.samples is not None:
            self.target_parameter.samples = self.samples
        self.target_parameter()
        # Extract target results using input names, because target_parameter.get
        # may provide results in a different order
        target_results = [self.target_parameter.results[name]
                          for name in self.input_names]

        # Convert target results to array
        target_results_arr = np.array([target_results])
        neural_network_results = self.model.predict(target_results_arr)[0]

        # Convert neural network results to dict
        self.neural_network_results = dict(zip(self.output_names,
                                               neural_network_results))
        return self.neural_network_results

    def get(self):
        self.acquire()

        self.results = dict(**self.neural_network_results)

        if self.include_target_output is True:
            self.results.update(**self.target_parameter.results)
        elif isinstance(self.include_target_output, Iterable):
            for name in self.include_target_output:
                self.results[name] = self.target_parameter.results[name]

        if not self.silent:
            self.print_results()

        return (self.results[name] for name in self.names)


class NeuralRetuneParameter(NeuralNetworkParameter):
    def __init__(self, target_parameter, output_parameters, update=False,
                 **kwargs):
        self.output_parameters = output_parameters
        output_names = [f'{output_parameter.name}_delta' for
                        output_parameter in output_parameters]

        input_names = ['contrast', 'dark_counts', 'high_blip_duration',
                       'fidelity_empty', 'voltage_difference_empty',
                       'low_blip_duration', 'fidelity_load',
                       'voltage_difference_load', 'voltage_difference_read']

        super().__init__(target_parameter=target_parameter,
                         input_names=input_names,
                         output_names=output_names, **kwargs)

        self.update = update

    @property_ignore_setter
    def names(self):
        names = [f'{output_parameter.name}_optimal' for
                   output_parameter in self.output_parameters]
        if self.include_target_output is True:
            names = names + self.target_parameter.names
        elif self.include_target_output is False:
            pass
        elif isinstance(self.include_target_output, Iterable):
            names = names + self.include_target_output
        return names

    def get(self):
        self.acquire()

        self.results = {}
        for output_parameter in self.output_parameters:
            # Get neural network otput (change in output parameter value)
            result_name = f'{output_parameter.name}_delta'
            delta_value = self.neural_network_results[result_name]

            optimal_value = output_parameter() + delta_value

            if self.update:
                # Update parameter to optimal value
                output_parameter(optimal_value)

            self.results[f'{output_parameter.name}_optimal'] = optimal_value

        if self.include_target_output is True:
            self.results.update(**self.target_parameter.results)
        elif isinstance(self.include_target_output, Iterable):
            for name in self.include_target_output:
                self.results[name] = self.target_parameter.results[name]

        if not self.silent:
            self.print_results()

        return [self.results[name] for name in self.names]
<|MERGE_RESOLUTION|>--- conflicted
+++ resolved
@@ -744,86 +744,15 @@
         Parameter used to determine the Rabi frequency
         """
         super().__init__(name='rabi_acquisition',
-<<<<<<< HEAD
-                         names=['contrast', 'dark_counts',
-                                'voltage_difference_read'],
-                         labels=['Contrast', 'Dark counts',
-                                'Voltage difference read'],
-=======
                          names=['contrast_ESR', 'contrast', 'dark_counts',
                                 'voltage_difference_read'],
                          labels=['ESR contrast', 'Contrast', 'Dark counts',
                                  'Voltage difference read'],
->>>>>>> 2e6aa08c
                          snapshot_value=False,
                          properties_attrs=['t_skip', 't_read'],
                          **kwargs)
 
         self.pulse_sequence.add(
-<<<<<<< HEAD
-            SteeredInitialization('steered_initialization', enabled=False),
-            DCPulse('plunge', acquire=True),
-            DCPulse('read', acquire=True),
-            DCPulse('final'),
-            SinePulse('rabi_ESR', duration=0.1))
-
-        # Disable previous pulse for sine pulse, since it would
-        # otherwise be after 'final' pulse
-        self.pulse_sequence.sort()
-
-    @property
-    def frequency(self):
-        return self.pulse_sequence['rabi'].frequency
-
-    @frequency.setter
-    def frequency(self, frequency):
-        self.pulse_sequence['rabi'].frequency = frequency
-
-    def acquire(self, **kwargs):
-        super().acquire(**kwargs)
-
-    @clear_single_settings
-    def get(self):
-        self.acquire()
-
-        self.results = analysis.analyse_PR(pulse_traces=self.data,
-                                           sample_rate=self.sample_rate,
-                                           t_skip=self.t_skip,
-                                           t_read=self.t_read)
-
-        # Store raw traces if self.save_traces is True
-        if self.save_traces:
-            self.store_traces(self.data, subfolder=self.subfolder)
-
-        if not self.silent:
-            self.print_results()
-
-        return tuple(self.results[name] for name in self.names)
-
-
-class RabiDriveParameter(AcquisitionParameter):
-    def __init__(self, **kwargs):
-        """
-        Parameter used to drive Rabi oscillations
-        """
-        super().__init__(name='rabi_drive',
-                         names=['contrast', 'dark_counts',
-                                'voltage_difference_read'],
-                         labels=['Contrast', 'Dark counts',
-                                'Voltage difference read'],
-                         snapshot_value=False,
-                         properties_attrs=['t_skip', 't_read'],
-                         **kwargs)
-
-        self.pulse_sequence.add(
-            SteeredInitialization('steered_initialization', enabled=False),
-            DCPulse('plunge', acquire=True),
-            DCPulse('read', acquire=True),
-            DCPulse('final'),
-            SinePulse('rabi_ESR', duration=0.1))
-
-        self.pulse_sequence.sort()
-=======
             # SteeredInitialization('steered_initialization', enabled=False),
             DCPulse('plunge', connection_label='stage'),
             DCPulse('read', acquire=True, connection_label='stage'),
@@ -832,7 +761,6 @@
             DCPulse('read_long', acquire=True, connection_label='stage'),
             DCPulse('final', connection_label='stage'),
             SinePulse('ESR', connection_label='ESR'))
->>>>>>> 2e6aa08c
 
     @property
     def frequency(self):
@@ -846,17 +774,10 @@
     def get(self):
         self.acquire()
 
-<<<<<<< HEAD
-        self.results = analysis.analyse_PR(pulse_traces=self.data,
-                                           sample_rate=self.sample_rate,
-                                           t_skip=self.t_skip,
-                                           t_read=self.t_read)
-=======
         self.results = analysis.analyse_PREPR(pulse_traces=self.data,
                                               sample_rate=self.sample_rate,
                                               t_skip=self.t_skip,
                                               t_read=self.t_read)
->>>>>>> 2e6aa08c
 
         # Store raw traces if self.save_traces is True
         if self.save_traces:
