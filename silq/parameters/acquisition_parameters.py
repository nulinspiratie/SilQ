--- conflicted
+++ resolved
@@ -48,41 +48,8 @@
             environment = config.properties.get('default_environment',
                                                 'default')
         self.environment = environment
-<<<<<<< HEAD
-
-        # Setup properties config. If pulse requires additional
-        # properties_attrs, place them before calling Pulse.__init__,
-        # else they are not added to attrs.
-        # Make sure that self.properties_attrs is never replaced, only appended.
-        # Else it is no longer used for self._handle_properties_config_signal.
-        try:
-            # Set properties_config from SilQ environment config
-            self.properties_config = config[self.environment].properties
-        except (KeyError, AttributeError):
-            self.properties_config = None
-
-        self.properties_attrs = properties_attrs
-
-        # Set handler that only uses attributes in properties_attrs
-        self._handle_properties_config_signal = partial(
-            self._handle_config_signal,
-            select=self.properties_attrs)
-        # Connect changes in properties config to handling method
-        # If environment has no properties key, this will never be called.
-        signal(f'config:{self.environment}.properties').connect(
-            self._handle_properties_config_signal)
-
-        # Set attributes that can also be retrieved from properties_config
-        if self.properties_config is not None:
-            for attr in self.properties_attrs:
-                if attr in self.properties_config:
-                    setattr(self, attr, self.properties_config[attr])
-                else:
-                    setattr(self, attr, None)
-=======
         self.continuous = continuous
 
->>>>>>> 68a96d9e
         self.samples = None
         self.data = None
         self.dataset = None
