from time import sleep
import numpy as np
from collections import OrderedDict, Iterable
from matplotlib import pyplot as plt
from blinker import signal
from functools import partial
import logging

from qcodes import DataSet, DataArray, MultiParameter, active_data_set
from qcodes.data import hdf5_format

from silq import config
from silq.pulses import *
from silq.analysis import analysis
from silq.tools import data_tools
from silq.tools.general_tools import SettingsClass, clear_single_settings, \
    attribute_from_config, UpdateDotDict, convert_setpoints, \
    property_ignore_setter


logger = logging.getLogger(__name__)
h5fmt = hdf5_format.HDF5Format()


class AcquisitionParameter(SettingsClass, MultiParameter):
    layout = None
    formatter = h5fmt

    def __init__(self, continuous=False, environment='default',
                 properties_attrs=None, **kwargs):
        SettingsClass.__init__(self)

        self.pulse_sequence = PulseSequence()
        """Pulse sequence of acquisition parameter"""

        shapes = kwargs.pop('shapes', ((), ) * len(kwargs['names']))
        MultiParameter.__init__(self, shapes=shapes, **kwargs)

        self.silent = True
        """Do not print results after acquisition"""

        self.save_traces = False
        """ Save traces in separate files"""

        if environment == 'default':
            environment = config.properties.get('default_environment',
                                                'default')
        self.environment = environment
        self.continuous = continuous

        self.samples = None
        self.data = None
        self.dataset = None
        self.results = None
<<<<<<< HEAD
=======

        self.base_folder = None
>>>>>>> 29a88975
        self.subfolder = None

        # Change attribute data_manager from class attribute to instance
        # attribute. This is necessary to ensure that the data_manager is
        # passed along when the parameter is spawned from a new process
        self.layout = self.layout

        # Attach to properties and parameter configs
        self.properties_attrs = properties_attrs
        self.properties_config = self._attach_to_config(
            path=f'{self.environment}.properties',
            select_attrs=self.properties_attrs)
        self.parameter_config = self._attach_to_config(
            path=f'{self.environment}.parameters.{self.name}')

        self._meta_attrs.extend(['label', 'name', 'pulse_sequence'])

    def __repr__(self):
        return '{} acquisition parameter'.format(self.name)

    def __getattribute__(self, item):
        try:
            return super().__getattribute__(item)
        except AttributeError:
            return attribute_from_config(item)

    @property
    def sample_rate(self):
        """ Acquisition sample rate """
        return self.layout.sample_rate

    def _attach_to_config(self, path, select_attrs=None):
        """
        Attach parameter to a subconfig (within silq config).
        This means that whenever an item in the subconfig is updated,
        the parameter attribute will also be updated to this value.

        Notification of config updates is handled through blinker signals.

        After successfully attaching to a config, the parameter attributes
        that are present in the config are also updated.

        Args:
            path: subconfig path
            select_attrs: if specified, only update attributes in this list

        Returns:
            subconfig that the parameter is attached to
        """
        # TODO special handling of pulse_sequence attr, etc.
        try:
            # Get subconfig from silq config
            subconfig = config.get(path)
        except (KeyError, AttributeError):
            # No subconfig exists, not attaching
            return None

        # Get signal handling function
        if select_attrs is not None:
            # Only update attributes in select_attrs
            signal_handler = partial(self._handle_config_signal,
                                     select=select_attrs)
        else:
            signal_handler = self._handle_config_signal

        # Connect changes in subconfig to handling function
        signal(f'config:{path}').connect(signal_handler)

        # Set attributes that are present in subconfig
        for attr, val in subconfig.items():
            if select_attrs is None or attr in select_attrs:
                setattr(self, attr, val)

        return subconfig

    def _handle_config_signal(self, _, select=None, **kwargs):
        """
        Update attr when attr in pulse config is modified
        Args:
            _: sender config (unused)
            select (Optional(List(str): list of attrs that can be set. 
                Will update any attribute if not specified. 
            **kwargs: {attr: new_val}

        Returns:

        """
        key, val = kwargs.popitem()
        if select is None or key in select:
            setattr(self, key, val)

    def store_traces(self, pulse_traces, base_folder=None, subfolder=None,
                     channels=['output'], setpoints=False):

        # Store raw traces
        if base_folder is None:
            # Extract base_folder from dataset of currently active loop
            active_dataset = active_data_set()
            if self.base_folder is not None:
                base_folder = self.base_folder
            elif getattr(active_dataset, 'location', None):
                base_folder = active_dataset.location
            elif hasattr(active_dataset, '_location'):
                base_folder = active_dataset._location

            if subfolder is None and base_folder is not None:
                subfolder = f'traces_{self.name}'
            else:
                base_folder = DataSet.location_provider(DataSet.default_io)

        self.dataset = data_tools.create_data_set(name='traces',
                                                  base_folder=base_folder,
                                                  subfolder=subfolder,
                                                  formatter=self.formatter)

        traces_dict = {}
        for pulse_name, channel_traces in pulse_traces.items():
            for channel in channels:
                traces_name = f'{pulse_name}_{channel}'
                traces = channel_traces[channel]
                traces_dict[traces_name] = traces

        if setpoints:
            # Create dictionary of set arrays
            set_arrs = {}
            for traces_name, traces in traces_dict.items():
                number_of_traces, points_per_trace = traces.shape

                if traces.shape not in set_arrs:
                    time_step = 1 / self.sample_rate
                    t_list = np.arange(0, points_per_trace * time_step,
                                       time_step)
                    t_list_arr = DataArray(
                        name='time',
                        array_id='time',
                        label=' Time',
                        unit='s',
                        shape=traces.shape,
                        preset_data=np.full(traces.shape, t_list),
                        is_setpoint=True)

                    trace_num_arr = DataArray(
                        name='trace_num',
                        array_id='trace_num',
                        label='Trace',
                        unit='num',
                        shape=(number_of_traces, ),
                        preset_data=np.arange(number_of_traces,
                                              dtype=np.float64),
                        is_setpoint=True)
                    set_arrs[traces.shape] = (trace_num_arr, t_list_arr)

            # Add set arrays to dataset
            for k, (t_list_arr, trace_num_arr) in enumerate(set_arrs.values()):
                for arr in (t_list_arr, trace_num_arr):
                    if len(set_arrs) > 1:
                        # Need to give individual array_ids to each of the set arrays
                        arr.array_id += '_{}'.format(k)
                    self.dataset.add_array(arr)
            set_arrays = (t_list_arr, trace_num_arr)
        else:
            set_arrays = ()

        # Add trace arrs to dataset
        for traces_name, traces in traces_dict.items():
            # Must transpose traces array
            trace_arr = DataArray(name=traces_name,
                                  array_id=traces_name,
                                  label=traces_name + ' signal',
                                  unit='V',
                                  shape=traces.shape,
                                  preset_data=traces,
                                  set_arrays=set_arrays)
            self.dataset.add_array(trace_arr)

        self.dataset.finalize()

    def print_results(self):
        if self.names is not None:
            for name in self.names:
                print(f'{name}: {self.results[name]:.3f}')
        else:
            print(f'{self.name}: {self.results[self.name]:.3f}')

    def setup(self, start=None, **kwargs):
        self.layout.pulse_sequence = self.pulse_sequence

        samples = kwargs.pop('samples', self.samples)
        self.layout.setup(samples=samples, **kwargs)

        if start is None:
            start = self.continuous

        if start:
            self.layout.start()

    def acquire(self, stop=None, setup=None, **kwargs):
        """
        Performs a layout.acquisition. The result is stored in self.data
        Args:
            stop (Bool): Whether to stop instruments after acquisition.
                If not specified, it will stop if self.continuous is False
            setup (Bool): Whether to setup layout before acquisition.
                If not specified, it will setup if pulse_sequences are different
            **kwargs: Additional kwargs to be given to layout.acquisition

        Returns:
            acquisition output
        """
        if stop is None:
            stop = not self.continuous

        if setup or (setup is None and
                     self.layout.pulse_sequence != self.pulse_sequence) or \
                self.layout.samples() != self.samples:
            self.setup()


        # Perform acquisition
        self.data = self.layout.acquisition(stop=stop, **kwargs)
        return self.data
    #
    # def plot_traces(self, channel='output'):
    #     fig, ax = plt.subplots(1,1)
    #
    #     acquire_pulses = self.pulse_sequence.get_pulses(acquire=True)
    #     if len((pulse.average for pulse in acquire_pulses)) > 1:
    #         raise RuntimeError('All pulses must have same average mode')
    #
    #     acquire_traces = {pulse.name: self.data[pulse.name][channel]
    #                       for pulse in acquire_pulses}
    #
    #     if acquire_pulses[0].average == 'trace':
    #
    #     elif acquire_pulses[0].average == 'none':
    #         cax = ax.pcolormesh(range(traces.shape[1]),
    #                             range(traces.shape[0] + 1), traces)
    #         ax.set_xlim([0, traces.shape[1]])
    #         ax.set_ylim([0, traces.shape[0] + 1])
    #         ax.invert_yaxis()
    #
    #     plt.colorbar(cax)
    #
    #     if plot1D:
    #         fig, axes = plt.subplots(len(traces), sharex=True)
    #         for k, trace in enumerate(traces):
    #             axes[k].plot(trace)
    #             #         axes[k].plot(trace > 0.5)
    #             if traces_AWG is not None:
    #                 trace_AWG = traces_AWG[k]
    #                 trace_AWG /= (np.max(trace_AWG) - np.min(trace_AWG))
    #                 trace_AWG -= np.min(trace_AWG)
    #                 axes[k].plot(trace_AWG)
    #             if threshold_voltage is not None:
    #                 axes[k].plot([threshold_voltage] * len(trace), 'r')
    #             axes[k].locator_params(nbins=2)


class DCParameter(AcquisitionParameter):
    # TODO implement continuous acquisition
    def __init__(self, **kwargs):
        super().__init__(name='DC_acquisition',
                         names=['DC_voltage'],
                         labels=['DC voltage'],
                         units=['V'],
                         snapshot_value=False,
                         continuous = True,
                         **kwargs)

        self.samples = 1

        self.pulse_sequence.add(
            DCPulse(name='read', acquire=True, average='point'),
            DCPulse(name='final'))

    @clear_single_settings
    def get(self):
        # Note that this function does not have a setup, and so the setup
        # must be done once beforehand.
        self.acquire()
        self.results = {'DC_voltage': self.data['read']['output']}
        return tuple(self.results[name] for name in self.names)


class TraceParameter(AcquisitionParameter):
    # TODO implement continuous acquisition
    def __init__(self, **kwargs):
        super().__init__(name='Trace_acquisition',
                         names=self.names,
                         labels=self.names,
                         units=['V', 'V', 'V'],
                         snapshot_value=False,
                         **kwargs)

        self.samples = 1

        self.pulse_sequence.add(
            DCPulse(name='read', acquire=True, average='trace'),
            DCPulse(name='final'))

    def acquire(self, **kwargs):
        super().acquire(**kwargs)
        # Grab the actual output name from the list of acquisition outputs
        outputs = [output[1] for output in self.layout.acquisition_outputs()]
        traces = []
        # Merge all pulses together for a single acquisition channel

        for k, output in enumerate(outputs):

            if (len(self.pulse_sequence.get_pulses(acquire=True)) > 1):
                # Data is 2D,
                trace = np.concatenate([self.data[pulse.name][output] for pulse in
                                self.pulse_sequence.get_pulses(acquire=True)], axis=1)
            else:
                trace = np.concatenate([self.data[pulse.name][output] for pulse in
                                self.pulse_sequence.get_pulses(acquire=True)])
            # print(f'{k}, {output} : {np.shape(trace)}')

            # TODO: This should be done at time of acquisition, fix dimensions of trace
            # import pdb; pdb.set_trace()
            # if trace:
            #     shape = (self.samples, len(self.setpoints[0][1]))
            #     print(f'shapes dont match {np.shape(trace)} : {shape}')
            #     trace = (trace, )*self.samples
            # trace = (trace,) * self.samples
            traces.append(trace)

        return traces

    @property_ignore_setter
    def names(self):
        return [output[1] for output in self.layout.acquisition_outputs()]

    @property_ignore_setter
    def setpoints(self):
        # TODO: Create blank regions for non continous acquisition periods
        t_start = min([pulse.t_start for pulse in
                       self.pulse_sequence.get_pulses(acquire=True)])
        t_stop = max([pulse.t_stop for pulse in
                       self.pulse_sequence.get_pulses(acquire=True)])
        duration = t_stop - t_start
        # duration = self.pulse_sequence.get_pulse(name='read').duration
        num_traces = len(self.layout.acquisition_outputs())
        if self.samples > 1:
            setpoints = ((tuple(np.arange(self.samples, dtype=float)),
                           1e3*np.linspace(0, duration, duration*self.sample_rate + 1)[0:-1]),) * num_traces
        else:
            setpoints = ((1e3*np.linspace(0, duration,
                                          duration*self.sample_rate + 1)[0:-1],),)*num_traces
        return setpoints

    @property_ignore_setter
    def setpoint_names(self):
        return (('Sample','Time',),)* len(self.layout.acquisition_outputs())

    @property_ignore_setter
    def setpoint_units(self):
        return ((None,'ms',),) * len(self.layout.acquisition_outputs())

    @clear_single_settings
    def get(self):
        # Note that this function does not have a setup, and so the setup
        # must be done once beforehand.
        trace, = self.acquire()

        # Note that this is broken, but should be replaced by Mark's PR
        self.results = [trace, np.mean(trace), np.std(trace)]

        return self.results


class DCSweepParameter(AcquisitionParameter):
    def __init__(self, **kwargs):

        self.sweep_parameters = OrderedDict()
        # Pulse to acquire trace at the end, disabled by default
        self.trace_pulse = DCPulse(name='trace', duration=100, enabled=False,
                                   acquire=True, average='trace', amplitude=0)

        super().__init__(name='DC_acquisition', names=['DC_voltage'],
                         labels=['DC voltage'], units=['V'],
                         snapshot_value=False, setpoint_names=(('None',),),
                         shapes=((1,),), **kwargs)

        self.pulse_duration = 1
        self.final_delay = 120
        self.inter_delay = 0.2
        self.use_ramp = False

        self.additional_pulses = []
        self.samples = 1

    def __getitem__(self, item):
        return self.sweep_parameters[item]

    @property_ignore_setter
    def setpoints(self):
        iter_sweep_parameters = iter(self.sweep_parameters.values())
        if len(self.sweep_parameters) == 1:
            sweep_dict = next(iter_sweep_parameters)
            sweep_voltages = sweep_dict.sweep_voltages
            if sweep_dict.offset_parameter is not None:
                sweep_voltages = sweep_voltages + sweep_dict.offset_parameter.get_latest()
            setpoints = (convert_setpoints(sweep_voltages),),

        elif len(self.sweep_parameters) == 2:
            inner_sweep_dict = next(iter_sweep_parameters)
            inner_sweep_voltages = inner_sweep_dict.sweep_voltages
            if inner_sweep_dict.offset_parameter is not None:
                inner_sweep_voltages = inner_sweep_voltages + inner_sweep_dict.offset_parameter.get_latest()
            outer_sweep_dict = next(iter_sweep_parameters)
            outer_sweep_voltages = outer_sweep_dict.sweep_voltages
            if outer_sweep_dict.offset_parameter is not None:
                outer_sweep_voltages = outer_sweep_voltages + outer_sweep_dict.offset_parameter.get_latest()

            setpoints = (convert_setpoints(outer_sweep_voltages,
                                           inner_sweep_voltages)),

        if self.trace_pulse.enabled:
            # Also obtain a time trace at the end
            points = round(self.trace_pulse.duration * 1e-3 * self.sample_rate)
            trace_setpoints = tuple(
                np.linspace(0, self.trace_pulse.duration, points))
            setpoints += (convert_setpoints(trace_setpoints),)
        return setpoints

    @property_ignore_setter
    def names(self):
        if self.trace_pulse.enabled:
            return ('DC_voltage', 'trace_voltage')
        else:
            return ('DC_voltage',)

    @property_ignore_setter
    def labels(self):
        if self.trace_pulse.enabled:
            return ('DC voltage', 'Trace voltage')
        else:
            return ('DC voltage',)

    @property_ignore_setter
    def units(self):
        return ('V', 'V') if self.trace_pulse.enabled else ('V',)

    @property_ignore_setter
    def shapes(self):
        iter_sweep_parameters = iter(self.sweep_parameters.values())
        if len(self.sweep_parameters) == 0:
            shapes = (),
        elif len(self.sweep_parameters) == 1:
            sweep_voltages = next(iter_sweep_parameters).sweep_voltages
            shapes = (len(sweep_voltages),),
        elif len(self.sweep_parameters) == 2:
            inner_sweep_voltages = next(iter_sweep_parameters).sweep_voltages
            outer_sweep_voltages = next(iter_sweep_parameters).sweep_voltages
            shapes = (len(outer_sweep_voltages), len(inner_sweep_voltages)),

        if self.trace_pulse.enabled:
            shapes += (round(
                self.trace_pulse.duration * 1e-3 * self.sample_rate),),
        return shapes

    @property_ignore_setter
    def setpoint_names(self):
        iter_sweep_parameters = reversed(self.sweep_parameters.keys())
        names = tuple(iter_sweep_parameters),
        if self.trace_pulse.enabled:
            names += (('time',), )
        return names

    @property_ignore_setter
    def setpoint_units(self):
        setpoint_units = (('V',) * len(self.sweep_parameters),)
        if self.trace_pulse.enabled:
            setpoint_units += (('ms',), )
        return setpoint_units

    def add_sweep(self, parameter_name, sweep_voltages=None,
                  connection_label=None, offset_parameter=None):
        if connection_label is None:
            connection_label = parameter_name

        self.sweep_parameters[parameter_name] = UpdateDotDict(
            update_function=self.generate_pulse_sequence, name=parameter_name,
            sweep_voltages=sweep_voltages, connection_label=connection_label,
            offset_parameter=offset_parameter)

        self.generate_pulse_sequence()

    def generate_pulse_sequence(self):
        self.pulse_sequence.clear()

        iter_sweep_parameters = iter(self.sweep_parameters.items())
        if len(self.sweep_parameters) == 1:
            sweep_name, sweep_dict = next(iter_sweep_parameters)
            sweep_voltages = sweep_dict.sweep_voltages
            connection_label = sweep_dict.connection_label
            if self.use_ramp:
                sweep_points = len(sweep_voltages)
                pulses = [DCRampPulse('DC_inner',
                                      duration=self.pulse_duration*sweep_points,
                                      amplitude_start=sweep_voltages[0],
                                      amplitude_stop=sweep_voltages[-1],
                                      acquire=True,
                                      average=f'point_segment:{sweep_points}',
                                      connection_label=connection_label)]
            else:
                pulses = [
                    DCPulse('DC_inner', duration=self.pulse_duration,
                            acquire=True, average='point',
                            amplitude=sweep_voltage,
                            connection_label=connection_label)
                for sweep_voltage in sweep_voltages]

            self.pulse_sequence = PulseSequence(pulses=pulses)
            #             self.pulse_sequence.add(*self.additional_pulses)

        elif len(self.sweep_parameters) == 2:
            inner_sweep_name, inner_sweep_dict = next(iter_sweep_parameters)
            inner_sweep_voltages = inner_sweep_dict.sweep_voltages
            inner_connection_label = inner_sweep_dict.connection_label
            outer_sweep_name, outer_sweep_dict = next(iter_sweep_parameters)
            outer_sweep_voltages = outer_sweep_dict.sweep_voltages
            outer_connection_label = outer_sweep_dict.connection_label

            pulses = []
            if outer_connection_label == inner_connection_label:
                if self.use_ramp:
                    raise NotImplementedError('Ramp Pulse not implemented for '
                                              'CombinedConnection')
                for outer_sweep_voltage in outer_sweep_voltages:
                    for inner_sweep_voltage in inner_sweep_voltages:
                        sweep_voltage = (
                            inner_sweep_voltage, outer_sweep_voltage)
                        pulses.append(
                            DCPulse('DC_read', duration=self.pulse_duration,
                                    acquire=True, amplitude=sweep_voltage,
                                    average='point',
                                    connection_label=outer_connection_label))
            else:
                t = 0
                sweep_duration = self.pulse_duration * len(inner_sweep_voltages)
                for outer_sweep_voltage in outer_sweep_voltages:
                    pulses.append(
                        DCPulse('DC_outer', t_start=t,
                                duration=sweep_duration + self.inter_delay,
                                amplitude=outer_sweep_voltage,
                                connection_label=outer_connection_label))
                    if self.inter_delay > 0:
                        pulses.append(
                            DCPulse('DC_inter_delay', t_start=t,
                                    duration=self.inter_delay,
                                    amplitude=inner_sweep_voltages[0],
                                    connection_label=inner_connection_label))
                        t += self.inter_delay

                    if self.use_ramp:
                        sweep_points = len(inner_sweep_voltages)
                        pulses.append(
                            DCRampPulse('DC_inner', t_start=t,
                                        duration=sweep_duration,
                                        amplitude_start=inner_sweep_voltages[0],
                                        amplitude_stop=inner_sweep_voltages[-1],
                                        acquire=True,
                                        average=f'point_segment:{sweep_points}',
                                        connection_label=inner_connection_label)
                        )
                        t += sweep_duration
                    else:
                        for inner_sweep_voltage in inner_sweep_voltages:
                            pulses.append(
                                DCPulse('DC_inner', t_start=t,
                                        duration=self.pulse_duration,
                                        acquire=True, average='point',
                                        amplitude=inner_sweep_voltage,
                                        connection_label=inner_connection_label)
                            )
                            t += self.pulse_duration

        else:
            raise NotImplementedError(
                f"Cannot handle {len(self.sweep_parameters)} parameters")

        if self.trace_pulse.enabled:
            # Also obtain a time trace at the end
            pulses.append(self.trace_pulse)

        self.pulse_sequence = PulseSequence(pulses=pulses)
        self.pulse_sequence.final_delay = self.final_delay

    def acquire(self, **kwargs):
        super().acquire(**kwargs)

        # Process results
        DC_voltages = np.array(
            [self.data[pulse.full_name]['output'] for pulse in
             self.pulse_sequence.get_pulses(name='DC_inner')])

        if self.use_ramp:
            if len(self.sweep_parameters) == 1:
                self.results = {'DC_voltage': DC_voltages[0]}
            elif len(self.sweep_parameters) == 2:
                self.results = {'DC_voltage': DC_voltages}
        else:
            if len(self.sweep_parameters) == 1:
                self.results = {'DC_voltage': DC_voltages}
            elif len(self.sweep_parameters) == 2:
                self.results = {'DC_voltage':
                    DC_voltages.reshape(self.shapes[0])}

        if self.trace_pulse.enabled:
            self.results['trace_voltage'] = self.data['trace']['output']

        return self.results

    @clear_single_settings
    def get(self):
        self.acquire()
        return tuple(self.results[name] for name in self.names)


class EPRParameter(AcquisitionParameter):
    def __init__(self, **kwargs):
        super().__init__(name='EPR_acquisition',
                         names=['contrast', 'dark_counts',
                                'voltage_difference_read',
                                'fidelity_empty', 'fidelity_load'],
                         snapshot_value=False,
                         properties_attrs=['t_skip', 't_read'],
                         **kwargs)

        self.pulse_sequence.add(
            DCPulse('empty', acquire=True),
            DCPulse('plunge', acquire=True),
            DCPulse('read_long', acquire=True),
            DCPulse('final'))

    @property_ignore_setter
    def labels(self):
        return [name.replace('_', ' ').capitalize() for name in self.names]

    @clear_single_settings
    def get(self):
        self.acquire()

        self.results = analysis.analyse_EPR(pulse_traces=self.data,
                                            sample_rate=self.sample_rate,
                                            t_skip=self.t_skip,
                                            t_read=self.t_read)

        if self.save_traces:
            self.store_traces(self.data)

        if not self.silent:
            self.print_results()

        return tuple(self.results[name] for name in self.names)


class AdiabaticParameter(AcquisitionParameter):
    def __init__(self, **kwargs):
        """
        Parameter used to perform an adiabatic sweep
        """
        self._names = []

        super().__init__(name='adiabatic_acquisition',
                         names=['contrast', 'dark_counts',
                                'voltage_difference_read'],
                         snapshot_value=False,
                         properties_attrs=['t_skip', 't_read'],
                         **kwargs)

        self.pre_pulses = []

        self.post_pulses = [
            DCPulse('empty', acquire=True),
            DCPulse('plunge', acquire=True),
            DCPulse('read_long', acquire=True),
            DCPulse('final')]

        self.pulse_sequence.add(
            *self.pre_pulses,
            DCPulse('plunge'),
            DCPulse('read', acquire=True),
            *self.post_pulses,
            FrequencyRampPulse('adiabatic_ESR', id=0))

        # Update names to include contrast_read
        self.names = self.names
        self.ESR_delay = 0.5

    @property
    def names(self):
        return self._names

    @names.setter
    def names(self, names):
        if len(self.frequencies) == 1:
            ESR_names = [f'contrast_read']
        else:
            ESR_names = [f'contrast_read{k}'
                         for k in range(len(self.frequencies))]
        names = ESR_names + list(names)

        self._names = names

    @property_ignore_setter
    def shapes(self):
        return ((), ) * len(self.names)

    @property_ignore_setter
    def units(self):
        return ('', ) * len(self.names)

    @property_ignore_setter
    def labels(self):
        return [name.replace('_', ' ').capitalize() for name in self.names]

    @property
    def frequencies(self):
        adiabatic_pulses = self.pulse_sequence.get_pulses(name='adiabatic_ESR')
        return [pulse.frequency for pulse in adiabatic_pulses]

    @frequencies.setter
    def frequencies(self, frequencies):
        # Initialize pulse sequence
        self.pulse_sequence = PulseSequence(pulses=self.pre_pulses)

        plunge_pulse = DCPulse('plunge')
        read_pulse = DCPulse('read', acquire=True)
        for frequency in frequencies:
            # Add a plunge and read pulse for each frequency
            self.pulse_sequence.add(plunge_pulse, read_pulse)

        self.pulse_sequence.add(*self.post_pulses)

        for k, frequency in enumerate(frequencies):
            plunge_pulse = self.pulse_sequence.get_pulse(name='plunge', id=k)
            adiabatic_pulse = FrequencyRampPulse(
                'adiabatic_ESR',
                t_start=PulseMatch(plunge_pulse, 't_start',
                                   delay=self.ESR_delay))
            adiabatic_pulse.frequency = frequency
            self.pulse_sequence.add(adiabatic_pulse)

        # update names
        self.names = [name for name in self.names
                      if 'contrast_read' not in name]

    @property
    def ESR_delay(self):
        # Delay between start of plunge and ESR pulse
        return self._ESR_delay

    @ESR_delay.setter
    def ESR_delay(self, ESR_delay):
        self._ESR_delay = ESR_delay

        # Update ESR delays
        for k, frequency in enumerate(self.frequencies):
            plunge_pulse = self.pulse_sequence.get_pulse(name='plunge', id=k)
            adiabatic_pulse = self.pulse_sequence.get_pulse(
                name='adiabatic_ESR', id=k)
            adiabatic_pulse.t_start = PulseMatch(plunge_pulse, 't_start',
                                                 delay=ESR_delay)

    @clear_single_settings
    def get(self):
        self.acquire()

        self.results = analysis.analyse_multi_read_EPR(
            pulse_traces=self.data, sample_rate=self.sample_rate,
            t_skip=self.t_skip, t_read=self.t_read)

        # Store raw traces if self.save_traces is True
        if self.save_traces:
            self.store_traces(self.data, subfolder=self.subfolder)

        if not self.silent:
            self.print_results()

        return tuple(self.results[name] for name in self.names)


class RabiParameter(AcquisitionParameter):
    def __init__(self, **kwargs):
        """
        Parameter used to determine the Rabi frequency
        """
        super().__init__(name='rabi_acquisition',
                         names=['contrast_ESR', 'contrast', 'dark_counts',
                                'voltage_difference_read'],
                         labels=['ESR contrast', 'Contrast', 'Dark counts',
                                 'Voltage difference read'],
                         snapshot_value=False,
                         properties_attrs=['t_skip', 't_read'],
                         **kwargs)

        self.pulse_sequence.add(
            # SteeredInitialization('steered_initialization', enabled=False),
            DCPulse('plunge'),
            DCPulse('read', acquire=True),
            DCPulse('empty', acquire=True),
            DCPulse('plunge', acquire=True),
            DCPulse('read_long', acquire=True),
            DCPulse('final'),
            SinePulse('ESR'))

    @property
    def frequency(self):
        return self.pulse_sequence['ESR'].frequency

    @frequency.setter
    def frequency(self, frequency):
        self.pulse_sequence['ESR'].frequency = frequency

    @clear_single_settings
    def get(self):
        self.acquire()

        self.results = analysis.analyse_PR(pulse_traces=self.data,
                                           sample_rate=self.sample_rate,
                                           t_skip=self.t_skip,
                                           t_read=self.t_read)

        # Store raw traces if self.save_traces is True
        if self.save_traces:
            self.store_traces(self.data, subfolder=self.subfolder)

        if not self.silent:
            self.print_results()

        return tuple(self.results[name] for name in self.names)


class T1Parameter(AcquisitionParameter):
    def __init__(self, **kwargs):
        super().__init__(name='T1_acquisition',
                         names=['up_proportion', 'num_traces'],
                         labels=['Up proportion', 'Number of traces'],
                         snapshot_value=False,
                         properties_attrs=['t_skip'],
                         **kwargs)

        self.pulse_sequence.add(
            # SteeredInitialization('steered_initialization', enabled=False),
            DCPulse('empty'),
            DCPulse('plunge'),
            DCPulse('read', acquire=True),
            DCPulse('final'))
            # FrequencyRampPulse('adiabatic_ESR'))

        self.readout_threshold_voltage = None

        self._meta_attrs.append('readout_threshold_voltage')

    @property
    def wait_time(self):
        return self.pulse_sequence['plunge'].duration

    @clear_single_settings
    def get(self):
        self.acquire()

        # Analysis
        self.results = analysis.analyse_read(
            traces=self.data['read']['output'],
            threshold_voltage=self.readout_threshold_voltage,
            start_idx=round(self.t_skip * 1e-3 * self.sample_rate))

        # Store raw traces if self.save_traces is True
        if self.save_traces:
            if self.subfolder is not None:
                subfolder = '{}/tau_{:.0f}'.format(self.subfolder,
                                               self.wait_time)
            else:
                subfolder = 'tau_{:.0f}'.format(self.wait_time)

            self.store_traces(self.data, subfolder=subfolder)

        if not self.silent:
            self.print_results()

        return tuple(self.results[name] for name in self.names)


class DarkCountsParameter(AcquisitionParameter):
    def __init__(self, **kwargs):
        """
        Parameter used to perform an adiabatic sweep
        """
        super().__init__(name='dark_counts_acquisition',
                         names=['dark_counts'],
                         labels=['Dark counts'],
                         snapshot_value=False,
                         properties_attrs=['t_skip'],
                         **kwargs)

        self.pulse_sequence.add(
            SteeredInitialization('steered_initialization', enabled=True),
            DCPulse('read', acquire=True))

        self.readout_threshold_voltage = None

        self._meta_attrs.append('readout_threshold_voltage')

    def acquire(self, **kwargs):
        super().acquire(**kwargs)

    @clear_single_settings
    def get(self):
        self.acquire()

        fidelities = analysis.analyse_read(
            traces=self.data['read']['output'],
            threshold_voltage=self.readout_threshold_voltage,
            start_idx=round(self.t_skip * 1e-3 * self.sample_rate))
        self.results = [fidelities['up_proportion']]

        # Store raw traces if self.save_traces is True
        if self.save_traces:
            self.store_traces(self.data, subfolder=self.subfolder)

        if not self.silent:
            self.print_results()

        return tuple(self.results[name] for name in self.names)


class VariableReadParameter(AcquisitionParameter):
    def __init__(self, **kwargs):
        super().__init__(name='variable_read_acquisition',
                         names=('read_voltage',),
                         labels=('Read voltage',),
                         units=('V',),
                         shapes=((1,),),
                         setpoint_names=(('time',),),
                         setpoint_labels=(('Time',),),
                         setpoint_units=(('ms',),),
                         snapshot_value=False,
                         **kwargs)
        self.pulse_sequence.add(
            DCPulse(name='plunge', acquire=True, average='trace'),
            DCPulse(name='read', acquire=True, average='trace'),
            DCPulse(name='empty', acquire=True, average='trace'),
            DCPulse(name='final'))

    @property_ignore_setter
    def setpoints(self):
        duration = sum(pulse.duration for pulse in
                       self.pulse_sequence.get_pulses(acquire=True))
        return (tuple(np.linspace(0, duration, self.shapes[0][0])), ),

    @property_ignore_setter
    def shapes(self):
        shapes = self.layout.acquisition_shapes
        pts = sum(shapes[pulse_name]['output'][0]
                  for pulse_name in ['plunge', 'read', 'empty'])
        return (pts,),

    def get(self):
        self.acquire()

        self.results = {'read_voltage':
                            np.concatenate([self.data['plunge']['output'],
                                            self.data['read']['output'],
                                            self.data['empty']['output']])}
        return tuple(self.results[name] for name in self.names)


class NeuralNetworkParameter(AcquisitionParameter):
    def __init__(self, target_parameter, input_names, output_names=None,
                 model_filepath=None, include_target_output=None, **kwargs):
        # Load model here because it takes quite a while to load
        from keras.models import load_model

        self.target_parameter = target_parameter
        self.input_names = input_names
        self.include_target_output = include_target_output
        self.output_names = output_names

        super().__init__(names=self.names, **kwargs)

        if model_filepath is None:
            model_filepath = self.properties_config.get(
                f'{self.name}_model_filepath', None)
        self.model_filepath = model_filepath
        if self.model_filepath is not None:
            self.model = load_model(self.model_filepath)
        else:
            logger.warning(f'No neural network model loaded for {self}')

    @property_ignore_setter
    def pulse_sequence(self):
        return self.target_parameter.pulse_sequence

    @property_ignore_setter
    def names(self):
        names = self.output_names
        if self.include_target_output is True:
            names = names + self.target_parameter.names
        elif self.include_target_output is False:
            pass
        elif isinstance(self.include_target_output, Iterable):
            names = names + self.include_target_output
        return names

    def acquire(self):
        self.target_parameter()
        # Extract target results using input names, because target_parameter.get
        # may provide results in a different order
        target_results = [self.target_parameter.results[name]
                          for name in self.input_names]

        # Convert target results to array
        target_results_arr = np.array([target_results])
        neural_network_results = self.model.predict(target_results_arr)[0]

        # Convert neural network results to dict
        self.neural_network_results = dict(zip(self.output_names,
                                               neural_network_results))
        return self.neural_network_results

    def get(self):
        self.acquire()

        self.results = dict(**self.neural_network_results)

        if self.include_target_output is True:
            self.results.update(**self.target_parameter.results)
        elif isinstance(self.include_target_output, Iterable):
            for name in self.include_target_output:
                self.results[name] = self.target_parameter.results[name]

        if not self.silent:
            self.print_results()

        return (self.results[name] for name in self.names)


class NeuralRetuneParameter(NeuralNetworkParameter):
    def __init__(self, target_parameter, output_parameters, update=False,
                 **kwargs):
        self.output_parameters = output_parameters
        output_names = [f'{output_parameter.name}_delta' for
                        output_parameter in output_parameters]

        input_names = ['contrast', 'dark_counts', 'high_blip_duration',
                       'fidelity_empty', 'voltage_difference_empty',
                       'low_blip_duration', 'fidelity_load',
                       'voltage_difference_load', 'voltage_difference_read']

        super().__init__(target_parameter=target_parameter,
                         input_names=input_names,
                         output_names=output_names, **kwargs)

        self.update = update

    @property_ignore_setter
    def names(self):
        names = [f'{output_parameter.name}_optimal' for
                   output_parameter in self.output_parameters]
        if self.include_target_output is True:
            names = names + self.target_parameter.names
        elif self.include_target_output is False:
            pass
        elif isinstance(self.include_target_output, Iterable):
            names = names + self.include_target_output
        return names

    @property
    def base_folder(self):
        return self.target_parameter.base_folder

    @base_folder.setter
    def base_folder(self, base_folder):
        self.target_parameter.base_folder = base_folder

    def get(self):
        self.acquire()

        self.results = {}
        for output_parameter in self.output_parameters:
            # Get neural network otput (change in output parameter value)
            result_name = f'{output_parameter.name}_delta'
            delta_value = self.neural_network_results[result_name]

            optimal_value = output_parameter() + delta_value

            if self.update:
                # Update parameter to optimal value
                output_parameter(optimal_value)

            self.results[f'{output_parameter.name}_optimal'] = optimal_value

        if self.include_target_output is True:
            self.results.update(**self.target_parameter.results)
        elif isinstance(self.include_target_output, Iterable):
            for name in self.include_target_output:
                self.results[name] = self.target_parameter.results[name]

        if not self.silent:
            self.print_results()

        return [self.results[name] for name in self.names]
<|MERGE_RESOLUTION|>--- conflicted
+++ resolved
@@ -52,11 +52,7 @@
         self.data = None
         self.dataset = None
         self.results = None
-<<<<<<< HEAD
-=======
-
         self.base_folder = None
->>>>>>> 29a88975
         self.subfolder = None
 
         # Change attribute data_manager from class attribute to instance
