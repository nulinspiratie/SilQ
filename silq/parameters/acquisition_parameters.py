--- conflicted
+++ resolved
@@ -342,28 +342,17 @@
             if self.average_mode == 'none':
                 if len(self.pulse_sequence.get_pulses(acquire=True)) > 1:
                     # Data is 2D,
-<<<<<<< HEAD
                     trace = np.concatenate(
-                        [self.data[pulse.name][output] for pulse in
+                        [self.data[pulse.full_name][output] for pulse in
                          self.pulse_sequence.get_pulses(acquire=True)], axis=1)
                 else:
                     trace = np.concatenate(
-                        [self.data[pulse.name][output] for pulse in
+                        [self.data[pulse.full_name][output] for pulse in
                          self.pulse_sequence.get_pulses(acquire=True)])
             else:
                 trace = (np.concatenate(
-                    [self.data[pulse.name][output] for pulse in
+                    [self.data[pulse.full_name][output] for pulse in
                      self.pulse_sequence.get_pulses(acquire=True)], axis=0),)
-=======
-                    trace = np.concatenate([self.data[pulse.full_name][output] for pulse in
-                                    self.pulse_sequence.get_pulses(acquire=True)], axis=1)
-                else:
-                    trace = np.concatenate([self.data[pulse.full_name][output] for pulse in
-                                    self.pulse_sequence.get_pulses(acquire=True)])
-            else:
-                trace = (np.concatenate([self.data[pulse.full_name][output] for pulse in
-                                    self.pulse_sequence.get_pulses(acquire=True)], axis=0),)
->>>>>>> 69cce96b
             # print(f'{k}, {output} : {np.shape(trace)}')
 
             # TODO: This should be done at time of acquisition, fix trace dims
