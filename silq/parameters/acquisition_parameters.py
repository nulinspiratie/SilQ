from time import sleep
import numpy as np
import logging

from qcodes.instrument.parameter import MultiParameter
from qcodes.data import hdf5_format, io

from silq.pulses import PulseSequence, DCPulse, FrequencyRampPulse, \
    SinePulse, SteeredInitialization
from silq.analysis import analysis
from silq.tools import data_tools
from silq.tools.general_tools import SettingsClass, clear_single_settings


h5fmt = hdf5_format.HDF5Format()


class AcquisitionParameter(SettingsClass, MultiParameter):
    data_manager = None
    layout = None
    formatter = h5fmt

    def __init__(self, mode=None, average_mode='none', **kwargs):
        SettingsClass.__init__(self)

        self.mode = mode
        """Mode of the parameter (e.g. ESR)"""
        if self.mode is not None:
            # Add mode to parameter name and label
            kwargs['name'] += self.mode_str
        shapes = kwargs.pop('shapes', ((), ) * len(kwargs['names']))
        MultiParameter.__init__(self, shapes=shapes, **kwargs)

        self.pulse_sequence = PulseSequence()
        """Pulse sequence of acquisition parameter"""

        self.silent = True
        """Do not print results after acquisition"""

        self.average_mode = average_mode
        """Type of averaging performed on data"""

        self.save_traces = False
        """ Save traces in separate files (does not work)"""

        self.samples = None
        self.t_read = None
        self.t_skip = None
        self.trace_segments = None
        self.data = None
        self.data_set = None
        self.results = None

        # Change attribute data_manager from class attribute to instance
        # attribute. This is necessary to ensure that the data_manager is
        # passed along when the parameter is spawned from a new process
        self.layout = self.layout
        self.data_manager = self.data_manager

        self._meta_attrs.extend(['label', 'name', 'pulse_sequence'])

    def __repr__(self):
        return '{} acquisition parameter'.format(self.name)

    @property
    def sample_rate(self):
        """ Acquisition sample rate """
        return self.layout.sample_rate()

    @property
    def _pulse_pts(self):
        """ Number of points in the trace of each pulse"""
        return {pulse.name: int(round(pulse.duration / 1e3 * self.sample_rate))
                for pulse in self.pulse_sequence}

    @property
    def start_idx(self):
        return round(self.t_skip * 1e-3 * self.sample_rate)

    def segment_trace(self, trace, average_mode=None):
        # TODO this function should likely go to Layout.
        # Furthermore, average_mode should perhaps be done elsewhere
        trace_segments = {}
        idx = 0
        for pulse in self.pulse_sequence:
            if not pulse.acquire:
                continue
            if average_mode == 'point':
                trace_segments[pulse.name] = np.mean(
                    trace[:, idx:idx + self._pulse_pts[pulse.name]])
            else:
                trace_segments[pulse.name] = \
                    trace[:, idx:idx + self._pulse_pts[pulse.name]]
            idx += self._pulse_pts[pulse.name]
        return trace_segments

    def store_traces(self, traces_dict, subfolder=None):
        # Store raw traces
        # Pause until data_manager is done measuring
        while self.data_manager.ask('get_measuring'):
            sleep(0.01)

        for traces_name, traces in traces_dict.items():
            self.data_set = data_tools.create_raw_data_set(
                name=traces_name,
                data_manager=self.data_manager,
                shape=traces.shape,
                formatter=self.formatter,
                subfolder=subfolder)
            data_tools.store_data(data_manager=self.data_manager,
                                  result=traces)

    def print_results(self):
        if self.names is not None:
            for name, result in zip(self.names, self.results):
                print('{}: {:.3f}'.format(name, result))
        else:
            print('{}: {:.3f}'.format(self.name, self.results))

    def setup(self, **kwargs):
        # Create a hard copy of pulse sequence. This ensures that pulse
        # attributes no longer depend on pulse_config, and can therefore be
        # safely transferred to layout.
        pulse_sequence = self.pulse_sequence.copy()
        self.layout.target_pulse_sequence(pulse_sequence)

        samples = kwargs.pop('samples', self.samples)
        average_mode = kwargs.pop('average_mode', self.average_mode)
        self.layout.setup(samples=samples,
                          average_mode=average_mode,
                          **kwargs)

    def acquire(self, segment_traces=True, average_mode=None, **kwargs):
        # Perform acquisition
        self.data = self.layout.do_acquisition(return_dict=True,
                                               **kwargs)
        if segment_traces:
            self.trace_segments = {
                ch_label: self.segment_trace(trace, average_mode=average_mode)
                for ch_label, trace in self.data['acquisition_traces'].items()}


class DCParameter(AcquisitionParameter):
    # TODO implement continuous acquisition
    def __init__(self, **kwargs):
        super().__init__(name='DC_acquisition',
                         names=['DC_voltage'],
                         labels=['DC voltage'],
                         units=['V'],
                         average_mode='point',
                         snapshot_value=False,
                         **kwargs)

        self.samples = 1

        self.pulse_sequence.add([
            DCPulse(name='read', acquire=True),
            DCPulse(name='final')])

    def setup(self, **kwargs):
        super().setup(**kwargs)
        self.layout.start()

    def acquire(self, **kwargs):
        # Do not segment traces since we only receive a single value
        super().acquire(start=False, stop=False, segment_traces=False)

    @clear_single_settings
    def get(self):
        # Note that this function does not have a setup, and so the setup
        # must be done once beforehand.
        self.acquire()
        return self.data['acquisition_traces']['output']


class DCPulseSweepParameter(AcquisitionParameter):
    def __init__(self, sweep_name=None, **kwargs):
        super().__init__(name='DC_acquisition',
                         names=['DC_voltage'],
                         labels=['DC voltage'],
                         snapshot_value=False,
                         setpoint_names=[sweep_name],
                         setpoint_labels=[sweep_name],
                         **kwargs)

        self.pulse_settings = {'duration': 20}

        self.additional_pulses = []
        self._sweep_voltages = []
        self.sweep_pulse_names = []
        self.sweep_name = sweep_name
        self.samples = 1

    @property
    def sweep_voltages(self):
        return self._sweep_voltages

    @sweep_voltages.setter
    def sweep_voltages(self, sweep_voltages):
        self._sweep_voltages = sweep_voltages
        self.pulse_sequence.clear()

        self.pulse_sequence.add([
            DCPulse('sweep_{:.3f}'.format(sweep_voltage),
                    acquire=True,
                    amplitude=sweep_voltage,
                    t_start=k*self.pulse_settings['duration'],
                    **self.pulse_settings)
            for k, sweep_voltage in enumerate(sweep_voltages)])
        self.sweep_pulse_names = ['sweep_{:.3f}'.format(sweep_voltage)
                                  for sweep_voltage in sweep_voltages]

        self.pulse_sequence.add(
            DCPulse(name='final',
                    connection_requirements=self.pulse_settings.get(
                        'connection_requirements', {})))

        self.pulse_sequence.add([pulse for pulse in self.additional_pulses])

        # Update metadata
        self.shapes = [tuple([len(sweep_voltages)])]
        self.setpoints = (tuple(sweep_voltages), )

    @clear_single_settings
    def get(self):
        self.setup()
        self.acquire(average_mode='point')
        self.results = [self.trace_segments['output'][pulse_name]
                        for pulse_name in self.sweep_pulse_names]
        return self.results


class EPRParameter(AcquisitionParameter):
    def __init__(self, **kwargs):
        super().__init__(name='EPR_acquisition',
                         names=['contrast', 'dark_counts', 'voltage_difference',
                                'fidelity_empty', 'fidelity_load'],
                         labels=['Contrast', 'Dark counts',
                                 'Voltage difference',
                                 'Fidelity empty', 'Fidelity load'],
                         snapshot_value=False,
                         **kwargs)

        self.pulse_sequence.add([
            DCPulse('empty', acquire=True),
            DCPulse('plunge', acquire=True),
            DCPulse('read', acquire=True, mode='long'),
            DCPulse('final')])

        self.analysis = analysis.analyse_EPR

    @clear_single_settings
    def get(self):
        self.setup()

        self.acquire()

        fidelities = self.analysis(trace_segments=self.trace_segments['output'],
                                   sample_rate=self.sample_rate,
                                   t_skip=self.t_skip, t_read=self.t_read)
        self.results = [fidelities[name] for name in self.names]

        if self.save_traces:
            saved_traces = {
                'acquisition_traces': self.data['acquisition_traces']['output']}
            self.store_traces(saved_traces)

        if not self.silent:
            self.print_results()

        return self.results


class AdiabaticParameter(AcquisitionParameter):
    def __init__(self, **kwargs):
        """
        Parameter used to perform an adiabatic sweep
        """
        super().__init__(name='adiabatic_acquisition',
                         names=['contrast', 'dark_counts',
                                'voltage_difference'],
                         labels=['Contrast', 'Dark counts',
                                 'Voltage difference'],
                         snapshot_value=False,
                         **kwargs)

        self.pulse_sequence.add([
            SteeredInitialization('steered_initialization', enabled=False),
            DCPulse('plunge', acquire=True),
            DCPulse('read', acquire=True, mode='long'),
            DCPulse('final'),
            FrequencyRampPulse('adiabatic', mode=self.mode)])

        # Disable previous pulse for adiabatic pulse, since it would
        # otherwise be after 'final' pulse
        self.pulse_sequence['adiabatic'].previous_pulse = None
        self.pulse_sequence.sort()

        self.analysis = analysis.analyse_PR

    @property
    def frequency(self):
        return self.pulse_sequence['adiabatic'].frequency

    @frequency.setter
    def frequency(self, frequency):
        self.pulse_sequence['adiabatic'].frequency = frequency

    def acquire(self, **kwargs):
        super().acquire(return_initialization_traces=self.pulse_sequence[
            'steered_initialization'].enabled, **kwargs)

    @clear_single_settings
    def get(self):
        self.setup()

        self.acquire()

        fidelities = self.analysis(trace_segments=self.trace_segments['output'],
                                   sample_rate=self.sample_rate,
                                   t_skip=self.t_skip, t_read=self.t_read)
        self.results = [fidelities[name] for name in self.names]

        # Store raw traces if self.save_traces is True
        if self.save_traces:
            saved_traces = {
                'acquisition_traces': self.data['acquisition_traces']['output']}
            if 'initialization_traces' in self.data:
                saved_traces['initialization'] = \
                    self.data['initialization_traces']
            if 'post_initialization_traces' in self.data:
                saved_traces['post_initialization_output'] = \
                    self.data['post_initialization_traces']['output']
            self.store_traces(saved_traces, subfolder=self.subfolder)

        if not self.silent:
            self.print_results()

        return self.results

    def set(self, frequency):
        # Change center frequency
        self.frequency = frequency
        self.setup()


class RabiParameter(AcquisitionParameter):
    def __init__(self, **kwargs):
        """
        Parameter used to determine the Rabi frequency
        """
        super().__init__(name='rabi_acquisition',
                         names=['contrast', 'dark_counts',
                                'voltage_difference'],
                         labels=['Contrast', 'Dark counts',
                                'Voltage difference'],
                         snapshot_value=False,
                         **kwargs)

        self.pulse_sequence.add([
            SteeredInitialization('steered_initialization', enabled=False),
            DCPulse('plunge', acquire=True),
            DCPulse('read', acquire=True),
            DCPulse('final'),
            SinePulse('rabi', duration=0.1, mode=self.mode)])

        # Disable previous pulse for sine pulse, since it would
        # otherwise be after 'final' pulse
        self.pulse_sequence['rabi'].previous_pulse = None
        self.pulse_sequence.sort()

        self.analysis = analysis.analyse_PR

    @property
    def frequency(self):
        return self.pulse_sequence['rabi'].frequency

    @frequency.setter
    def frequency(self, frequency):
        self.pulse_sequence['rabi'].frequency = frequency

    def acquire(self, **kwargs):
        super().acquire(return_initialization_traces=self.pulse_sequence[
            'steered_initialization'].enabled, **kwargs)

    @clear_single_settings
    def get(self):
        self.setup()

        self.acquire()

        fidelities = self.analysis(trace_segments=self.trace_segments['output'],
                                   sample_rate=self.sample_rate,
                                   t_skip=self.t_skip, t_read=self.t_read)
        self.results = [fidelities[name] for name in self.names]

        # Store raw traces if self.save_traces is True
        if self.save_traces:
            saved_traces = {
                'acquisition_traces': self.data['acquisition_traces']['output']}
            if 'initialization_traces' in self.data:
                saved_traces['initialization'] = \
                    self.data['initialization_traces']
            if 'post_initialization_traces' in self.data:
                saved_traces['post_initialization_output'] = \
                    self.data['post_initialization_traces']['output']
            self.store_traces(saved_traces, subfolder=self.subfolder)

        if not self.silent:
            self.print_results()

        return self.results

    def set(self, frequency):
        # Change center frequency
        self.frequency = frequency
        self.setup()


class RabiDriveParameter(AcquisitionParameter):
    def __init__(self, **kwargs):
        """
        Parameter used to drive Rabi oscillations
        """
        super().__init__(name='rabi_drive',
                         names=['contrast', 'dark_counts',
                                'voltage_difference'],
                         labels=['Contrast', 'Dark counts',
                                'Voltage difference'],
                         snapshot_value=False,
                         **kwargs)

        self.pulse_sequence.add([
            SteeredInitialization('steered_initialization', enabled=False),
            DCPulse('plunge', acquire=True),
            DCPulse('read', acquire=True),
            DCPulse('final'),
            SinePulse('rabi', duration=0.1, mode=self.mode)])

        # Disable previous pulse for sine pulse, since it would
        # otherwise be after 'final' pulse
        self.pulse_sequence['rabi'].previous_pulse = None
        self.pulse_sequence.sort()

        self.analysis = analysis.analyse_PR

    @property
    def frequency(self):
        return self.pulse_sequence['rabi'].frequency

    @frequency.setter
    def frequency(self, frequency):
        self.pulse_sequence['rabi'].frequency = frequency

    @property
    def duration(self):
        return self.pulse_sequence['rabi'].duration

    @duration.setter
    def duration(self, duration):
        self.pulse_sequence['rabi'].duration = duration

    def acquire(self, **kwargs):
        super().acquire(return_initialization_traces=self.pulse_sequence[
            'steered_initialization'].enabled, **kwargs)

    @clear_single_settings
    def get(self):
        self.setup()

        self.acquire()

        fidelities = self.analysis(trace_segments=self.trace_segments['output'],
                                   sample_rate=self.sample_rate,
                                   t_skip=self.t_skip, t_read=self.t_read)
        self.results = [fidelities[name] for name in self.names]

        # Store raw traces if self.save_traces is True
        if self.save_traces:
            saved_traces = {
                'acquisition_traces': self.data['acquisition_traces']['output']}
            if 'initialization_traces' in self.data:
                saved_traces['initialization'] = \
                    self.data['initialization_traces']
            if 'post_initialization_traces' in self.data:
                saved_traces['post_initialization_output'] = \
                    self.data['post_initialization_traces']['output']
            self.store_traces(saved_traces, subfolder=self.subfolder)

        if not self.silent:
            self.print_results()

        return self.results

    def set(self, duration):
        # Change drive duration
        self.duration = duration
        self.setup()


class T1Parameter(AcquisitionParameter):
    def __init__(self, **kwargs):
        super().__init__(name='T1_acquisition',
                         names=['up_proportion', 'num_traces'],
                         labels=['Up proportion', 'Number of traces'],
                         snapshot_value=False,
                         **kwargs)

        self.pulse_sequence.add([
            SteeredInitialization('steered_initialization', enabled=False),
            DCPulse('plunge'),
            DCPulse('read', acquire=True),
            DCPulse('final'),
            FrequencyRampPulse('adiabatic', mode=self.mode)])
        # Disable previous pulse for adiabatic pulse, since it would
        # otherwise be after 'final' pulse
        self.pulse_sequence['adiabatic'].previous_pulse = None
        self.pulse_sequence.sort()

        self.analysis = analysis.analyse_read

        self.readout_threshold_voltage = None

        self._meta_attrs.append('readout_threshold_voltage')

    @property
    def wait_time(self):
        return self.pulse_sequence['plunge'].duration

    def acquire(self, **kwargs):
        super().acquire(return_initialization_traces=self.pulse_sequence[
            'steered_initialization'].enabled, **kwargs)

    @clear_single_settings
    def get(self):
        self.setup()

        self.acquire()

        # Analysis
        fidelities = self.analysis(traces=self.trace_segments['output']['read'],
                                   threshold_voltage=
                                   self.readout_threshold_voltage,
                                   start_idx=self.start_idx)
        self.results = [fidelities[name] for name in self.names]

        # Store raw traces if self.save_traces is True
        if self.save_traces:
            saved_traces = {'acquisition_traces':
                                self.data['acquisition_traces']['output']}
            if 'initialization_traces' in self.data:
                saved_traces['initialization'] = \
                    self.data['initialization_traces']
            if 'post_initialization_traces' in self.data:
                saved_traces['post_initialization_output'] = \
                    self.data['post_initialization_traces']['output']
            self.store_traces(saved_traces,
                              name=self.plunge_duration,
                              subfolder=self.subfolder)

        if not self.silent:
            self.print_results()

        return self.results

    def set(self, wait_time):
        self.pulse_sequence['plunge'].duration = wait_time
        self.setup()


class DarkCountsParameter(AcquisitionParameter):
    def __init__(self, **kwargs):
        """
        Parameter used to perform an adiabatic sweep
        """
        super().__init__(name='dark_counts_acquisition',
                         names=['dark_counts'],
                         labels=['Dark counts'],
                         snapshot_value=False,
                         **kwargs)

        self.pulse_sequence.add([
            SteeredInitialization('steered_initialization', enabled=True,
                                  mode='long'),
            DCPulse('read', acquire=True)])

        self.analysis = analysis.analyse_read

        self.readout_threshold_voltage = None

        self._meta_attrs.append('readout_threshold_voltage')

    def acquire(self, **kwargs):
        super().acquire(return_initialization_traces=self.pulse_sequence[
            'steered_initialization'].enabled, **kwargs)

    @clear_single_settings
    def get(self):
        self.setup()

        self.acquire()

        fidelities = self.analysis(traces=self.trace_segments['output']['read'],
                                   threshold_voltage=
                                   self.readout_threshold_voltage,
                                   start_idx=self.start_idx)
        self.results = fidelities['up_proportion']

        # Store raw traces if self.save_traces is True
        if self.save_traces:
            saved_traces = {'acquisition_traces':
                                self.data['acquisition_traces']['output']}
            if 'initialization_traces' in self.data:
                saved_traces['initialization'] = \
                    self.data['initialization_traces']
            if 'post_initialization_traces' in self.data:
                saved_traces['post_initialization_output'] = \
                    self.data['post_initialization_traces']['output']
            self.store_traces(saved_traces, subfolder=self.subfolder)

        if not self.silent:
            self.print_results()

        return self.results

    def set(self, frequency):
        # Change center frequency
        self.frequency = frequency
        self.setup()


class VariableReadParameter(AcquisitionParameter):
    def __init__(self, **kwargs):
<<<<<<< HEAD
        super().__init__(name='variable_read_acquisition',
                         names=['read_voltage'],
                         labels='Dead voltage',
                         units=['V'],
=======
        super().__init__(name='variable_read_voltage',
                         label='Variable read voltage',
                         average_mode='trace',
>>>>>>> 8ecb39a3
                         snapshot_value=False,
                         **kwargs)
        self.pulse_sequence.add([
            DCPulse(name='empty', acquire=True),
            DCPulse(name='plunge', acquire=True),
            DCPulse(name='read', acquire=True),
            DCPulse(name='final')])

    @property
    def shape(self):
        return self.layout.acquisition.shapes[0]

    def get(self):
        self.setup()

        self.acquire(segment_traces=False)

        return self.data['acquisition_traces']['output']

    def set(self, read_voltage):
        # Change read stage voltage.
        self.read_voltage = read_voltage
        self.pulse_sequence['read'].voltage = self.read_voltage
<|MERGE_RESOLUTION|>--- conflicted
+++ resolved
@@ -631,16 +631,11 @@
 
 class VariableReadParameter(AcquisitionParameter):
     def __init__(self, **kwargs):
-<<<<<<< HEAD
         super().__init__(name='variable_read_acquisition',
                          names=['read_voltage'],
                          labels='Dead voltage',
+                         average_mode='trace',
                          units=['V'],
-=======
-        super().__init__(name='variable_read_voltage',
-                         label='Variable read voltage',
-                         average_mode='trace',
->>>>>>> 8ecb39a3
                          snapshot_value=False,
                          **kwargs)
         self.pulse_sequence.add([
