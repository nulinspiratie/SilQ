from typing import List, Dict, Any, Union, Sequence
import numpy as np
from collections import OrderedDict, Iterable
from copy import copy
from blinker import signal
from functools import partial
import logging
import re

from qcodes import DataSet, MultiParameter, active_dataset, active_measurement, \
    Parameter
from qcodes.data import hdf5_format
from qcodes import Instrument, MatPlot

from silq import config
from silq.pulses import *
from silq.pulses.pulse_sequences import ESRPulseSequence, NMRPulseSequence, \
    T2ElectronPulseSequence, FlipFlopPulseSequence, ESRRamseyDetuningPulseSequence
from silq.analysis import analysis
from silq.tools.general_tools import SettingsClass, clear_single_settings, \
    attribute_from_config, UpdateDotDict, convert_setpoints, \
    property_ignore_setter

__all__ = ['AcquisitionParameter', 'DCParameter', 'TraceParameter',
           'DCSweepParameter', 'EPRParameter', 'ESRParameter',
<<<<<<< HEAD
           'NMRParameter', 'EDSRParameter', 'VariableReadParameter',
           'BlipsParameter', 'FlipNucleusParameter', 'FlipFlopParameter',
           'NeuralNetworkParameter', 'NeuralRetuneParameter','ESRRamseyDetuningParameter']
=======
           'NMRParameter', 'VariableReadParameter', 'BlipsParameter',
           'FlipNucleusParameter', 'FlipFlopParameter', 'NeuralNetworkParameter',
           'NeuralRetuneParameter','ESRRamseyDetuningParameter']
>>>>>>> 70933c9f

logger = logging.getLogger(__name__)
h5fmt = hdf5_format.HDF5Format()


class AcquisitionParameter(SettingsClass, MultiParameter):
    """Parameter used for acquisitions involving a `PulseSequence`.

    Each AcquisitionParameter has an associated pulse sequence, which it directs
    to the Layout, after which it acquires traces and performs post-processing.

    Generally, the flow of an AcquisitionParameter is as follows:

    1. `AcquisitionParameter.acquire`, which acquires traces.
       This stage can be subdivided into several steps:

       1. Generate PulseSequence if pulse sequence properties have changed
          Note that this is only necessary for a `PulseSequenceGenerator`, which
          is a more complicated pulse sequences that can be generated from
          properties.
       2. Target pulse sequence in `Layout`.
          This only happens if `Layout.pulse_sequence` differs from the pulse
          sequence used.
       3. Call `Layout.setup` which sets up instruments with new pulse sequence.
          Again, this is only done if `Layout.pulse_sequence` differs.
       4. Acquire traces using `Layout.acquisition`
          This in turn gets the traces fromm the acquisition instrument.
          The returned traces are segmented by pulse and acquisition channel.

    2. `AcquisitionParameter.analyse`, which analyses the traces
       This method differs per AcquisitionParameter.
    3. Perform ancillary actions such as saving traces, printing results
    4. Return list of results for any measurement.
       The subset of results that are in ``AcquisitionParameter.names`` is
       returned.

    Args:
        continuous: If True, instruments keep running after acquisition
        properties_attrs: attributes to match with
            ``silq.config.properties`` (see notes below).
        save_traces: Save acquired traces to disk
        **kwargs: Additional kwargs passed to ``MultiParameter``

    Parameters:
        pulse_sequence (PulseSequence): Pulse sequence used for acquisition.
        samples (int): Number of acquisition samples
        results (dict): Results obtained after analysis of traces.
        traces (dict): Acquisition traces segmented by pulse and acquisition
            label
        silent (bool): Print results after acquisition
        continuous (bool): If True, instruments keep running after acquisition.
            Useful if stopping/starting instruments takes a considerable amount
            of time.
        properties_attrs (List[str]): Attributes to match with
            ``silq.config.properties`` See notes below for more info.
        save_traces (bool): Save acquired traces to disk.
            If the acquisition has been part of a measurement, the traces are
            stored in a subfolder of the corresponding data set.
            Otherwise, a new dataset is created.
        dataset (DataSet): Traces DataSet
        base_folder (str): Base folder in which to save traces. If not specified,
            and acquisition is part of a measurement, the base folder is the
            folder of the measurement data set. Otherwise, the base folder is
            the default data folder
        subfolder (str): Subfolder within the base folder to save traces.

    Notes:
        - AcquisitionParameters are subclasses of the ``MultiParameter``, and
          therefore always returns multiple values
        - AcquisitionParameters are also subclasses of `SettingsClass`, which
          gives it the ability to temporarily override its attributes using
          methods `single_settings` and `temporary_settings`. These overridden
          settings can be clear later on. This is useful if you temporarily want
          to change settings. See `SettingsClass` for more info.
        - When certain elements in ``silq.config`` are updated, this will also
          update the corresponding attributes in the AcquisitionParameter.
          Two config paths are monitored:

          - ``silq.config.properties``, though only the attributes
            specified in ``properties_attrs``.
          - ``silq.parameters.{self.name}``.

    """

    layout = None
    formatter = h5fmt

    def __init__(self,
                 continuous: bool = False,
                 properties_attrs: List[str] = None,
                 wrap_set: bool = False,
                 save_traces: bool = False,
                 **kwargs):
        SettingsClass.__init__(self)

        if not hasattr(self, 'pulse_sequence'):
            self.pulse_sequence = PulseSequence()

        shapes = kwargs.pop('shapes', ((), ) * len(kwargs['names']))
        MultiParameter.__init__(self, shapes=shapes, wrap_set=wrap_set, **kwargs)

        if self.layout is None:
            try:
                AcquisitionParameter.layout = Instrument.find_instrument('layout')
            except KeyError:
                logger.warning(f'No layout found for {self}')

        self.silent = True

        self.save_traces = save_traces

        self.continuous = continuous

        self.samples = None
        self.traces = None
        self.dataset = None
        self.results = None
        self.base_folder = None
        self.subfolder = None

        # Attach to properties and parameter configs
        self.properties_attrs = properties_attrs
        self.properties_config = self._attach_to_config(path=f'properties',
            select_attrs=self.properties_attrs)
        self.parameter_config = self._attach_to_config(
            path=f'parameters.{self.name}')

        self._meta_attrs.extend(['label', 'name', 'pulse_sequence'])

    def __repr__(self):
        return f'{self.name} acquisition parameter'

    def __getattribute__(self, item):
        try:
            return super().__getattribute__(item)
        except AttributeError:
            return attribute_from_config(
                item, config=config.properties)

    def __setattr__(self, key, value):
        super().__setattr__(key, value)

        # Update value in pulse settings if it exists
        try:
            if key in self.pulse_sequence.pulse_settings:
                self.pulse_sequence.pulse_settings[key] = value
        except AttributeError:
            pass

    @property_ignore_setter
    def labels(self):
        return [name[0].capitalize() + name[1:].replace('_', ' ')
                for name in self.names]

    @property
    def sample_rate(self):
        """ Acquisition sample rate """
        return self.layout.sample_rate

    def snapshot_base(self, update: bool=False,
                      params_to_skip_update: Sequence[str]=None,
                      simplify: bool = False):
        snapshot = super().snapshot_base(update=update,
                                         params_to_skip_update=params_to_skip_update,
                                         simplify=simplify)
        snapshot['pulse_sequence'] = snapshot['pulse_sequence'].snapshot()
        return snapshot

    def _attach_to_config(self,
                          path: str,
                          select_attrs: List[str] = None):
        """Attach parameter to a subconfig (within silq config).

        This means that whenever an item in the subconfig is updated,
        the parameter attribute will also be updated to this value.

        Notification of config updates is handled through blinker signals.

        After successfully attaching to a config, the parameter attributes
        that are present in the config are also updated.

        Args:
            path: subconfig path
            select_attrs: if specified, only update attributes in this list

        Returns:
            subconfig that the parameter is attached to
        """
        # TODO special handling of pulse_sequence attr, etc.
        try:
            # Get subconfig from silq config
            subconfig = config[path]
        except (KeyError, AttributeError):
            # No subconfig exists, not attaching
            return None

        # Get signal handling function
        if select_attrs is not None:
            # Only update attributes in select_attrs
            signal_handler = partial(self._handle_config_signal,
                                     select=select_attrs)
        else:
            signal_handler = self._handle_config_signal

        # Connect changes in subconfig to handling function
        signal(f'environment:{path}').connect(signal_handler, weak=False)

        # Set attributes that are present in subconfig
        for attr, val in subconfig.items():
            if select_attrs is None or attr in select_attrs:
                setattr(self, attr, val)

        return subconfig

    def _handle_config_signal(self, _,
                              select: List[str] = None,
                              **kwargs):
        """Update attr when attr in pulse config is modified

        Args:
            _: sender config (unused)
            select: list of attrs that can be set.
                Will update any attribute if not specified.
            **kwargs: {attr: new_val}
        """
        key, val = kwargs.popitem()
        if select is None or key in select:
            setattr(self, key, val)

    def setup(self,
              start: bool = None,
              **kwargs):
        """Setup instruments with current pulse sequence.

        Args:
            start: Start instruments after setup. If not specified, will use
                value in ``AcquisitionParameter.continuous``.
            **kwargs: Additional kwargs passed to `Layout.setup`.
        """
        if not self.pulse_sequence.up_to_date():
            self.pulse_sequence.generate()

        self.layout.pulse_sequence = self.pulse_sequence

        samples = kwargs.pop('samples', self.samples)
        self.layout.setup(samples=samples, **kwargs)

        if start is None:
            start = self.continuous

        if start:
            self.layout.start()

    def acquire(self,
                stop: bool = None,
                setup: bool = None,
                save_traces: bool = None,
                **kwargs) -> Dict[str, Dict[str, np.ndarray]]:
        """Performs a `Layout.acquisition`.

        Args:
            stop: Stop instruments after acquisition. If not specified, it will
                stop if ``AcquisitionParameter.continuous`` is False.
            setup: Whether to setup layout before acquisition.
                If not specified, it will setup if pulse_sequences are different
            save_traces: whether to save traces during
            **kwargs: Additional kwargs to be given to `Layout.acquisition`.

        Returns:
            acquisition traces dictionary, segmented by pulse.
            dictionary has the following format:
            {pulse.full_name: {acquisition_channel_label: traces}}
            where acquisition_channel_label is specified in `Layout`.
        """
        if stop is None:
            stop = not self.continuous

        if not self.pulse_sequence.up_to_date():
            self.pulse_sequence.generate()

        if setup or (setup is None and
                     self.layout.pulse_sequence != self.pulse_sequence) or \
                self.layout.samples() != self.samples:
            self.setup()

        if save_traces is None:
            save_traces = self.save_traces
        if save_traces and active_measurement() is None:
            logger.warning('Cannot save traces since there is no active loop')
            save_traces = False

        # Perform acquisition
        self.traces = self.layout.acquisition(stop=stop,
                                              save_traces=save_traces,**kwargs)
        return self.traces

    def analyse(self,
                traces: Dict[str, Dict[str, np.ndarray]] = None) -> Dict[str, Any]:
        """Analyse traces, should be implemented in subclass"""
        raise NotImplementedError('`analyse` must be implemented in subclass')

    def plot_traces(self, filter=None, channels=['output'],
                    t_skip: Union[bool, float] = True,
                    **kwargs):

        plot_traces = OrderedDict()
        for pulse_name, trace in self.traces.items():
            if filter is not None:
                if isinstance(filter, str):
                    filter = [filter]
                if not any(elem in pulse_name for elem in filter):
                    continue

            plot_traces[pulse_name] = trace

        if t_skip is False:
            start_idx = 0
        elif t_skip is True:
            start_idx = int(self.sample_rate * self.t_skip)
        else:
            start_idx = int(self.sample_rate * t_skip)

        if len(channels) > 1:
            subplots = (len(plot_traces), len(channels))
        else:
            subplots = len(plot_traces)
        plot = MatPlot(subplots=subplots, **kwargs)

        k = 0
        for pulse_name, traces in plot_traces.items():
            for channel in channels:
                trace_arr = traces[channel]
                pts = trace_arr.shape[-1]
                t_list = np.linspace(0, pts / self.sample_rate, pts,
                                     endpoint=False)
                if trace_arr.ndim == 2:
                    plot[k].add(traces[channel][:,start_idx:], x=t_list[start_idx:],
                                y=np.arange(trace_arr.shape[0], dtype=float))
                else:
                    plot[k].add(traces[channel][start_idx:], x=t_list[start_idx:])
                plot[k].set_xlabel('Time (s)')
                plot[k].set_title(pulse_name)
                k += 1
        plot.tight_layout()
        return plot

    def print_results(self):
        """Print results whose keys are in ``AcquisitionParameter.names``"""
        names = self.names if self.names is not None else [self.name]
        for name in names:
            value = self.results[name]
            if isinstance(value, (int, float)):
                print(f'{name}: {value:.3f}')
            else:
                print(f'{name}: {value}')

    @clear_single_settings
    def get_raw(self):
        self.traces = self.acquire()

        self.results = self.analyse(self.traces)

        if not self.silent:
            self.print_results()

        return tuple(self.results[name] for name in self.names)

    def set(self, **kwargs):
        """Perform an acquisition with temporarily modified settings

        Shorthand for:
        ```
        AcquisitionParameter.single_settings(**kwargs)
        AcquisitionParameter()
        ```
        """
        return self.single_settings(**kwargs)()


class PulseSequenceAcquisitionParameter(AcquisitionParameter):
    def __init__(self, name, tile_pulses=[], samples=1, **kwargs):
        self.tile_pulses = tile_pulses
        super().__init__(name=name, names=[], shapes=[], **kwargs)
        self.samples = samples
        self.tile_pulses = tile_pulses

    @property_ignore_setter
    def names(self):
        acquire_pulses = self.pulse_sequence.get_pulses(acquire=True)
        acquire_pulse_names = [pulse.name for pulse in acquire_pulses
                               if not pulse.name in self.tile_pulses]
        acquire_pulse_names.extend(self.tile_pulses)
        return acquire_pulse_names

    @property_ignore_setter
    def labels(self):
        return self.names

    @property_ignore_setter
    def shapes(self):
        trace_shapes = self.pulse_sequence.get_trace_shapes(self.sample_rate,
                                                            self.samples)

        # Tile pulses
        for acquire_pulse_name in self.names:
            if acquire_pulse_name not in self.tile_pulses:
                continue

            pulse_trace_shapes = []
            for pulse_name, pulse_shape in list(trace_shapes.items()):
                if (pulse_name == acquire_pulse_name
                    or pulse_name.startswith(f'{acquire_pulse_name}[')):
                    pulse_trace_shapes.append(pulse_shape)
                    trace_shapes.pop(pulse_name)

            pulse_trace_shape = list(pulse_trace_shapes[0])
            pulse_trace_shape[-1] = sum(shape[-1] for shape in pulse_trace_shapes)

            trace_shapes[acquire_pulse_name] = pulse_trace_shape

        return [tuple(trace_shapes[name]) for name in self.names]

    def analyse(self, traces = None):
        if traces is None:
            traces = self.traces

        tile_indices = {name: 0 for name in self.names}

        tiled_traces = {acquire_pulse_name: np.zeros(shape)
                        for acquire_pulse_name, shape in zip(self.names,
                                                             self.shapes)}
        for acquire_pulse_name in self.names:
            if acquire_pulse_name not in self.tile_pulses:
                tiled_traces[acquire_pulse_name] = traces[acquire_pulse_name]['output']
            else:
                tile_traces = {pulse_name: trace for pulse_name, trace in traces.items()
                               if (pulse_name == acquire_pulse_name
                                   or pulse_name.startswith(f'{acquire_pulse_name}['))}
                if len(tile_traces) == 1:
                    tiled_traces[acquire_pulse_name] = next(iter(tiled_traces.values()))
                else:
                    pulse_ids = sorted(int(pulse_name.split('[')[1].rstrip(']'))
                                       for pulse_name in traces)
                    for pulse_id in pulse_ids:
                        trace = traces[f'{acquire_pulse_name}[{pulse_id}]']['output']

                        if isinstance(trace, np.ndarray):
                            idx_increment = trace.shape[-1]
                        else:
                            idx_increment = 1

                        tile_slice = slice(tile_indices[acquire_pulse_name],
                                           tile_indices[acquire_pulse_name]+idx_increment)
                        tiled_traces[acquire_pulse_name][..., tile_slice] = trace
                        tile_indices[acquire_pulse_name] += idx_increment

        return tiled_traces


class DCParameter(AcquisitionParameter):
    """Acquires DC voltage

    The pulse sequence contains a single read pulse, the duration of which
    specifies how long should be averaged.

    Args:
        name: Parameter name.
        unit: Unit of DC voltage (e.g. can be changed to nA)

    Parameters:
        pulse_sequence (PulseSequence): Pulse sequence used for acquisition.
        samples (int): Number of acquisition samples
        results (dict): Results obtained after analysis of traces.
        traces (dict): Acquisition traces segmented by pulse and acquisition
            label
        silent (bool): Print results after acquisition
        continuous (bool): If True, instruments keep running after acquisition.
            Useful if stopping/starting instruments takes a considerable amount
            of time.
        properties_attrs (List[str]): Attributes to match with
            ``silq.config.properties`` See notes below for more info.
        save_traces (bool): Save acquired traces to disk.
            If the acquisition has been part of a measurement, the traces are
            stored in a subfolder of the corresponding data set.
            Otherwise, a new dataset is created.
        dataset (DataSet): Traces DataSet
        base_folder (str): Base folder in which to save traces. If not specified,
            and acquisition is part of a measurement, the base folder is the
            folder of the measurement data set. Otherwise, the base folder is
            the default data folder
        subfolder (str): Subfolder within the base folder to save traces.

    Returns:
        DC_voltage: Average DC voltage measured on the output channel
        DC_noise: noise standard deviation measured on the output channel

    Notes:
        - ``DCParameter.continuous`` is True by default

    Todo:
        implement continuous acquisition in the ATS interface
    """
    def __init__(self,
                 name: str = 'DC',
                 unit: str = 'V',
                 **kwargs):
        self.pulse_sequence = PulseSequence([
            DCPulse(name='DC', acquire=True),
            DCPulse(name='DC_final')])

        super().__init__(name=name,
                         names=['DC_voltage', 'DC_noise'],
                         units=[unit, unit],
                         snapshot_value=False,
                         continuous=True,
                         **kwargs)
        self.samples = 1

    def analyse(self, traces = None):
        if traces is None:
            traces = self.traces
        return {'DC_voltage': np.mean(traces['DC']['output']),
                'DC_noise': np.std(traces['DC']['output'])}


class TraceParameter(AcquisitionParameter):
    """An acquisition parameter for obtaining a trace or multiple traces
    of a given PulseSequence.

    Example:
        >>> parameter.average_mode = 'none'
        >>> parameter.pulse_sequence = my_pulse_sequence

        Note that for the above example, all pulses in my_pulse_sequence will be
        copied.

    Parameters:
        trace_pulse (Pulse): Acquisition measurement pulse.
            Duration is dynamically set to the duration of acquired pulses.
        pulse_sequence (PulseSequence): Pulse sequence used for acquisition.
        samples (int): Number of acquisition samples
        results (dict): Results obtained after analysis of traces.
        traces (dict): Acquisition traces segmented by pulse and acquisition
            label
        silent (bool): Print results after acquisition
        continuous (bool): If True, instruments keep running after acquisition.
            Useful if stopping/starting instruments takes a considerable amount
            of time.
        properties_attrs (List[str]): Attributes to match with
            ``silq.config.properties`` See notes below for more info.
        save_traces (bool): Save acquired traces to disk.
            If the acquisition has been part of a measurement, the traces are
            stored in a subfolder of the corresponding data set.
            Otherwise, a new dataset is created.
        dataset (DataSet): Traces DataSet
        base_folder (str): Base folder in which to save traces. If not specified,
            and acquisition is part of a measurement, the base folder is the
            folder of the measurement data set. Otherwise, the base folder is
            the default data folder
        subfolder (str): Subfolder within the base folder to save traces.


    """
    def __init__(self, name='trace_pulse', average_mode='none', **kwargs):
        self._average_mode = average_mode
        self._pulse_sequence = PulseSequence()
        self.trace_pulse = MeasurementPulse(name=name, duration=1e-3,
                                            average=self.average_mode)
        self._pulse_sequence.add(self.trace_pulse)

        super().__init__(name='Trace_acquisition',
                         names=self.names,
                         units=self.units,
                         shapes=self.shapes,
                         snapshot_value=False,
                         **kwargs)
        self.samples = 1

    @property
    def average_mode(self):
        """Acquisition averaging mode.

        The attribute `Pulse.average` is overridden.
        """
        return self._average_mode

    @average_mode.setter
    def average_mode(self, mode):
        if (self._average_mode != mode):
            self._average_mode = mode
            if self.trace_pulse is not None:
                self.trace_pulse.average = mode

    @property
    def pulse_sequence(self):
        return self._pulse_sequence

    @pulse_sequence.setter
    def pulse_sequence(self, pulse_sequence):
        self._pulse_sequence = copy(pulse_sequence)

    @property_ignore_setter
    def names(self):
        return tuple(self.trace_pulse.full_name + f'_{output[1]}'
                     for output in self.layout.acquisition_channels())

    @property_ignore_setter
    def labels(self):
        return tuple(f'{output[1]} Trace'
                     for output in self.layout.acquisition_channels())

    @property_ignore_setter
    def units(self):
        return ('V', ) * len(self.layout.acquisition_channels())

    @property_ignore_setter
    def shapes(self):
        if self.trace_pulse in self.pulse_sequence:
            trace_shapes = self.pulse_sequence.get_trace_shapes(
                self.layout.sample_rate, self.samples)
            trace_pulse_shape = tuple(trace_shapes[self.trace_pulse.full_name])
            if self.samples > 1 and self.average_mode == 'none':
                return ((trace_pulse_shape,),) * len(self.layout.acquisition_channels())
            else:
                return ((trace_pulse_shape[1], ), ) * \
                        len(self.layout.acquisition_channels())
        else:
            return ((1,),) * len(self.layout.acquisition_channels())


    @property_ignore_setter
    def setpoints(self):
        if self.trace_pulse in self.pulse_sequence:
            duration = self.trace_pulse.duration
        else:
            return ((1,),) * len(self.layout.acquisition_channels())

        num_traces = len(self.layout.acquisition_channels())

        pts = int(round(duration * self.sample_rate))
        t_list = tuple(np.linspace(0, duration, pts, endpoint=True))

        if self.samples > 1 and self.average_mode == 'none':
            setpoints = ((tuple(np.arange(self.samples, dtype=float)),
                          t_list), ) * num_traces
        else:
            setpoints = ((t_list, ), ) * num_traces
        return setpoints

    @property_ignore_setter
    def setpoint_names(self):
        if self.samples > 1 and self.average_mode == 'none':
            return (('sample', 'time', ), ) * \
                   len(self.layout.acquisition_channels())
        else:
            return (('time', ), ) * len(self.layout.acquisition_channels())


    @property_ignore_setter
    def setpoint_units(self):
        if self.samples > 1 and self.average_mode == 'none':
            return ((None, 's', ), ) * len(self.layout.acquisition_channels())
        else:
            return (('s', ), ) * len(self.layout.acquisition_channels())

    def setup(self, start=None, **kwargs):
        """ Modifies provided pulse sequence by creating a single
        pulse which overlaps all other pulses with acquire=True and
        then acquires only this pulse.
        """

        acquired_pulses = self.pulse_sequence.get_pulses(acquire=True)

        if not acquired_pulses:
            raise RuntimeError('PulseSequence has no pulses to acquire.')

        # Find the start and stop times for all acquired pulses
        t_start = min(pulse.t_start for pulse in acquired_pulses)
        t_stop = max(pulse.t_stop for pulse in acquired_pulses)

        self.trace_pulse.t_start = t_start
        self.trace_pulse.t_stop = t_stop

        # Ensure that each pulse is not acquired as this could cause
        # overlapping issues
        for pulse in self.pulse_sequence:
            if pulse is self.trace_pulse:
                continue
            pulse.acquire = False

        # Remove any existing trace pulse
        if self.trace_pulse.full_name in self.pulse_sequence:
            self.pulse_sequence.remove(self.trace_pulse.full_name)
        self.pulse_sequence.add(self.trace_pulse)

        super().setup(start=start, **kwargs)

    def acquire(self, **kwargs):
        """Acquires the number of traces defined in self.samples

        Args:
            **kwargs: kwargs passed to `AcquisitionParameter.acquire`

        Returns:
            A tuple of data points. e.g.
            ((data_for_1st_output), (data_for_2nd_output), ...)
        """
        super().acquire(**kwargs)

        traces = {self.trace_pulse.full_name + '_' + output:
                      self.traces[self.trace_pulse.full_name][output]
                  for _, output in self.layout.acquisition_channels()}

        return traces

    def analyse(self, traces = None):
        """Rearrange traces to match ``AcquisitionParameter.names``"""
        if traces is None:
            traces = self.traces

        return {self.names[k] : traces[name] if isinstance(traces[name], float)
                else traces[name].tolist()[0]
                for k, name in enumerate(traces)}


class DCSweepParameter(AcquisitionParameter):
    """Perform 1D and 2D DC sweeps by rapidly varying AWG output voltages

    Using this parameter, a 2D DC sweep of 100x100 points can be obtained in
    ~1 second. This does of course depend on the filtering of the lines, and the
    acquisition sampling rate. This is used in the `DCSweepPlot` to continuously
    update and display the charge stability diagram.

    The pulse sequence is created by first calling `DCSweepParameter.add_sweep`,
    which adds a dimension every time it's called.
    After adding the sweeps, `DCSweepParameter.generate` will create the
    corresponding `PulseSequence`.

    Args:
        name: parameter name
        **kwargs: Additional kwargs passed to AcquisitionParameter

    Parameters:
        trace_pulse (Pulse): Trace pulse at fixed voltage at the end of sweep.
            Can be turned off by ``trace_pulse.enabled = False``.
        pulse_duration (float): Duration of each point in DC sweep
        final_delay (float): Delay at end of pulse sequence.
        inter_delay (float): Delay after each row of DC points
        use_ramp (bool): Combine single row of DC points into a ramp pulse that
            will be segmented later. This saves number of waveforms sent,
            reduces triggers, and creates less `Pulse` objects.
        sweep_parameters (UpdateDotDict): Sweep parameters. Every time an item
            is updated, `DCSweepParameter.generate` is called.
        pulse_sequence (PulseSequence): Pulse sequence used for acquisition.
        samples (int): Number of acquisition samples
        results (dict): Results obtained after analysis of traces.
        traces (dict): Acquisition traces segmented by pulse and acquisition
            label
        silent (bool): Print results after acquisition
        continuous (bool): If True, instruments keep running after acquisition.
            Useful if stopping/starting instruments takes a considerable amount
            of time.
        properties_attrs (List[str]): Attributes to match with
            ``silq.config.properties`` See notes below for more info.
        save_traces (bool): Save acquired traces to disk.
            If the acquisition has been part of a measurement, the traces are
            stored in a subfolder of the corresponding data set.
            Otherwise, a new dataset is created.
        dataset (DataSet): Traces DataSet
        base_folder (str): Base folder in which to save traces. If not specified,
            and acquisition is part of a measurement, the base folder is the
            folder of the measurement data set. Otherwise, the base folder is
            the default data folder
        subfolder (str): Subfolder within the base folder to save traces.

    Note:
        Currently only works up to 2D.

    Todo:
        Convert pulse sequence and generator into `PulseSequenceGenerator`
    """
    connect_to_config = True  # Whether pulses should connect to config (speedup)
    def __init__(self, name='DC_sweep', **kwargs):

        self.sweep_parameters = OrderedDict()
        # Pulse to acquire trace at the end, disabled by default
        self.trace_pulse = DCPulse(name='trace', duration=100e-3, enabled=False,
                                   acquire=True, average='trace', amplitude=0)

        self.pulse_duration = 1e-3
        self.final_delay = 120e-3
        self.inter_delay = 200e-6
        self.use_ramp = False

        self.additional_pulses = []

        super().__init__(name=name, names=['DC_voltage'],
                         units=['V'],
                         snapshot_value=False, setpoint_names=(('None',),),
                         shapes=((1,),), **kwargs)
        self.samples = 1

    def __getitem__(self, item):
        return self.sweep_parameters[item]

    @property_ignore_setter
    def setpoints(self):
        iter_sweep_parameters = iter(self.sweep_parameters.values())
        if len(self.sweep_parameters) == 1:
            sweep_dict = next(iter_sweep_parameters)
            sweep_voltages = sweep_dict.sweep_voltages
            if sweep_dict.offset_parameter is not None:
                sweep_voltages = sweep_voltages + sweep_dict.offset_parameter()
            setpoints = (convert_setpoints(sweep_voltages),),

        elif len(self.sweep_parameters) == 2:
            inner_sweep_dict = next(iter_sweep_parameters)
            inner_sweep_voltages = inner_sweep_dict.sweep_voltages
            if inner_sweep_dict.offset_parameter is not None:
                inner_sweep_voltages = inner_sweep_voltages + inner_sweep_dict.offset_parameter()
            outer_sweep_dict = next(iter_sweep_parameters)
            outer_sweep_voltages = outer_sweep_dict.sweep_voltages
            if outer_sweep_dict.offset_parameter is not None:
                outer_sweep_voltages = outer_sweep_voltages + outer_sweep_dict.offset_parameter()

            setpoints = (convert_setpoints(outer_sweep_voltages,
                                           inner_sweep_voltages)),

        if self.trace_pulse.enabled:
            # Also obtain a time trace at the end
            points = round(self.trace_pulse.duration * self.sample_rate)
            trace_setpoints = tuple(
                np.linspace(0, self.trace_pulse.duration, points))
            setpoints += (convert_setpoints(trace_setpoints),)
        return setpoints

    @property_ignore_setter
    def names(self):
        if self.trace_pulse.enabled:
            return ('DC_voltage', 'trace_voltage')
        else:
            return ('DC_voltage',)

    @property_ignore_setter
    def labels(self):
        if self.trace_pulse.enabled:
            return ('DC voltage', 'Trace voltage')
        else:
            return ('DC voltage',)

    @property_ignore_setter
    def units(self):
        return ('V', 'V') if self.trace_pulse.enabled else ('V',)

    @property_ignore_setter
    def shapes(self):
        iter_sweep_parameters = iter(self.sweep_parameters.values())
        if len(self.sweep_parameters) == 0:
            shapes = (),
        elif len(self.sweep_parameters) == 1:
            sweep_voltages = next(iter_sweep_parameters).sweep_voltages
            shapes = (len(sweep_voltages),),
        elif len(self.sweep_parameters) == 2:
            inner_sweep_voltages = next(iter_sweep_parameters).sweep_voltages
            outer_sweep_voltages = next(iter_sweep_parameters).sweep_voltages
            shapes = (len(outer_sweep_voltages), len(inner_sweep_voltages)),

        if self.trace_pulse.enabled:
            shapes += (round(
                self.trace_pulse.duration * self.sample_rate),),
        return shapes

    @property_ignore_setter
    def setpoint_names(self):
        iter_sweep_parameters = reversed(self.sweep_parameters.keys())
        names = tuple(iter_sweep_parameters),
        if self.trace_pulse.enabled:
            names += (('time',), )
        return names

    @property_ignore_setter
    def setpoint_units(self):
        setpoint_units = (('V',) * len(self.sweep_parameters),)
        if self.trace_pulse.enabled:
            setpoint_units += (('s',), )
        return setpoint_units

    def add_sweep(self,
                  parameter_name: str,
                  sweep_voltages: np.ndarray = None,
                  connection_label: str = None,
                  offset_parameter: Parameter = None):
        """Add sweep to ``DCSweepParameter.sweep_parameters``

        Each call will add a sweep as the outer dimension.

        Args:
            parameter_name: Name of parameter (for axis labelling).
            sweep_voltages: List of sweep voltages. If
                ``DCSweepParameter.use_ramp`` is True, these must be
                equidistant.
            connection_label: Connection label to target pulses to.
                For multiple sweeps, each connection label must be distinct.
                Connection labels are defined in ``Layout.acquisition_outputs``.
            offset_parameter: Parameter used for offsetting the sweep voltages.
                Usually this is the corresponding DC voltage parameter.
        """

        if connection_label is None:
            connection_label = parameter_name

        self.sweep_parameters[parameter_name] = UpdateDotDict(
            update_function=self.generate, name=parameter_name,
            sweep_voltages=sweep_voltages, connection_label=connection_label,
            offset_parameter=offset_parameter)

        self.generate()

    def generate(self):
        """Generates pulse sequence using sweeps in `DCSweepParameter.add_sweep`

        Note:
            Currently only works for 1D and 2D
        """
        self.pulse_sequence.clear()

        iter_sweep_parameters = iter(self.sweep_parameters.items())
        if len(self.sweep_parameters) == 1:
            sweep_name, sweep_dict = next(iter_sweep_parameters)
            sweep_voltages = sweep_dict.sweep_voltages
            connection_label = sweep_dict.connection_label
            if self.use_ramp:
                sweep_points = len(sweep_voltages)
                pulses = [DCRampPulse('DC_inner',
                                      duration=self.pulse_duration*sweep_points,
                                      amplitude_start=sweep_voltages[0],
                                      amplitude_stop=sweep_voltages[-1],
                                      acquire=True,
                                      average=f'point_segment:{sweep_points}',
                                      connection_label=connection_label,
                                      connect_to_config=self.connect_to_config)]
            else:
                pulses = [
                    DCPulse('DC_inner', duration=self.pulse_duration,
                            acquire=True, average='point',
                            amplitude=sweep_voltage,
                            connection_label=connection_label,
                            connect_to_config=self.connect_to_config)
                for sweep_voltage in sweep_voltages]

            self.pulse_sequence = PulseSequence(pulses=pulses)
            #             self.pulse_sequence.add(*self.additional_pulses)

        elif len(self.sweep_parameters) == 2:
            inner_sweep_name, inner_sweep_dict = next(iter_sweep_parameters)
            inner_sweep_voltages = inner_sweep_dict.sweep_voltages
            inner_connection_label = inner_sweep_dict.connection_label
            outer_sweep_name, outer_sweep_dict = next(iter_sweep_parameters)
            outer_sweep_voltages = outer_sweep_dict.sweep_voltages
            outer_connection_label = outer_sweep_dict.connection_label

            pulses = []
            if outer_connection_label == inner_connection_label:
                if self.use_ramp:
                    raise NotImplementedError('Ramp Pulse not implemented for '
                                              'CombinedConnection')
                for outer_sweep_voltage in outer_sweep_voltages:
                    for inner_sweep_voltage in inner_sweep_voltages:
                        sweep_voltage = (
                            inner_sweep_voltage, outer_sweep_voltage)
                        pulses.append(
                            DCPulse('DC_read', duration=self.pulse_duration,
                                    acquire=True, amplitude=sweep_voltage,
                                    average='point',
                                    connection_label=outer_connection_label,
                                    connect_to_config=self.connect_to_config))
            else:
                t = 0
                sweep_duration = self.pulse_duration * len(inner_sweep_voltages)
                for outer_sweep_voltage in outer_sweep_voltages:
                    pulses.append(
                        DCPulse('DC_outer', t_start=t,
                                duration=sweep_duration + self.inter_delay,
                                amplitude=outer_sweep_voltage,
                                connection_label=outer_connection_label,
                                connect_to_config=self.connect_to_config))
                    if self.inter_delay > 0:
                        pulses.append(
                            DCPulse('DC_inter_delay', t_start=t,
                                    duration=self.inter_delay,
                                    amplitude=inner_sweep_voltages[0],
                                    connection_label=inner_connection_label,
                                    connect_to_config=self.connect_to_config))
                        t += self.inter_delay

                    if self.use_ramp:
                        sweep_points = len(inner_sweep_voltages)
                        pulses.append(
                            DCRampPulse('DC_inner', t_start=t,
                                        duration=sweep_duration,
                                        amplitude_start=inner_sweep_voltages[0],
                                        amplitude_stop=inner_sweep_voltages[-1],
                                        acquire=True,
                                        average=f'point_segment:{sweep_points}',
                                        connection_label=inner_connection_label,
                                        connect_to_config=self.connect_to_config)
                        )
                        t += sweep_duration
                    else:
                        for inner_sweep_voltage in inner_sweep_voltages:
                            pulses.append(
                                DCPulse('DC_inner', t_start=t,
                                        duration=self.pulse_duration,
                                        acquire=True, average='point',
                                        amplitude=inner_sweep_voltage,
                                        connection_label=inner_connection_label,
                                        connect_to_config=self.connect_to_config)
                            )
                            t += self.pulse_duration

        else:
            raise NotImplementedError(
                f"Cannot handle {len(self.sweep_parameters)} parameters")

        if self.trace_pulse.enabled:
            # Also obtain a time trace at the end
            pulses.append(self.trace_pulse)

        self.pulse_sequence = PulseSequence(pulses=pulses)
        self.pulse_sequence.final_delay = self.final_delay

    def analyse(self,
                traces: Dict[str, Dict[str, np.ndarray]] = None):
        """Analyse traces, ensuring resulting dimensionality is correct

        Args:
            traces: Traces returned by `AcquisitionParameter.acquire`.

        Returns:
            (Dict[str, Any]): Dict containing:

            :DC_voltage (np.ndarray): DC voltages with dimensionality
              corresponding to number of sweeps.
            :trace_voltage (np.ndarray): voltage trace of final trace pulse.
              Only used if ``DCSweepParameter.trace_pulse.enabled``.
              Trace in ``output`` connection label is returned.
        """
        if traces is None:
            traces = self.traces

        DC_voltages = np.array(
            [traces[pulse.full_name]['output'] for pulse in
             self.pulse_sequence.get_pulses(name='DC_inner')])

        if self.use_ramp:
            if len(self.sweep_parameters) == 1:
                results = {'DC_voltage': DC_voltages[0]}
            elif len(self.sweep_parameters) == 2:
                results = {'DC_voltage': DC_voltages}
        else:
            if len(self.sweep_parameters) == 1:
                results = {'DC_voltage': DC_voltages}
            elif len(self.sweep_parameters) == 2:
                results = {'DC_voltage':
                    DC_voltages.reshape(self.shapes[0])}

        if self.trace_pulse.enabled:
            results['trace_voltage'] = traces['trace']['output']

        return results


class VariableReadParameter(AcquisitionParameter):
    """Parameter for measuring spin tails.

    The pulse sequence is ``plunge`` - ``read`` - ``empty``.
    By varying the read amplitude, the voltage should transition between
    high voltage (``empty``) to low voltage (``plunge``), and somewhere in
    between an increased voltage should be visible at the start, indicating
    spin-dependent tunneling.

    Args:
        name: Parameter name
        **kwargs: Additional kwargs passed to AcquisitionParameter

    Parameters:
        pulse_sequence (PulseSequence): Pulse sequence used for acquisition.
        samples (int): Number of acquisition samples to average over.
        results (dict): Results obtained after analysis of traces.
        traces (dict): Acquisition traces segmented by pulse and acquisition
            label
        continuous (bool): If True, instruments keep running after acquisition.
            Useful if stopping/starting instruments takes a considerable amount
            of time.
    """
    def __init__(self, name='variable_read', **kwargs):
        self.pulse_sequence = PulseSequence([
            DCPulse(name='plunge', acquire=True, average='trace'),
            DCPulse(name='read', acquire=True, average='trace'),
            DCPulse(name='empty', acquire=True, average='trace')])

        super().__init__(name=name,
                         names=('read_voltage',),
                         units=('V',),
                         shapes=((1,),),
                         setpoint_names=(('time',),),
                         setpoint_labels=(('Time',),),
                         setpoint_units=(('s',),),
                         snapshot_value=False,
                         **kwargs)


    @property_ignore_setter
    def setpoints(self):
        duration = sum(pulse.duration for pulse in
                       self.pulse_sequence.get_pulses(acquire=True))
        return (tuple(np.linspace(0, duration, self.shapes[0][0])), ),

    @property_ignore_setter
    def shapes(self):
        shapes = self.layout.acquisition_shapes
        pts = sum([shapes[pulse.full_name]['output'][0]
                  for pulse in self.pulse_sequence.get_pulses(acquire=True)])
        return (pts,),

    def analyse(self, traces = None):
        if traces is None:
            traces = self.traces

        return {'read_voltage':
                    np.concatenate([traces[pulse.full_name]['output']
                                    for pulse in self.pulse_sequence.get_pulses(acquire=True)])}


class EPRParameter(AcquisitionParameter):
    """Parameter for an empty-plunge-read sequence.

    Args:
        name: Name of acquisition parameter
        **kwargs: Additional kwargs passed to `AcquisitionParameter`.

    Parameters:
        pulse_sequence (PulseSequence): Pulse sequence used for acquisition.
        samples (int): Number of acquisition samples
        results (dict): Results obtained after analysis of traces.
        t_skip (float): initial part of read trace to ignore for measuring
            blips. Useful if there is a voltage spike at the start, which could
            otherwise be measured as a ``blip``. Retrieved from
            ``silq.config.properties.t_skip``.
        t_read (float): duration of read trace to include for measuring blips.
            Useful if latter half of read pulse is used for initialization.
            Retrieved from ``silq.config.properties.t_read``.
        min_filter_proportion (float): Minimum number of read traces needed in
            which the voltage starts low (loaded donor). Otherwise, most results
            are set to zero. Retrieved from
            ``silq.config.properties.min_filter_proportion``.
        traces (dict): Acquisition traces segmented by pulse and acquisition
            label
        silent (bool): Print results after acquisition
        continuous (bool): If True, instruments keep running after acquisition.
            Useful if stopping/starting instruments takes a considerable amount
            of time.
        properties_attrs (List[str]): Attributes to match with
            ``silq.config.properties`` See notes below for more info.
        save_traces (bool): Save acquired traces to disk.
            If the acquisition has been part of a measurement, the traces are
            stored in a subfolder of the corresponding data set.
            Otherwise, a new dataset is created.
        dataset (DataSet): Traces DataSet
        base_folder (str): Base folder in which to save traces. If not specified,
            and acquisition is part of a measurement, the base folder is the
            folder of the measurement data set. Otherwise, the base folder is
            the default data folder
        subfolder (str): Subfolder within the base folder to save traces.

    Note:
        A ``read_long`` pulse is used instead of ``read`` because this allows
        comparison of the start and end of the pulse, giving the ``contrast``.
    """
    def __init__(self, name='EPR', **kwargs):
        self.pulse_sequence = PulseSequence([
            DCPulse('empty', acquire=True),
            DCPulse('plunge', acquire=True),
            DCPulse('read_long', acquire=True)])

        super().__init__(name=name,
                         names=['contrast', 'up_proportion',
                                'dark_counts',
                                'voltage_difference_read',
                                'fidelity_empty', 'fidelity_load', 'voltage_average_read'],
                         snapshot_value=False,
                         properties_attrs=['t_skip', 't_read',
                                           'min_filter_proportion',
                                           'filter_traces'],
                         **kwargs)

    def analyse(self,
                traces: Dict[str, Dict[str, np.ndarray]] = None,
                plot: bool = False) -> Dict[str, Any]:
        """Analyse traces using `analyse_EPR`"""
        if traces is None:
            traces = self.traces

        threshold_voltage = getattr(self, 'threshold_voltage', None)

        return analysis.analyse_EPR(
            empty_traces=traces['empty']['output'],
            plunge_traces=traces['plunge']['output'],
            read_traces=traces['read_long']['output'],
            sample_rate=self.sample_rate,
            t_skip=self.t_skip,
            t_read=self.t_read,
            min_filter_proportion=self.min_filter_proportion,
            threshold_voltage=threshold_voltage,
            filter_traces=self.filter_traces,
            plot=plot)


class ESRParameter(AcquisitionParameter):
    """Parameter for most pulse sequences involving electron spin resonance.

    This parameter can handle many of the simple pulse sequences involving ESR.
    It uses the `ESRPulseSequence`, which will generate a pulse sequence from
    settings (see parameters below).

    In general the pulse sequence is as follows:

    1. Perform any pre_pulses defined in ``ESRParameter.pre_pulses``.
    2. Perform stage pulse ``ESRParameter.ESR['stage_pulse']``.
       By default, this is the ``plunge`` pulse.
    3. Perform ESR pulse within plunge pulse, the delay from start of plunge
       pulse is defined in ``ESRParameter.ESR['pulse_delay']``.
    4. Perform read pulse ``ESRParameter.ESR['read_pulse']``.
    5. Repeat steps 2 and 3 for each ESR pulse in
       ``ESRParameter.ESR['ESR_pulses']``, which by default contains single
       pulse ``ESRParameter.ESR['ESR_pulse']``.
    6. Perform empty-plunge-read sequence (EPR), but only if
       ``ESRParameter.EPR['enabled']`` is True.
       EPR pulses are defined in ``ESRParameter.EPR['pulses']``.
    7. Perform any post_pulses defined in ``ESRParameter.post_pulses``.

    A shorthand for using the default ESR pulse for multiple frequencies is by
    setting `ESRParameter.ESR_frequencies`. Settings this will create a copy
    of ESRParameter.ESR['ESR_pulse'] with the respective frequency.

    Examples:
        The following code measures two ESR frequencies and performs an EPR
        from which the contrast can be determined for each ESR frequency:

        >>> ESR_parameter = ESRParameter()
        >>> ESR_parameter.ESR['pulse_delay'] = 5e-3
        >>> ESR_parameter.ESR['stage_pulse'] = DCPulse['plunge']
        >>> ESR_parameter.ESR['ESR_pulse'] = FrequencyRampPulse('ESR_adiabatic')
        >>> ESR_parameter.ESR_frequencies = [39e9, 39.1e9]
        >>> ESR_parameter.EPR['enabled'] = True
        >>> ESR_parameter.pulse_sequence.generate()

        The total pulse sequence is plunge-read-plunge-read-empty-plunge-read
        with an ESR pulse in the first two plunge pulses, 5 ms after the start
        of the plunge pulse. The ESR pulses have different frequencies.

    Args:
        name: Name of acquisition parameter
        **kwargs: Additional kwargs passed to `AcquisitionParameter`.

    Parameters:
        ESR (dict): `ESRPulseSequence` generator settings for ESR. Settings are:
            ``stage_pulse``, ``ESR_pulse``, ``ESR_pulses``, ``pulse_delay``,
            ``read_pulse``.
        EPR (dict): `ESRPulseSequence` generator settings for EPR.
            This is optional and can be toggled in ``EPR['enabled']``.
            If disabled, contrast is not calculated.
            Settings are: ``enabled``, ``pulses``.
        pre_pulses (List[Pulse]): Pulses to place at the start of the sequence.
        post_pulses (List[Pulse]): Pulses to place at the end of the sequence.
        pulse_sequence (PulseSequence): Pulse sequence used for acquisition.
        samples (int): Number of acquisition samples
        results (dict): Results obtained after analysis of traces.
        t_skip (float): initial part of read trace to ignore for measuring
            blips. Useful if there is a voltage spike at the start, which could
            otherwise be measured as a ``blip``. Retrieved from
            ``silq.config.properties.t_skip``.
        t_read (float): duration of read trace to include for measuring blips.
            Useful if latter half of read pulse is used for initialization.
            Retrieved from ``silq.config.properties.t_read``.
        min_filter_proportion (float): Minimum number of read traces needed in
            which the voltage starts low (loaded donor). Otherwise, most results
            are set to zero. Retrieved from
            ``silq.config.properties.min_filter_proportion``.
        traces (dict): Acquisition traces segmented by pulse and acquisition
            label
        silent (bool): Print results after acquisition
        continuous (bool): If True, instruments keep running after acquisition.
            Useful if stopping/starting instruments takes a considerable amount
            of time.
        properties_attrs (List[str]): Attributes to match with
            ``silq.config.properties``.
            See notes below for more info.
        save_traces (bool): Save acquired traces to disk.
            If the acquisition has been part of a measurement, the traces are
            stored in a subfolder of the corresponding data set.
            Otherwise, a new dataset is created.
        dataset (DataSet): Traces DataSet
        base_folder (str): Base folder in which to save traces. If not specified,
            and acquisition is part of a measurement, the base folder is the
            folder of the measurement data set. Otherwise, the base folder is
            the default data folder
        subfolder (str): Subfolder within the base folder to save traces.

    Notes:
        - All pulse settings are copies of
          ``ESRParameter.pulse_sequence.pulse_settings``.
        - For given pulse settings, ``ESRParameter.pulse_sequence.generate``
          will recreate the pulse sequence from settings.
    """
    def __init__(self, name='ESR', **kwargs):
        self._names = []

        self.pulse_sequence = ESRPulseSequence()
        self.ESR = self.pulse_sequence.ESR
        self.EPR = self.pulse_sequence.EPR
        self.pre_pulses = self.pulse_sequence.pre_pulses
        self.post_pulses = self.pulse_sequence.post_pulses

        super().__init__(name=name,
                         names=['contrast', 'dark_counts',
                                'voltage_difference_read'],
                         snapshot_value=False,
                         properties_attrs=['t_skip', 't_read',
                                           'min_filter_proportion',
                                           'filter_traces'],
                         **kwargs)

    @property
    def names(self):
        if self.EPR['enabled']:
            names = copy(self._names)
        else:
            # Ignore all names, only add the ESR up proportions
            names = []
            if 'voltage_difference' in self._names:
                names.append('voltage_difference')

        ESR_pulse_names = [pulse.name for pulse in self.pulse_sequence.primary_ESR_pulses]

        for pulse in self.pulse_sequence.primary_ESR_pulses:
            pulse_name = pulse if isinstance(pulse, str) else pulse.name

            if ESR_pulse_names.count(pulse_name) == 1:
                # Ignore suffix
                name = pulse_name
            else:
                suffix= len([name for name in names
                             if f'up_proportion_{pulse_name}' in name])
                name = f'{pulse_name}_{suffix}'
            names.append(f'up_proportion_{name}')
            if self.EPR['enabled']:
                names.append(f'contrast_{name}')
            names.append(f'num_traces_{name}')
        return names

    @names.setter
    def names(self, names):
        """Set all the names to return upon .get() for the EPR sequence"""
        self._names = [name for name in names
                       if not 'contrast_' in name
                       and not 'up_proportion_' in name]

    @property_ignore_setter
    def shapes(self):
        return ((), ) * len(self.names)

    @property_ignore_setter
    def units(self):
        return ('', ) * len(self.names)

    @property
    def ESR_frequencies(self):
        """Apply default ESR pulse for each ESR frequency given."""
        return self.pulse_sequence.ESR_frequencies

    @ESR_frequencies.setter
    def ESR_frequencies(self, ESR_frequencies: List[float]):
        self.pulse_sequence.generate(ESR_frequencies=ESR_frequencies)

    def analyse(self, traces = None, plot=False):
        """Analyse ESR traces.

        If there is only one ESR pulse, returns ``up_proportion_{pulse.name}``.
        If there are several ESR pulses, adds a zero-based suffix at the end for
        each ESR pulse. If ``ESRParameter.EPR['enabled'] == True``, the results
        from `analyse_EPR` are also added, as well as ``contrast_{pulse.name}``
        (plus a suffix if there are several ESR pulses).
        """
        if traces is None:
            traces = self.traces

        threshold_voltage = getattr(self, 'threshold_voltage', None)

        if self.EPR['enabled']:
            # Analyse EPR sequence, which also gets the dark counts
            results = analysis.analyse_EPR(
                empty_traces=traces[self.pulse_sequence._EPR_pulses[0].full_name]['output'],
                plunge_traces=traces[self.pulse_sequence._EPR_pulses[1].full_name]['output'],
                read_traces=traces[self.pulse_sequence._EPR_pulses[2].full_name]['output'],
                sample_rate=self.sample_rate,
                min_filter_proportion=self.min_filter_proportion,
                threshold_voltage=threshold_voltage,
                filter_traces=self.filter_traces,
                t_skip=self.t_skip, # Use t_skip to keep length consistent
                t_read=self.t_read)
        else:
            results = {}

        ESR_pulses = self.pulse_sequence.primary_ESR_pulses
        ESR_pulse_names = [pulse.name for pulse in ESR_pulses]
        read_pulses = self.pulse_sequence.get_pulses(name=self.ESR["read_pulse"].name)
        results['ESR_results'] = []

        for read_pulse, ESR_pulse in zip(read_pulses, ESR_pulses):
            read_traces = traces[read_pulse.full_name]['output']
            ESR_results = analysis.analyse_traces(
                traces=read_traces,
                sample_rate=self.sample_rate,
                filter='low' if self.filter_traces else None,
                min_filter_proportion=self.min_filter_proportion,
                threshold_voltage=threshold_voltage,
                t_skip=self.t_skip,
                t_read=self.t_read,
                plot=plot)
            results['ESR_results'].append(ESR_results)

            # Extract ESR pulse labels
            if ESR_pulse_names.count(ESR_pulse.name) == 1:
                # Ignore suffix
                pulse_label = ESR_pulse.name
            else:
                suffix = len([name for name in results
                              if f'up_proportion_{ESR_pulse.name}' in name])
                pulse_label = f'{ESR_pulse.name}_{suffix}'

            # Add up proportion and dark counts
            results[f'up_proportion_{pulse_label}'] = ESR_results['up_proportion']
            if self.EPR['enabled']:
                # Add contrast obtained by subtracting EPR dark counts
                contrast = ESR_results['up_proportion'] - results['dark_counts']
                results[f'contrast_{pulse_label}'] = contrast
            results[f'num_traces_{pulse_label}'] = ESR_results['num_traces']

        voltage_differences = [ESR_result['voltage_difference']
                               for ESR_result in results['ESR_results']
                               if ESR_result['voltage_difference'] is not None]
        if voltage_differences:
            results['voltage_difference'] = np.mean(voltage_differences)
        else:
            results['voltage_difference'] = np.nan

        self.results = results
        return results


class T2ElectronParameter(AcquisitionParameter):
    """Parameter for measuring electron decoherence.

    This parameter can apply any number of refocusing pulses.
    It uses the `T2ElectronPulseSequence`, which will generate a pulse sequence
    from settings (see parameters below).

    In general, the pulse sequence is as follows:

    1. Perform any pre_pulses defined in `T2ElectronParameter.pre_pulses`.
    2. Perform stage pulse ``T2ElectronParameter.ESR['stage_pulse']``.
       By default, this is the ``plunge`` pulse.
    3. Perform ESR pulse within plunge pulse, the delay from start of plunge
       pulse is defined in ``T2ElectronParameter.ESR['pulse_delay']``.
    4. Perform read pulse ``T2ElectronParameter.ESR['read_pulse']``.
    5. Repeat steps 2 and 3 for each ESR pulse in
       ``T2ElectronParameter.ESR['ESR_pulses']``, which by default contains the
       single pulse ``T2ElectronParameter.ESR['ESR_pulse']``.
    6. Perform empty-plunge-read sequence (EPR), but only if
       ``T2ElectronParameter.EPR['enabled']`` is True.
       EPR pulses are defined in ``T2ElectronParameter.EPR['pulses']``.
    7. Perform any post_pulses defined in ``T2ElectronParameter.post_pulses``.

    Args:
        name: Parameter name
        **kwargs: Additional kwargs passed to `AcquisitionParameter`.

    Parameters:
        ESR (dict): `T2ElectronPulseSequence` generator settings for ESR.
            Settings are: ``stage_pulse``, ``ESR_initial_pulse``,
            ``ESR_refocusing_pulse``, ``ESR_final_pulse``, ``read_pulse``,
            ``num_refocusing_pulses``, ``pre_delay``, ``inter_delay``,
            ``post_delay``.
        EPR (dict): `T2ElectronPulseSequence` generator settings for EPR.
            This is optional and can be toggled in ``EPR['enabled']``.
            If disabled, contrast is not calculated.
            Settings are: ``enabled``, ``pulses``.
        pre_pulses (List[Pulse]): Pulses to place at the start of the sequence.
        post_pulses (List[Pulse]): Pulses to place at the end of the sequence.
        pulse_sequence (PulseSequence): Pulse sequence used for acquisition.
        samples (int): Number of acquisition samples
        results (dict): Results obtained after analysis of traces.
        t_skip (float): initial part of read trace to ignore for measuring
            blips. Useful if there is a voltage spike at the start, which could
            otherwise be measured as a ``blip``. Retrieved from
            ``silq.config.properties.t_skip``.
        t_read (float): duration of read trace to include for measuring blips.
            Useful if latter half of read pulse is used for initialization.
            Retrieved from ``silq.config.properties.t_read``.
        min_filter_proportion (float): Minimum number of read traces needed in
            which the voltage starts low (loaded donor). Otherwise, most results
            are set to zero. Retrieved from
            ``silq.config.properties.min_filter_proportion``.
        traces (dict): Acquisition traces segmented by pulse and acquisition
            label
        silent (bool): Print results after acquisition
        continuous (bool): If True, instruments keep running after acquisition.
            Useful if stopping/starting instruments takes a considerable amount
            of time.
        properties_attrs (List[str]): Attributes to match with
            ``silq.config.properties`` See notes below for more info.
        save_traces (bool): Save acquired traces to disk.
            If the acquisition has been part of a measurement, the traces are
            stored in a subfolder of the corresponding data set.
            Otherwise, a new dataset is created.
        dataset (DataSet): Traces DataSet
        base_folder (str): Base folder in which to save traces. If not specified,
            and acquisition is part of a measurement, the base folder is the
            folder of the measurement data set. Otherwise, the base folder is
            the default data folder
        subfolder (str): Subfolder within the base folder to save traces.
    """
    def __init__(self, name='Electron_T2', **kwargs):
        self.pulse_sequence = T2ElectronPulseSequence()

        super().__init__(name=name,
                         names=['up_proportion', 'num_traces'],
                         labels=['Up proportion', 'Number of traces'],
                         snapshot_value=False,
                         properties_attrs=['t_skip'],
                         **kwargs)

        self.pre_pulses = self.pulse_sequence.pre_pulses
        self.post_pulses = self.pulse_sequence.post_pulses
        self.ESR = self.pulse_sequence.ESR
        self.EPR = self.pulse_sequence.EPR

    @property
    def inter_delay(self):
        return self.ESR['inter_delay']

    @inter_delay.setter
    def inter_delay(self, inter_delay):
        self.ESR['inter_delay'] = inter_delay

    def analyse(self, traces = None):
        """Analyse ESR traces.

        If there is only one ESR pulse, returns ``up_proportion_{pulse.name}``.
        If there are several ESR pulses, adds a zero-based suffix at the end for
        each ESR pulse. If ``ESRParameter.EPR['enabled'] == True``, the results
        from `analyse_EPR` are also added, as well as `contrast_{pulse.name}`
        (plus a suffix if there are several ESR pulses).
        """
        if traces is None:
            traces = self.traces

        threshold_voltage = getattr(self, 'threshold_voltage', None)

        if self.EPR['enabled']:
            # Analyse EPR sequence, which also gets the dark counts
            results = analysis.analyse_EPR(
                empty_traces=traces['empty']['output'],
                plunge_traces=traces['plunge']['output'],
                read_traces=traces['read_long']['output'],
                sample_rate=self.sample_rate,
                min_filter_proportion=self.min_filter_proportion,
                threshold_voltage=threshold_voltage,
                t_skip=self.t_skip, # Use t_skip to keep length consistent
                t_read=self.t_read)
        else:
            results = {}

        read_pulse = self.pulse_sequence.get_pulse(name=self.ESR["read_pulse"].name)
        read_traces = traces[read_pulse.full_name]['output']
        ESR_results = analysis.analyse_traces(
            traces=read_traces,
            sample_rate=self.sample_rate,
            filter='low',
            threshold_voltage=threshold_voltage,
            t_skip=self.t_skip,
            t_read=self.t_read)

        results['ESR_results'] = ESR_results
        results[f'up_proportion_{read_pulse.name}'] = ESR_results['up_proportion']
        if self.EPR['enabled']:
            # Add contrast obtained by subtracting EPR dark counts
            contrast = ESR_results['up_proportion'] - results['dark_counts']
            results[f'contrast_{read_pulse.name}'] = contrast

        return results


class NMRParameter(AcquisitionParameter):
    """ Parameter for most measurements involving an NMR pulse.

    This parameter can apply several NMR pulses, and also measure several ESR
    frequencies. It uses the `NMRPulseSequence`, which will generate a pulse
    sequence from settings (see parameters below).

    In general, the pulse sequence is as follows:

    1. Perform any pre_pulses defined in ``NMRParameter.pre_pulses``.
    2. Perform NMR sequence

       1. Perform stage pulse ``NMRParameter.NMR['stage_pulse']``.
          Default is 'empty' `DCPulse`.
       2. Perform NMR pulses within the stage pulse. The NMR pulses defined
          in ``NMRParameter.NMR['NMR_pulses']`` are applied successively.
          The delay after start of the stage pulse is
          ``NMRParameter.NMR['pre_delay']``, delays between NMR pulses is
          ``NMRParameter.NMR['inter_delay']``, and the delay after the final
          NMR pulse is ``NMRParameter.NMR['post_delay']``.

    3. Perform ESR sequence

       1. Perform stage pulse ``NMRParameter.ESR['stage_pulse']``.
          Default is 'plunge' `DCPulse`.
       2. Perform ESR pulse within stage pulse for first pulse in
          ``NMRParameter.ESR['ESR_pulses']``.
       3. Perform ``NMRParameter.ESR['read_pulse']``, and acquire trace.
       4. Repeat steps 1 - 3 for each ESR pulse. The different ESR pulses
          usually correspond to different ESR frequencies (see
          `NMRParameter`.ESR_frequencies).
       5. Repeat steps 1 - 4 for ``NMRParameter.ESR['shots_per_frequency']``
          This effectively interleaves the ESR pulses, which counters effects of
          the nucleus flipping within an acquisition.

    This acquisition is repeated ``NMRParameter.samples`` times. If the nucleus
    is in one of the states for which an ESR frequency is on resonance, a high
    ``up_proportion`` is measured, while for the other frequencies a low
    ``up_proportion`` is measured. By looking over successive samples and
    measuring how often the ``up_proportions`` switch between above/below
    ``NMRParameter.threshold_up_proportion``, nuclear flips can be measured
    (see `NMRParameter.analyse` and `analyse_flips`).

    Args:
        name: Parameter name
        **kwargs: Additional kwargs passed to `AcquisitionParameter`

    Parameters:
        NMR (dict): `NMRPulseSequence` pulse settings for NMR. Settings are:
            ``stage_pulse``, ``NMR_pulse``, ``NMR_pulses``, ``pre_delay``,
            ``inter_delay``, ``post_delay``.
        ESR (dict): `NMRPulseSequence` pulse settings for ESR. Settings are:
            ``ESR_pulse``, ``stage_pulse``, ``ESR_pulses``, ``read_pulse``,
            ``pulse_delay``.
        EPR (dict): `PulseSequenceGenerator` settings for EPR. This is optional
            and can be toggled in ``EPR['enabled']``. If disabled, contrast is
            not calculated.
        pre_pulses (List[Pulse]): Pulses to place at the start of the sequence.
        post_pulses (List[Pulse]): Pulses to place at the end of the sequence.
        pulse_sequence (PulseSequence): Pulse sequence used for acquisition.
        ESR_frequencies (List[float]): List of ESR frequencies to use. When set,
            a copy of ``NMRParameter.ESR['ESR_pulse']`` is created for each
            frequency, and added to ``NMRParameter.ESR['ESR_pulses']``.
        samples (int): Number of acquisition samples
        results (dict): Results obtained after analysis of traces.
        t_skip (float): initial part of read trace to ignore for measuring
            blips. Useful if there is a voltage spike at the start, which could
            otherwise be measured as a ``blip``. Retrieved from
            ``silq.config.properties.t_skip``.
        t_read (float): duration of read trace to include for measuring blips.
            Useful if latter half of read pulse is used for initialization.
            Retrieved from ``silq.config.properties.t_read``.
        threshold_up_proportion (Union[float, Tuple[float, float]): threshold
            for up proportions needed to determine ESR pulse to be on-resonance.
            If tuple, first element is threshold below which ESR pulse is
            off-resonant, and second element is threshold above which ESR pulse
            is on-resonant. Useful for filtering of up proportions at boundary.
            Retrieved from
            ``silq.config.properties.threshold_up_proportion``.
        traces (dict): Acquisition traces segmented by pulse and acquisition
            label
        silent (bool): Print results after acquisition
        continuous (bool): If True, instruments keep running after acquisition.
            Useful if stopping/starting instruments takes a considerable amount
            of time.
        properties_attrs (List[str]): Attributes to match with
            ``silq.config.properties`` See notes below for more info.
        save_traces (bool): Save acquired traces to disk.
            If the acquisition has been part of a measurement, the traces are
            stored in a subfolder of the corresponding data set.
            Otherwise, a new dataset is created.
        dataset (DataSet): Traces DataSet
        base_folder (str): Base folder in which to save traces. If not specified,
            and acquisition is part of a measurement, the base folder is the
            folder of the measurement data set. Otherwise, the base folder is
            the default data folder
        subfolder (str): Subfolder within the base folder to save traces.

    Note:
        - The `NMRPulseSequence` does not have an empty-plunge-read (EPR)
          sequence, and therefore does not add a contrast or dark counts.
          Verifying that the system is in tune is therefore a little bit tricky.

    """
    def __init__(self, name: str = 'NMR',
                 names: List[str] = ['flips', 'flip_probability',
                                     'up_proportions', 'state_probability',
                                     'threshold_up_proportion'],
                 **kwargs):
        """
        Parameter used to determine the Rabi frequency
        """
        self.pulse_sequence = NMRPulseSequence()
        self.NMR = self.pulse_sequence.NMR
        self.ESR = self.pulse_sequence.ESR
        self.pre_pulses = self.pulse_sequence.pulse_settings['pre_pulses']
        self.pre_ESR_pulses = self.pulse_sequence.pulse_settings['pre_ESR_pulses']
        self.post_pulses = self.pulse_sequence.pulse_settings['post_pulses']

        super().__init__(name=name,
                         names=names,
                         snapshot_value=False,
                         properties_attrs=['t_read', 't_skip',
                                           'threshold_up_proportion'],
                         **kwargs)

    @property
    def names(self):
        names = []

        for name in self._names:
            if name in ['flips', 'flip_probability',
                        'up_proportions', 'state_probability',
                        'threshold_up_proportion']:
                if len(self.ESR_frequencies) == 1:
                    names.append(name)
                else:
                    names += [f'{name}_{k}'
                              for k in range(len(self.ESR_frequencies))]
            elif name in ['combined_flips', 'combined_flip_probability',
                          'filtered_combined_flips',
                          'filtered_combined_flip_probability'] and \
                            len(self.ESR_frequencies) > 1:
                names += [f'{name}_{k}{k+1}'
                          for k in range(len(self.ESR_frequencies) - 1)]
            elif name in ['filtered_flips', 'filtered_flip_probability'] and \
                            len(self.ESR_frequencies) > 1:
                for k in range(0, len(self.ESR_frequencies)):
                    if k > 0:
                        names.append(f'{name}_{k}_{k-1}{k}')
                    if k < len(self.ESR_frequencies) - 1:
                        names.append(f'{name}_{k}_{k}{k+1}')
        return names

    @names.setter
    def names(self, names):
        self._names = names

    @property_ignore_setter
    def shapes(self):
        return tuple((self.samples,) if 'up_proportions' in name else ()
                     for name in self.names)

    @property_ignore_setter
    def units(self):
        return ('', ) * len(self.names)

    @property
    def ESR_frequencies(self):
        """ESR frequencies to measure.

        For each ESR frequency, ``NMRParameter.ESR['shots_per_read']`` reads
        are performed.
        """
        ESR_frequencies = []
        for pulse in self.ESR['ESR_pulses']:
            if isinstance(pulse, Pulse):
                ESR_frequencies.append(pulse.frequency)
            elif isinstance(pulse, str):
                ESR_frequencies.append(self.ESR[pulse].frequency)
            elif isinstance(pulse, Iterable):
                ESR_subfrequencies = []
                for subpulse in pulse:
                    if isinstance(subpulse, Pulse):
                        ESR_subfrequencies.append(subpulse.frequency)
                    elif isinstance(subpulse, str):
                        ESR_subfrequencies.append(self.ESR[subpulse].frequency)
                    else:
                        raise SyntaxError(f'Subpulse type not allowed: {subpulse}')
                ESR_frequencies.append(ESR_subfrequencies)
            else:
                raise SyntaxError(f'pulse type not allowed: {pulse}')
        return ESR_frequencies

    @ESR_frequencies.setter
    def ESR_frequencies(self, ESR_frequencies: List):
        assert len(ESR_frequencies) == len(self.ESR['ESR_pulses']), \
        'Different number of frequencies to ESR pulses.'

        updated_ESR_pulses = []
        for ESR_subpulses, ESR_subfrequencies in zip(self.ESR['ESR_pulses'], ESR_frequencies):
            if isinstance(ESR_subpulses, str):
                ESR_subpulses = copy(self.ESR[ESR_subpulses])
            elif isinstance(ESR_subpulses, Iterable):
                ESR_subpulses = [
                    copy(self.ESR[p]) if isinstance(p, str) else p
                    for p in ESR_subpulses]

            # Either both the subpulses and subfrequencies must be iterable, or neither are (XNOR)
            assert \
                (
                    isinstance(ESR_subpulses, Iterable) and
                    isinstance(ESR_subfrequencies, Iterable)
                ) or (
                    not (isinstance(ESR_subpulses, Iterable) or isinstance(
                        ESR_subfrequencies, Iterable))
                ), \
            'Data structures for frequencies and pulses do not have the same shape.'

            if not isinstance(ESR_subpulses, Iterable):
                ESR_subpulses = [ESR_subpulses]
            if not isinstance(ESR_subfrequencies, Iterable):
                ESR_subfrequencies = [ESR_subfrequencies]

            for pulse, frequency in zip(ESR_subpulses,
                                        ESR_subfrequencies):
                    pulse.frequency = frequency

            updated_ESR_pulses.append(ESR_subpulses)
        self.ESR['ESR_pulses'] = updated_ESR_pulses

    def analyse(self, traces: Dict[str, Dict[str, np.ndarray]] = None):
        """Analyse flipping events between nuclear states and determine nuclear state

        Returns:
            (Dict[str, Any]): Dict containing:

            * **results_read** (dict): `analyse_traces` results for each read
              trace
            * **up_proportions_{idx}** (np.ndarray): Up proportions, the
              dimensionality being equal to ``NMRParameter.samples``.
              ``{idx}`` is replaced with the zero-based ESR frequency index.
            * **state_probability_{idx}** (np.ndarray): probability of measuring electron spin-up proportion
              above the threshold_up_proportion when reading out the nucleus state
            * Results from `analyse_flips`. These are:

              - flips_{idx},
              - flip_probability_{idx}
              - combined_flips_{idx1}{idx2}
              - combined_flip_probability_{idx1}{idx2}

              Additionally, each of the above results will have another result
              with the same name, but prepended with ``filtered_``, and appended
              with ``_{idx1}{idx2}`` if not already present. Here, all the
              values are filtered out where the corresponding pair of
              up_proportion samples do not have exactly one high and one low for
              each sample. The values that do not satisfy the filter are set to
              ``np.nan``.

              * **filtered_scans_{idx1}{idx2}**:
        """
        if traces is None:
            traces = self.traces

        results = {'results_read': []}

        if hasattr(self, 'threshold_voltage'):
            threshold_voltage = getattr(self, 'threshold_voltage')
        else:
            # Calculate threshold voltages from combined read traces
            high_low = analysis.find_high_low(
                np.ravel([trace['output'] for pulse_name, trace in traces.items()
                          if pulse_name.startswith('read_initialize')]))
            threshold_voltage = high_low['threshold_voltage']

        # Extract points per shot from a single read trace
        single_read_traces_name = f"{self.ESR['read_pulse'].name}[0]"
        single_read_traces = traces[single_read_traces_name]['output']
        points_per_shot = single_read_traces.shape[1]

        self.read_traces = np.zeros((len(self.ESR_frequencies), self.samples,
                                     self.ESR['shots_per_frequency'],
                                     points_per_shot))
        up_proportions = np.zeros((len(self.ESR_frequencies), self.samples))
        state_probability = np.zeros(len(self.ESR_frequencies))
        threshold_up_proportion = np.zeros(len(self.ESR_frequencies))
        for f_idx, ESR_frequency in enumerate(self.ESR_frequencies):
            for sample in range(self.samples):
                # Create array containing all read traces
                read_traces = np.zeros(
                    (self.ESR['shots_per_frequency'], points_per_shot))
                for shot_idx in range(self.ESR['shots_per_frequency']):
                    # Read traces of different frequencies are interleaved
                    traces_idx = f_idx + shot_idx * len(self.ESR_frequencies)
                    traces_name = f"{self.ESR['read_pulse'].name}[{traces_idx}]"
                    read_traces[shot_idx] = traces[traces_name]['output'][sample]
                self.read_traces[f_idx, sample] = read_traces
                read_result = analysis.analyse_traces(
                    traces=read_traces,
                    sample_rate=self.sample_rate,
                    t_read=self.t_read,
                    t_skip=self.t_skip,
                    threshold_voltage=threshold_voltage)
                up_proportions[f_idx, sample] = read_result['up_proportion']
                results['results_read'].append(read_result)

            if self.threshold_up_proportion is None:
                threshold_up_proportion[f_idx] = analysis.determine_threshold_up_proportion_single_state(
                    up_proportions_arr=up_proportions[f_idx],
                    shots_per_frequency=self.ESR['shots_per_frequency'])
            else:
                threshold_up_proportion[f_idx] = self.threshold_up_proportion

            state_probability[f_idx] = np.mean(up_proportions[f_idx] >= threshold_up_proportion[f_idx])

            if len(self.ESR_frequencies) > 1:
                results[f'up_proportions_{f_idx}'] = up_proportions[f_idx]
                results[f'state_probability_{f_idx}'] = state_probability[f_idx]
                results[f'threshold_up_proportion_{f_idx}'] = threshold_up_proportion[f_idx]
            else:
                results['up_proportions'] = up_proportions[f_idx]
                results['state_probability'] = state_probability[f_idx]
                results['threshold_up_proportion'] = threshold_up_proportion[f_idx]

        # Add singleton dimension because analyse_flips handles 3D up_proportions
        up_proportions = np.expand_dims(up_proportions, 1)
        results_flips = analysis.analyse_flips(
            up_proportions_arrs=up_proportions,
            threshold_up_proportion=self.threshold_up_proportion,
            shots_per_frequency=self.ESR['shots_per_frequency'])
        # Add results, only choosing first element so its no longer an array
        results.update({k: v[0] for k, v in results_flips.items()})
        return results


class EDSRParameter(NMRParameter):
    """
    Parameter for EDSR measurements based on NMR parameter and pulse sequence

    Refer to NMRParameter for details. In addition to all properties copied from NMRParameter,
    EDSRParameter has additional analysis of electron readout right after EDSR(NMR) pulse during
    NMR['post_pulse'] = DCPulse('read') that needs to be present in NMRPulseSequence.

    Args:
        Refer to NMRParameter
    Parameters:
        Refer to NMRParameter
    """

    def __init__(self, name: str = 'EDSR',
                 names: List[str] = ['flips', 'flip_probability', 'up_proportions',
                                     'state_probability', 'EDSR_up_proportion'],
                 **kwargs):
        super().__init__(name=name,
                         names=names,
                         **kwargs)

    @property
    def names(self):
        names = super().names
        names.append('EDSR_up_proportion')
        return names

    @names.setter
    def names(self, names):
        self._names = names

    def analyse(self, traces: Dict[str, Dict[str, np.ndarray]] = None):
        """
        Reading out electron spin-up proportion after EDSR (NMR) pulse during 'read' DCPulse.

        Returns:
            (Dict[str, Any]): Dict containing:
            * all results from NMRParameter
            * **EDSR_up_proportion**: electron spin-up proportion right after EDSR (NMR) pulse.
        """
        results = super().analyse(traces)

        # Extract points for read DC pulse after EDSR pulse
        EDSR_read_traces_name = f"{self.NMR['post_pulse'].name}"
        EDSR_read_traces = traces[EDSR_read_traces_name]['output']
        EDSR_trace_points = EDSR_read_traces.shape[1]

        self.EDSR_traces = np.zeros((self.samples, EDSR_trace_points))
        self.EDSR_traces = EDSR_read_traces
        EDSR_read_result = analysis.analyse_traces(
            traces=EDSR_read_traces,
            sample_rate=self.sample_rate,
            t_read=self.t_read,
            t_skip=self.t_skip,
            threshold_voltage=self.threshold_up_proportion)
        EDSR_up_proportion = EDSR_read_result['up_proportion']
        results['EDSR_up_proportion'] = EDSR_up_proportion

        return results


class FlipNucleusParameter(AcquisitionParameter):
    def __init__(self, name='flip_nucleus', **kwargs):
        self.pulse_sequence = NMRPulseSequence()
        self.NMR = self.pulse_sequence.NMR
        self.ESR = self.pulse_sequence.ESR
        self.pre_pulses = self.pulse_sequence.pulse_settings['pre_pulses']
        self.post_pulses = self.pulse_sequence.pulse_settings['post_pulses']

        super().__init__(name=name,
                         names=[],
                         snapshot_value=False,
                         wrap_set=False,
                         **kwargs)

    def get_NMR_pulses(self, initial_state, final_state, mode='full'):
        if mode not in ['neighbour', 'full']:
            raise SyntaxError('Mode must be either `neighbour` or `full`')

        elif initial_state == final_state:
            return []

        pulses_config = config['environment:pulses']

        if mode == 'neighbour':
            if initial_state < final_state:
                states = range(initial_state, final_state)
            else:
                states = range(initial_state - 1, final_state - 1, -1)

            pulse_names = [f'NMR{state}{state+1}_pi' for state in states]

            if not all(pulse_name in pulses_config for pulse_name in pulse_names):
                raise RuntimeError('Not all pulses are defined in config')

        elif mode == 'full':
            state_sequences = {}
            new_state_sequences = {str(initial_state): 0}
            k = 0
            while new_state_sequences:
                if k > 10:
                    break
                k += 1
                state_sequences.update(**new_state_sequences)
                accessed_states = set(map(int, ''.join(state_sequences)))
                new_state_sequences = {}

                for state_sequence, duration in state_sequences.items():
                    current_state = int(state_sequence[-1])
                    pattern = f'^NMR({current_state}([0-9])|([0-9]){current_state})_pi$'

                    for pulse_name, pulse_settings in pulses_config.items():
                        match = re.match(pattern, pulse_name)
                        if not match:
                            continue

                        next_state = int(match.group(2) or match.group(3))
                        if next_state not in accessed_states:
                            new_duration = duration + pulse_settings['duration']
                            new_state_sequence = state_sequence + str(next_state)
                            new_state_sequences[new_state_sequence] = new_duration


            # Update accessed states to include new states
            state_sequences.update(**new_state_sequences)
            accessed_states = set(map(int, ''.join(state_sequences)))

            if final_state not in accessed_states:
                raise RuntimeError(f'Cannot find pulse sequence to {final_state}')
            else:
                valid_state_sequences = {k: v for k, v in state_sequences.items()
                                         if int(k[-1]) == final_state}
                if len(valid_state_sequences) > 1:
                    state_sequence = min(valid_state_sequences,
                                         key=valid_state_sequences.get)
                else:
                    state_sequence = next(iter(valid_state_sequences))

                pulse_names = []
                for state1, state2 in zip(state_sequence[:-1], state_sequence[1:]):
                    pulse_name = f'NMR{min(state1, state2)}{max(state1, state2)}_pi'
                    pulse_names.append(pulse_name)

        return [SinePulse(pulse_name) for pulse_name in pulse_names]

    def set(self, initial_state, final_state, run=True):
        if initial_state == final_state:
            # No need to perform any pulse sequence
            return

        self.ESR['ESR_pulses'] = []
        self.NMR['NMR_pulses'] = self.get_NMR_pulses(initial_state, final_state)
        self.pulse_sequence.generate()

        if run:
            self.setup(repeat=False)
            self.layout.start()
            self.layout.stop()


class FlipFlopParameter(AcquisitionParameter):
    """Parameter for performing flip-flopping, not meant for acquiring data"""
    def __init__(self, name='flip_flop', **kwargs):
        super().__init__(name=name, wrap_set=False, names=[], shapes=(),
                         **kwargs)
        self.pulse_sequence = FlipFlopPulseSequence()

        self.ESR = self.pulse_sequence.ESR
        self.pre_pulses = self.pulse_sequence.pre_pulses
        self.post_pulses = self.pulse_sequence.post_pulses

    def analyse(self, traces=None):
        return

    def set(self, frequencies=None, pre_flip=None, evaluate=True, **kwargs):
        if frequencies is not None:
            self.ESR['frequencies'] = frequencies
        if pre_flip is not None:
            self.ESR['pre_flip'] = pre_flip

        if frequencies is not None or pre_flip is not None:
            self.pulse_sequence.generate()

        if evaluate:
            self.setup(**kwargs)
            return self.get(**kwargs)


class BlipsParameter(AcquisitionParameter):
    """Parameter that measures properties of blips in a trace

    The `PulseSequence` consists of a single read pulse.
    From this trace, the number of blips per second is counted, as well as the
    mean time in ``low`` and ``high`` voltage state.
    This parameter can be used in retuning sequence.

    Args:
        name: Parameter name.
        duration: Duration of read trace
        pulse_name: Name of read pulse
        **kwargs: Additional kwargs passed to `AcquisitionParameter`.

    Parameters:
        threshold_voltage (float): Threshold voltage for a blip in voltage.
        pulse_sequence (PulseSequence): Pulse sequence used for acquisition.
        samples (int): Number of acquisition samples
        results (dict): Results obtained after analysis of traces.
        t_skip (float): initial part of read trace to ignore for measuring
            blips. Useful if there is a voltage spike at the start, which could
            otherwise be measured as a ``blip``. Retrieved from
            ``silq.config.properties.t_skip``.
        t_read (float): duration of read trace to include for measuring blips.
            Useful if latter half of read pulse is used for initialization.
            Retrieved from ``silq.config.properties.t_read``.
        min_filter_proportion (float): Minimum number of read traces needed in
            which the voltage starts low (loaded donor). Otherwise, most results
            are set to zero. Retrieved from
            ``silq.config.properties.min_filter_proportion``.
        traces (dict): Acquisition traces segmented by pulse and acquisition
            label
        silent (bool): Print results after acquisition
        continuous (bool): If True, instruments keep running after acquisition.
            Useful if stopping/starting instruments takes a considerable amount
            of time.
        properties_attrs (List[str]): Attributes to match with
            ``silq.config.properties`` See notes below for more info.
        save_traces (bool): Save acquired traces to disk.
            If the acquisition has been part of a measurement, the traces are
            stored in a subfolder of the corresponding data set.
            Otherwise, a new dataset is created.
        dataset (DataSet): Traces DataSet
        base_folder (str): Base folder in which to save traces. If not specified,
            and acquisition is part of a measurement, the base folder is the
            folder of the measurement data set. Otherwise, the base folder is
            the default data folder
        subfolder (str): Subfolder within the base folder to save traces.


    See Also:
        - `RetuneBlipsParameter`.

    """
    def __init__(self,
                 name: str = 'count_blips',
                 duration: float = None,
                 pulse_name: str = 'DC_trace',
                 **kwargs):
        self.pulse_name = pulse_name

        self.pulse_sequence = PulseSequence([
            DCPulse(name=pulse_name, acquire=True, average='none')])

        super().__init__(name=name,
                         names=['blips',
                                'blips_per_second',
                                'mean_low_blip_duration',
                                'mean_high_blip_duration'],
                         units=['', '1/s', 's', 's'],
                         shapes=((), (), (),()),
                         snapshot_value=False,
                         continuous = True,
                         **kwargs)
        self.samples = 1
        self.duration = duration
        self.threshold_voltage = 0.3

    @property
    def duration(self):
        """Shorthand for read pulse duration."""
        return self.pulse_sequence[self.pulse_name].duration

    @duration.setter
    def duration(self, duration):
        self.pulse_sequence[self.pulse_name].duration = duration

    def analyse(self, traces = None):
        """`count_blips` analysis."""
        if traces is None:
            traces = self.traces

        return analysis.count_blips(
            traces=traces[self.pulse_name]['output'],
            t_skip=0,
            sample_rate=self.sample_rate,
            threshold_voltage=self.threshold_voltage)


class NeuralNetworkParameter(AcquisitionParameter):
    """Base parameter for neural networks

    Todo:
        - Needs to be updated
        - Transform into a `MeasurementParameter`.
    """
    def __init__(self, target_parameter, input_names, output_names=None,
                 model_filepath=None, include_target_output=None, **kwargs):
        # Load model here because it takes quite a while to load
        from keras.models import load_model

        self.target_parameter = target_parameter
        self.input_names = input_names
        self.include_target_output = include_target_output
        self.output_names = output_names

        if model_filepath is None:
            model_filepath = self.properties_config.get(
                f'{self.name}_model_filepath', None)
        self.model_filepath = model_filepath
        if self.model_filepath is not None:
            self.model = load_model(self.model_filepath)
        else:
            logger.warning(f'No neural network model loaded for {self}')

        super().__init__(names=self.names, **kwargs)

    @property_ignore_setter
    def pulse_sequence(self):
        return self.target_parameter.pulse_sequence

    @property_ignore_setter
    def names(self):
        names = self.output_names
        if self.include_target_output is True:
            names = names + self.target_parameter.names
        elif self.include_target_output is False:
            pass
        elif isinstance(self.include_target_output, Iterable):
            names = names + self.include_target_output
        return names

    def acquire(self):
        if self.samples is not None:
            self.target_parameter.samples = self.samples
        self.target_parameter()
        # Extract target results using input names, because target_parameter.get
        # may provide results in a different order
        target_results = [self.target_parameter.results[name]
                          for name in self.input_names]

        # Convert target results to array
        target_results_arr = np.array([target_results])
        neural_network_results = self.model.predict(target_results_arr)[0]

        # Convert neural network results to dict
        self.neural_network_results = dict(zip(self.output_names,
                                               neural_network_results))
        return self.neural_network_results

    def analyse(self, traces):
        results = dict(**self.neural_network_results)

        if self.include_target_output is True:
            results.update(**self.target_parameter.results)
        elif isinstance(self.include_target_output, Iterable):
            for name in self.include_target_output:
                results[name] = self.target_parameter.results[name]
        return results


class NeuralRetuneParameter(NeuralNetworkParameter):
    """Parameter that uses neural network for retuning.

    Todo:
        - Needs to be updated
        - Transform into a `MeasurementParameter`.
    """
    def __init__(self, target_parameter, output_parameters, update=False,
                 **kwargs):
        self.output_parameters = output_parameters
        output_names = [f'{output_parameter.name}_delta' for
                        output_parameter in output_parameters]

        input_names = ['contrast', 'dark_counts', 'high_blip_duration',
                       'fidelity_empty', 'voltage_difference_empty',
                       'low_blip_duration', 'fidelity_load',
                       'voltage_difference_load', 'voltage_difference_read']

        self.update = update

        super().__init__(target_parameter=target_parameter,
                         input_names=input_names,
                         output_names=output_names, **kwargs)

    @property_ignore_setter
    def names(self):
        names = [f'{output_parameter.name}_optimal' for
                   output_parameter in self.output_parameters]
        if self.include_target_output is True:
            names = names + self.target_parameter.names
        elif self.include_target_output is False:
            pass
        elif isinstance(self.include_target_output, Iterable):
            names = names + self.include_target_output
        return names

    @property
    def base_folder(self):
        return self.target_parameter.base_folder

    @base_folder.setter
    def base_folder(self, base_folder):
        self.target_parameter.base_folder = base_folder

    def analyse(self, traces):
        results = {}
        for output_parameter in self.output_parameters:
            # Get neural network otput (change in output parameter value)
            result_name = f'{output_parameter.name}_delta'
            delta_value = self.neural_network_results[result_name]

            optimal_value = output_parameter() + delta_value

            if self.update:
                # Update parameter to optimal value
                output_parameter(optimal_value)

            results[f'{output_parameter.name}_optimal'] = optimal_value

        if self.include_target_output is True:
            results.update(**self.target_parameter.results)
        elif isinstance(self.include_target_output, Iterable):
            for name in self.include_target_output:
                results[name] = self.target_parameter.results[name]
        return results


class ESRRamseyDetuningParameter(AcquisitionParameter):
    """Parameter for most pulse sequences involving electron spin resonance.

        This parameter can handle many of the simple pulse sequences involving ESR.
        It uses the `ESRPulseSequence`, which will generate a pulse sequence from
        settings (see parameters below).

        In general the pulse sequence is as follows:

        1. Perform any pre_pulses defined in ``ESRParameter.pre_pulses``.
        2. Perform stage pulse ``ESRParameter.ESR['stage_pulse']``.
           By default, this is the ``plunge`` pulse.
        3. Perform ESR pulse within plunge pulse, the delay from start of plunge
           pulse is defined in ``ESRParameter.ESR['pulse_delay']``.
        4. Perform read pulse ``ESRParameter.ESR['read_pulse']``.
        5. Repeat steps 2 and 3 for each ESR pulse in
           ``ESRParameter.ESR['ESR_pulses']``, which by default contains single
           pulse ``ESRParameter.ESR['ESR_pulse']``.
        6. Perform empty-plunge-read sequence (EPR), but only if
           ``ESRParameter.EPR['enabled']`` is True.
           EPR pulses are defined in ``ESRParameter.EPR['pulses']``.
        7. Perform any post_pulses defined in ``ESRParameter.post_pulses``.

        A shorthand for using the default ESR pulse for multiple frequencies is by
        setting `ESRParameter.ESR_frequencies`. Settings this will create a copy
        of ESRParameter.ESR['ESR_pulse'] with the respective frequency.

        Examples:
            The following code measures two ESR frequencies and performs an EPR
            from which the contrast can be determined for each ESR frequency:

            >>> ESR_parameter = ESRParameter()
            >>> ESR_parameter.ESR['pulse_delay'] = 5e-3
            >>> ESR_parameter.ESR['stage_pulse'] = DCPulse['plunge']
            >>> ESR_parameter.ESR['ESR_pulse'] = FrequencyRampPulse('ESR_adiabatic')
            >>> ESR_parameter.ESR_frequencies = [39e9, 39.1e9]
            >>> ESR_parameter.EPR['enabled'] = True
            >>> ESR_parameter.pulse_sequence.generate()

            The total pulse sequence is plunge-read-plunge-read-empty-plunge-read
            with an ESR pulse in the first two plunge pulses, 5 ms after the start
            of the plunge pulse. The ESR pulses have different frequencies.

        Args:
            name: Name of acquisition parameter
            **kwargs: Additional kwargs passed to `AcquisitionParameter`.

        Parameters:
            ESR (dict): `ESRPulseSequence` generator settings for ESR. Settings are:
                ``stage_pulse``, ``ESR_pulse``, ``ESR_pulses``, ``pulse_delay``,
                ``read_pulse``.
            EPR (dict): `ESRPulseSequence` generator settings for EPR.
                This is optional and can be toggled in ``EPR['enabled']``.
                If disabled, contrast is not calculated.
                Settings are: ``enabled``, ``pulses``.
            pre_pulses (List[Pulse]): Pulses to place at the start of the sequence.
            post_pulses (List[Pulse]): Pulses to place at the end of the sequence.
            pulse_sequence (PulseSequence): Pulse sequence used for acquisition.
            samples (int): Number of acquisition samples
            results (dict): Results obtained after analysis of traces.
            t_skip (float): initial part of read trace to ignore for measuring
                blips. Useful if there is a voltage spike at the start, which could
                otherwise be measured as a ``blip``. Retrieved from
                ``silq.config.properties.t_skip``.
            t_read (float): duration of read trace to include for measuring blips.
                Useful if latter half of read pulse is used for initialization.
                Retrieved from ``silq.config.properties.t_read``.
            min_filter_proportion (float): Minimum number of read traces needed in
                which the voltage starts low (loaded donor). Otherwise, most results
                are set to zero. Retrieved from
                ``silq.config.properties.min_filter_proportion``.
            traces (dict): Acquisition traces segmented by pulse and acquisition
                label
            silent (bool): Print results after acquisition
            continuous (bool): If True, instruments keep running after acquisition.
                Useful if stopping/starting instruments takes a considerable amount
                of time.
            properties_attrs (List[str]): Attributes to match with
                ``silq.config.properties``.
                See notes below for more info.
            save_traces (bool): Save acquired traces to disk.
                If the acquisition has been part of a measurement, the traces are
                stored in a subfolder of the corresponding data set.
                Otherwise, a new dataset is created.
            dataset (DataSet): Traces DataSet
            base_folder (str): Base folder in which to save traces. If not specified,
                and acquisition is part of a measurement, the base folder is the
                folder of the measurement data set. Otherwise, the base folder is
                the default data folder
            subfolder (str): Subfolder within the base folder to save traces.

        Notes:
            - All pulse settings are copies of
              ``ESRParameter.pulse_sequence.pulse_settings``.
            - For given pulse settings, ``ESRParameter.pulse_sequence.generate``
              will recreate the pulse sequence from settings.
        """

    def __init__(self, name='ESRRamsey', **kwargs):
        self._names = []

        self.pulse_sequence = ESRRamseyDetuningPulseSequence()
        self.ESR = self.pulse_sequence.ESR
        self.EPR = self.pulse_sequence.EPR
        self.pre_pulses = self.pulse_sequence.pre_pulses
        self.post_pulses = self.pulse_sequence.post_pulses

        super().__init__(name=name,
                         names=['contrast', 'dark_counts',
                                'voltage_difference_read'],
                         snapshot_value=False,
                         properties_attrs=['t_skip', 't_read',
                                           'min_filter_proportion',
                                           'filter_traces'],
                         **kwargs)

    @property
    def names(self):
        if self.EPR['enabled']:
            names = copy(self._names)
        else:
            # Ignore all names, only add the ESR up proportions
            names = []
            if 'voltage_difference' in self._names:
                names.append('voltage_difference')

        ESR_pulse_names = [pulse.name for pulse in self.pulse_sequence.primary_ESR_pulses]

        for pulse in self.pulse_sequence.primary_ESR_pulses:
            pulse_name = pulse if isinstance(pulse, str) else pulse.name

            if ESR_pulse_names.count(pulse_name) == 1:
                # Ignore suffix
                name = pulse_name
            else:
                suffix = len([name for name in names
                              if f'up_proportion_{pulse_name}' in name])
                name = f'{pulse_name}_{suffix}'
            names.append(f'up_proportion_{name}')
            if self.EPR['enabled']:
                names.append(f'contrast_{name}')
            names.append(f'num_traces_{name}')
        return names

    @names.setter
    def names(self, names):
        """Set all the names to return upon .get() for the EPR sequence"""
        self._names = [name for name in names
                       if not 'contrast_' in name
                       and not 'up_proportion_' in name]

    @property_ignore_setter
    def shapes(self):
        return ((),) * len(self.names)

    @property_ignore_setter
    def units(self):
        return ('',) * len(self.names)

    @property
    def ESR_frequencies(self):
        """Apply default ESR pulse for each ESR frequency given."""
        return self.pulse_sequence.ESR_frequencies

    @ESR_frequencies.setter
    def ESR_frequencies(self, ESR_frequencies: List[float]):
        self.pulse_sequence.generate(ESR_frequencies=ESR_frequencies)

    def analyse(self, traces=None, plot=False):
        """Analyse ESR traces.

        If there is only one ESR pulse, returns ``up_proportion_{pulse.name}``.
        If there are several ESR pulses, adds a zero-based suffix at the end for
        each ESR pulse. If ``ESRParameter.EPR['enabled'] == True``, the results
        from `analyse_EPR` are also added, as well as ``contrast_{pulse.name}``
        (plus a suffix if there are several ESR pulses).
        """
        if traces is None:
            traces = self.traces

        threshold_voltage = getattr(self, 'threshold_voltage', None)

        if self.EPR['enabled']:
            # Analyse EPR sequence, which also gets the dark counts
            results = analysis.analyse_EPR(
                empty_traces=traces[self.pulse_sequence._EPR_pulses[0].full_name]['output'],
                plunge_traces=traces[self.pulse_sequence._EPR_pulses[1].full_name]['output'],
                read_traces=traces[self.pulse_sequence._EPR_pulses[2].full_name]['output'],
                sample_rate=self.sample_rate,
                min_filter_proportion=self.min_filter_proportion,
                threshold_voltage=threshold_voltage,
                filter_traces=self.filter_traces,
                t_skip=self.t_skip,  # Use t_skip to keep length consistent
                t_read=self.t_read)
        else:
            results = {}

        ESR_pulses = self.pulse_sequence.primary_ESR_pulses
        ESR_pulse_names = [pulse.name for pulse in ESR_pulses]
        read_pulses = self.pulse_sequence.get_pulses(name=self.ESR["read_pulse"].name)
        results['ESR_results'] = []

        for read_pulse, ESR_pulse in zip(read_pulses, ESR_pulses):
            read_traces = traces[read_pulse.full_name]['output']
            ESR_results = analysis.analyse_traces(
                traces=read_traces,
                sample_rate=self.sample_rate,
                filter='low' if self.filter_traces else None,
                min_filter_proportion=self.min_filter_proportion,
                threshold_voltage=threshold_voltage,
                t_skip=self.t_skip,
                t_read=self.t_read,
                plot=plot)
            results['ESR_results'].append(ESR_results)

            # Extract ESR pulse labels
            if ESR_pulse_names.count(ESR_pulse.name) == 1:
                # Ignore suffix
                pulse_label = ESR_pulse.name
            else:
                suffix = len([name for name in results
                              if f'up_proportion_{ESR_pulse.name}' in name])
                pulse_label = f'{ESR_pulse.name}_{suffix}'

            # Add up proportion and dark counts
            results[f'up_proportion_{pulse_label}'] = ESR_results['up_proportion']
            if self.EPR['enabled']:
                # Add contrast obtained by subtracting EPR dark counts
                contrast = ESR_results['up_proportion'] - results['dark_counts']
                results[f'contrast_{pulse_label}'] = contrast
            results[f'num_traces_{pulse_label}'] = ESR_results['num_traces']

        voltage_differences = [ESR_result['voltage_difference']
                               for ESR_result in results['ESR_results']
                               if ESR_result['voltage_difference'] is not None]
        if voltage_differences:
            results['voltage_difference'] = np.mean(voltage_differences)
        else:
            results['voltage_difference'] = np.nan

        self.results = results
        return results<|MERGE_RESOLUTION|>--- conflicted
+++ resolved
@@ -23,15 +23,9 @@
 
 __all__ = ['AcquisitionParameter', 'DCParameter', 'TraceParameter',
            'DCSweepParameter', 'EPRParameter', 'ESRParameter',
-<<<<<<< HEAD
-           'NMRParameter', 'EDSRParameter', 'VariableReadParameter',
-           'BlipsParameter', 'FlipNucleusParameter', 'FlipFlopParameter',
-           'NeuralNetworkParameter', 'NeuralRetuneParameter','ESRRamseyDetuningParameter']
-=======
            'NMRParameter', 'VariableReadParameter', 'BlipsParameter',
            'FlipNucleusParameter', 'FlipFlopParameter', 'NeuralNetworkParameter',
            'NeuralRetuneParameter','ESRRamseyDetuningParameter']
->>>>>>> 70933c9f
 
 logger = logging.getLogger(__name__)
 h5fmt = hdf5_format.HDF5Format()
