from time import sleep
import numpy as np
from collections import OrderedDict, Iterable
from matplotlib import pyplot as plt
from blinker import signal
from functools import partial
import logging
from traitlets import HasTraits, List, Int, Float, Instance, observe

from qcodes import DataSet, DataArray, MultiParameter, active_data_set
from qcodes.data import hdf5_format

from silq import config
from silq.pulses import *
from silq.analysis import analysis
from silq.tools import data_tools
from silq.tools.general_tools import SettingsClass, clear_single_settings, \
    attribute_from_config, UpdateDotDict, convert_setpoints, \
    property_ignore_setter


logger = logging.getLogger(__name__)
h5fmt = hdf5_format.HDF5Format()


class AcquisitionParameter(HasTraits, SettingsClass, MultiParameter):
    layout = None
    formatter = h5fmt
    store_trace_channels = ['output']

    def __init__(self, continuous=False, environment='default',
                 properties_attrs=None, **kwargs):
        SettingsClass.__init__(self)

        if not hasattr(self, 'pulse_sequence'):
            self.pulse_sequence = PulseSequence()
        """Pulse sequence of acquisition parameter"""

        shapes = kwargs.pop('shapes', ((), ) * len(kwargs['names']))
        MultiParameter.__init__(self, shapes=shapes, **kwargs)

        self.silent = True
        """Do not print results after acquisition"""

        self.save_traces = False
        """ Save traces in separate files"""

        if environment == 'default':
            environment = config.properties.get('default_environment',
                                                'default')
        self.environment = environment
        self.continuous = continuous

        self.samples = None
        self.data = None
        self.dataset = None
        self.results = None
        self.base_folder = None
        self.subfolder = None

        # Change attribute data_manager from class attribute to instance
        # attribute. This is necessary to ensure that the data_manager is
        # passed along when the parameter is spawned from a new process
        self.layout = self.layout

        # Attach to properties and parameter configs
        self.properties_attrs = properties_attrs
        self.properties_config = self._attach_to_config(
            path=f'{self.environment}.properties',
            select_attrs=self.properties_attrs)
        self.parameter_config = self._attach_to_config(
            path=f'parameters.{self.name}')

        self._meta_attrs.extend(['label', 'name', 'pulse_sequence'])

    def __repr__(self):
        return '{} acquisition parameter'.format(self.name)

    def __getattribute__(self, item):
        try:
            return super().__getattribute__(item)
        except AttributeError:
            return attribute_from_config(item)

    @property
    def sample_rate(self):
        """ Acquisition sample rate """
        return self.layout.sample_rate

    def _attach_to_config(self, path, select_attrs=None):
        """
        Attach parameter to a subconfig (within silq config).
        This mean
        s that whenever an item in the subconfig is updated,
        the parameter attribute will also be updated to this value.

        Notification of config updates is handled through blinker signals.

        After successfully attaching to a config, the parameter attributes
        that are present in the config are also updated.

        Args:
            path: subconfig path
            select_attrs: if specified, only update attributes in this list

        Returns:
            subconfig that the parameter is attached to
        """
        # TODO special handling of pulse_sequence attr, etc.
        try:
            # Get subconfig from silq config
            subconfig = config[path]
        except (KeyError, AttributeError):
            # No subconfig exists, not attaching
            return None

        # Get signal handling function
        if select_attrs is not None:
            # Only update attributes in select_attrs
            signal_handler = partial(self._handle_config_signal,
                                     select=select_attrs)
        else:
            signal_handler = self._handle_config_signal

        # Connect changes in subconfig to handling function
        signal(f'config:{path}').connect(signal_handler, weak=False)

        # Set attributes that are present in subconfig
        for attr, val in subconfig.items():
            if select_attrs is None or attr in select_attrs:
                setattr(self, attr, val)

        return subconfig

    def _handle_config_signal(self, _, select=None, **kwargs):
        """
        Update attr when attr in pulse config is modified
        Args:
            _: sender config (unused)
            select (Optional(List(str): list of attrs that can be set. 
                Will update any attribute if not specified. 
            **kwargs: {attr: new_val}

        Returns:

        """
        key, val = kwargs.popitem()
        if select is None or key in select:
            setattr(self, key, val)

    def store_traces(self, pulse_traces, base_folder=None, subfolder=None,
                     channels=None, setpoints=False):

        if channels is None:
            channels = self.store_trace_channels

        # Store raw traces
        if base_folder is None:
            # Extract base_folder from dataset of currently active loop
            active_dataset = active_data_set()
            if self.base_folder is not None:
                base_folder = self.base_folder
            elif getattr(active_dataset, 'location', None):
                base_folder = active_dataset.location
            elif hasattr(active_dataset, '_location'):
                base_folder = active_dataset._location

            if subfolder is None and base_folder is not None:
                subfolder = f'traces_{self.name}'
            else:
                base_folder = DataSet.location_provider(DataSet.default_io)

        self.dataset = data_tools.create_data_set(name='traces',
                                                  base_folder=base_folder,
                                                  subfolder=subfolder,
                                                  formatter=self.formatter)

        traces_dict = {}
        for pulse_name, channel_traces in pulse_traces.items():
            for channel in channels:
                traces_name = f'{pulse_name}_{channel}'
                traces = channel_traces[channel]
                traces_dict[traces_name] = traces

        if setpoints:
            # Create dictionary of set arrays
            set_arrs = {}
            for traces_name, traces in traces_dict.items():
                number_of_traces, points_per_trace = traces.shape

                if traces.shape not in set_arrs:
                    time_step = 1 / self.sample_rate
                    t_list = np.arange(0, points_per_trace * time_step,
                                       time_step)
                    t_list_arr = DataArray(
                        name='time',
                        array_id='time',
                        label=' Time',
                        unit='s',
                        shape=traces.shape,
                        preset_data=np.full(traces.shape, t_list),
                        is_setpoint=True)

                    trace_num_arr = DataArray(
                        name='trace_num',
                        array_id='trace_num',
                        label='Trace',
                        unit='num',
                        shape=(number_of_traces, ),
                        preset_data=np.arange(number_of_traces,
                                              dtype=np.float64),
                        is_setpoint=True)
                    set_arrs[traces.shape] = (trace_num_arr, t_list_arr)

            # Add set arrays to dataset
            for k, (t_list_arr, trace_num_arr) in enumerate(set_arrs.values()):
                for arr in (t_list_arr, trace_num_arr):
                    if len(set_arrs) > 1:
                        # Need to give individual array_ids to each of the set arrays
                        arr.array_id += '_{}'.format(k)
                    self.dataset.add_array(arr)
            set_arrays = (t_list_arr, trace_num_arr)
        else:
            set_arrays = ()

        # Add trace arrs to dataset
        for traces_name, traces in traces_dict.items():
            # Must transpose traces array
            trace_arr = DataArray(name=traces_name,
                                  array_id=traces_name,
                                  label=traces_name + ' signal',
                                  unit='V',
                                  shape=traces.shape,
                                  preset_data=traces,
                                  set_arrays=set_arrays)
            self.dataset.add_array(trace_arr)

        self.dataset.finalize()

    def print_results(self):
        names = self.names if self.names is not None else [self.name]
        for name in names:
            value = self.results[name]
            if isinstance(value, (int, float)):
                print(f'{name}: {value:.3f}')
            else:
                print(f'{name}: {value}')

    def setup(self, start=None, **kwargs):
        self.layout.pulse_sequence = self.pulse_sequence

        samples = kwargs.pop('samples', self.samples)
        self.layout.setup(samples=samples, **kwargs)

        if start is None:
            start = self.continuous

        if start:
            self.layout.start()

    def acquire(self, stop=None, setup=None, **kwargs):
        """
        Performs a layout.acquisition. The result is stored in self.data
        Args:
            stop (Bool): Whether to stop instruments after acquisition.
                If not specified, it will stop if self.continuous is False
            setup (Bool): Whether to setup layout before acquisition.
                If not specified, it will setup if pulse_sequences are different
            **kwargs: Additional kwargs to be given to layout.acquisition

        Returns:
            acquisition output
        """
        if stop is None:
            stop = not self.continuous

        if setup or (setup is None and
                     self.layout.pulse_sequence != self.pulse_sequence) or \
                self.layout.samples() != self.samples:
            self.setup()


        # Perform acquisition
        self.data = self.layout.acquisition(stop=stop, **kwargs)
        return self.data
    #
    # def plot_traces(self, channel='output'):
    #     fig, ax = plt.subplots(1,1)
    #
    #     acquire_pulses = self.pulse_sequence.get_pulses(acquire=True)
    #     if len((pulse.average for pulse in acquire_pulses)) > 1:
    #         raise RuntimeError('All pulses must have same average mode')
    #
    #     acquire_traces = {pulse.name: self.data[pulse.name][channel]
    #                       for pulse in acquire_pulses}
    #
    #     if acquire_pulses[0].average == 'trace':
    #
    #     elif acquire_pulses[0].average == 'none':
    #         cax = ax.pcolormesh(range(traces.shape[1]),
    #                             range(traces.shape[0] + 1), traces)
    #         ax.set_xlim([0, traces.shape[1]])
    #         ax.set_ylim([0, traces.shape[0] + 1])
    #         ax.invert_yaxis()
    #
    #     plt.colorbar(cax)
    #
    #     if plot1D:
    #         fig, axes = plt.subplots(len(traces), sharex=True)
    #         for k, trace in enumerate(traces):
    #             axes[k].plot(trace)
    #             #         axes[k].plot(trace > 0.5)
    #             if traces_AWG is not None:
    #                 trace_AWG = traces_AWG[k]
    #                 trace_AWG /= (np.max(trace_AWG) - np.min(trace_AWG))
    #                 trace_AWG -= np.min(trace_AWG)
    #                 axes[k].plot(trace_AWG)
    #             if threshold_voltage is not None:
    #                 axes[k].plot([threshold_voltage] * len(trace), 'r')
    #             axes[k].locator_params(nbins=2)


class DCParameter(AcquisitionParameter):
    # TODO implement continuous acquisition
<<<<<<< HEAD
    def __init__(self, name='DC', **kwargs):
        super().__init__(name=name,
=======
    def __init__(self, **kwargs):
        self.samples = 1

        self.pulse_sequence = PulseSequence([
            DCPulse(name='read', acquire=True, average='point'),
            DCPulse(name='final')])

        super().__init__(name='DC_acquisition',
>>>>>>> 016ed2a9
                         names=['DC_voltage'],
                         labels=['DC voltage'],
                         units=['V'],
                         snapshot_value=False,
                         continuous = True,
                         **kwargs)

    @clear_single_settings
    def get(self):
        # Note that this function does not have a setup, and so the setup
        # must be done once beforehand.
        self.acquire()
        self.results = {'DC_voltage': self.data['read']['output']}
        return tuple(self.results[name] for name in self.names)


class TraceParameter(AcquisitionParameter):
    # TODO implement continuous acquisition
    def __init__(self, **kwargs):
        self.samples = 1

        self.pulse_sequence = PulseSequence([
            DCPulse(name='read', acquire=True, average='trace'),
            DCPulse(name='final')])

        super().__init__(name='Trace_acquisition',
                         names=self.names,
                         labels=self.names,
                         units=['V', 'V', 'V'],
                         snapshot_value=False,
                         **kwargs)

    def acquire(self, **kwargs):
        super().acquire(**kwargs)
        # Grab the actual output name from the list of acquisition outputs
        outputs = [output[1] for output in self.layout.acquisition_outputs()]
        traces = []
        # Merge all pulses together for a single acquisition channel

        for k, output in enumerate(outputs):

            if (len(self.pulse_sequence.get_pulses(acquire=True)) > 1):
                # Data is 2D,
                trace = np.concatenate([self.data[pulse.name][output] for pulse in
                                self.pulse_sequence.get_pulses(acquire=True)], axis=1)
            else:
                trace = np.concatenate([self.data[pulse.name][output] for pulse in
                                self.pulse_sequence.get_pulses(acquire=True)])
            # print(f'{k}, {output} : {np.shape(trace)}')

            # TODO: This should be done at time of acquisition, fix dimensions of trace
            # import pdb; pdb.set_trace()
            # if trace:
            #     shape = (self.samples, len(self.setpoints[0][1]))
            #     print(f'shapes dont match {np.shape(trace)} : {shape}')
            #     trace = (trace, )*self.samples
            # trace = (trace,) * self.samples
            traces.append(trace)

        return traces

    @property_ignore_setter
    def names(self):
        return [output[1] for output in self.layout.acquisition_outputs()]

    @property_ignore_setter
    def setpoints(self):
        # TODO: Create blank regions for non continous acquisition periods
        t_start = min([pulse.t_start for pulse in
                       self.pulse_sequence.get_pulses(acquire=True)])
        t_stop = max([pulse.t_stop for pulse in
                       self.pulse_sequence.get_pulses(acquire=True)])
        duration = t_stop - t_start
        # duration = self.pulse_sequence.get_pulse(name='read').duration
        num_traces = len(self.layout.acquisition_outputs())
        if self.samples > 1:
            setpoints = ((tuple(np.arange(self.samples, dtype=float)),
                           1e3*np.linspace(0, duration, duration*self.sample_rate + 1)[0:-1]),) * num_traces
        else:
            setpoints = ((1e3*np.linspace(0, duration,
                                          duration*self.sample_rate + 1)[0:-1],),)*num_traces
        return setpoints

    @property_ignore_setter
    def setpoint_names(self):
        return (('Sample','Time',),)* len(self.layout.acquisition_outputs())

    @property_ignore_setter
    def setpoint_units(self):
        return ((None,'ms',),) * len(self.layout.acquisition_outputs())

    @clear_single_settings
    def get(self):
        # Note that this function does not have a setup, and so the setup
        # must be done once beforehand.
        trace, = self.acquire()

        # Note that this is broken, but should be replaced by Mark's PR
        self.results = [trace, np.mean(trace), np.std(trace)]

        return self.results


class DCSweepParameter(AcquisitionParameter):
    def __init__(self, name='DC_sweep', **kwargs):

        self.sweep_parameters = OrderedDict()
        # Pulse to acquire trace at the end, disabled by default
        self.trace_pulse = DCPulse(name='trace', duration=100, enabled=False,
                                   acquire=True, average='trace', amplitude=0)

<<<<<<< HEAD
        super().__init__(name=name, names=['DC_voltage'],
                         labels=['DC voltage'], units=['V'],
                         snapshot_value=False, setpoint_names=(('None',),),
                         shapes=((1,),), **kwargs)

=======
>>>>>>> 016ed2a9
        self.pulse_duration = 1
        self.final_delay = 120
        self.inter_delay = 0.2
        self.use_ramp = False

        self.additional_pulses = []
        self.samples = 1

        super().__init__(name='DC_acquisition', names=['DC_voltage'],
                         labels=['DC voltage'], units=['V'],
                         snapshot_value=False, setpoint_names=(('None',),),
                         shapes=((1,),), **kwargs)

    def __getitem__(self, item):
        return self.sweep_parameters[item]

    @property_ignore_setter
    def setpoints(self):
        iter_sweep_parameters = iter(self.sweep_parameters.values())
        if len(self.sweep_parameters) == 1:
            sweep_dict = next(iter_sweep_parameters)
            sweep_voltages = sweep_dict.sweep_voltages
            if sweep_dict.offset_parameter is not None:
                sweep_voltages = sweep_voltages + sweep_dict.offset_parameter.get_latest()
            setpoints = (convert_setpoints(sweep_voltages),),

        elif len(self.sweep_parameters) == 2:
            inner_sweep_dict = next(iter_sweep_parameters)
            inner_sweep_voltages = inner_sweep_dict.sweep_voltages
            if inner_sweep_dict.offset_parameter is not None:
                inner_sweep_voltages = inner_sweep_voltages + inner_sweep_dict.offset_parameter.get_latest()
            outer_sweep_dict = next(iter_sweep_parameters)
            outer_sweep_voltages = outer_sweep_dict.sweep_voltages
            if outer_sweep_dict.offset_parameter is not None:
                outer_sweep_voltages = outer_sweep_voltages + outer_sweep_dict.offset_parameter.get_latest()

            setpoints = (convert_setpoints(outer_sweep_voltages,
                                           inner_sweep_voltages)),

        if self.trace_pulse.enabled:
            # Also obtain a time trace at the end
            points = round(self.trace_pulse.duration * 1e-3 * self.sample_rate)
            trace_setpoints = tuple(
                np.linspace(0, self.trace_pulse.duration, points))
            setpoints += (convert_setpoints(trace_setpoints),)
        return setpoints

    @property_ignore_setter
    def names(self):
        if self.trace_pulse.enabled:
            return ('DC_voltage', 'trace_voltage')
        else:
            return ('DC_voltage',)

    @property_ignore_setter
    def labels(self):
        if self.trace_pulse.enabled:
            return ('DC voltage', 'Trace voltage')
        else:
            return ('DC voltage',)

    @property_ignore_setter
    def units(self):
        return ('V', 'V') if self.trace_pulse.enabled else ('V',)

    @property_ignore_setter
    def shapes(self):
        iter_sweep_parameters = iter(self.sweep_parameters.values())
        if len(self.sweep_parameters) == 0:
            shapes = (),
        elif len(self.sweep_parameters) == 1:
            sweep_voltages = next(iter_sweep_parameters).sweep_voltages
            shapes = (len(sweep_voltages),),
        elif len(self.sweep_parameters) == 2:
            inner_sweep_voltages = next(iter_sweep_parameters).sweep_voltages
            outer_sweep_voltages = next(iter_sweep_parameters).sweep_voltages
            shapes = (len(outer_sweep_voltages), len(inner_sweep_voltages)),

        if self.trace_pulse.enabled:
            shapes += (round(
                self.trace_pulse.duration * 1e-3 * self.sample_rate),),
        return shapes

    @property_ignore_setter
    def setpoint_names(self):
        iter_sweep_parameters = reversed(self.sweep_parameters.keys())
        names = tuple(iter_sweep_parameters),
        if self.trace_pulse.enabled:
            names += (('time',), )
        return names

    @property_ignore_setter
    def setpoint_units(self):
        setpoint_units = (('V',) * len(self.sweep_parameters),)
        if self.trace_pulse.enabled:
            setpoint_units += (('ms',), )
        return setpoint_units

    def add_sweep(self, parameter_name, sweep_voltages=None,
                  connection_label=None, offset_parameter=None):
        if connection_label is None:
            connection_label = parameter_name

        self.sweep_parameters[parameter_name] = UpdateDotDict(
            update_function=self.generate_pulse_sequence, name=parameter_name,
            sweep_voltages=sweep_voltages, connection_label=connection_label,
            offset_parameter=offset_parameter)

        self.generate_pulse_sequence()

    def generate_pulse_sequence(self):
        self.pulse_sequence.clear()

        iter_sweep_parameters = iter(self.sweep_parameters.items())
        if len(self.sweep_parameters) == 1:
            sweep_name, sweep_dict = next(iter_sweep_parameters)
            sweep_voltages = sweep_dict.sweep_voltages
            connection_label = sweep_dict.connection_label
            if self.use_ramp:
                sweep_points = len(sweep_voltages)
                pulses = [DCRampPulse('DC_inner',
                                      duration=self.pulse_duration*sweep_points,
                                      amplitude_start=sweep_voltages[0],
                                      amplitude_stop=sweep_voltages[-1],
                                      acquire=True,
                                      average=f'point_segment:{sweep_points}',
                                      connection_label=connection_label)]
            else:
                pulses = [
                    DCPulse('DC_inner', duration=self.pulse_duration,
                            acquire=True, average='point',
                            amplitude=sweep_voltage,
                            connection_label=connection_label)
                for sweep_voltage in sweep_voltages]

            self.pulse_sequence = PulseSequence(pulses=pulses)
            #             self.pulse_sequence.add(*self.additional_pulses)

        elif len(self.sweep_parameters) == 2:
            inner_sweep_name, inner_sweep_dict = next(iter_sweep_parameters)
            inner_sweep_voltages = inner_sweep_dict.sweep_voltages
            inner_connection_label = inner_sweep_dict.connection_label
            outer_sweep_name, outer_sweep_dict = next(iter_sweep_parameters)
            outer_sweep_voltages = outer_sweep_dict.sweep_voltages
            outer_connection_label = outer_sweep_dict.connection_label

            pulses = []
            if outer_connection_label == inner_connection_label:
                if self.use_ramp:
                    raise NotImplementedError('Ramp Pulse not implemented for '
                                              'CombinedConnection')
                for outer_sweep_voltage in outer_sweep_voltages:
                    for inner_sweep_voltage in inner_sweep_voltages:
                        sweep_voltage = (
                            inner_sweep_voltage, outer_sweep_voltage)
                        pulses.append(
                            DCPulse('DC_read', duration=self.pulse_duration,
                                    acquire=True, amplitude=sweep_voltage,
                                    average='point',
                                    connection_label=outer_connection_label))
            else:
                t = 0
                sweep_duration = self.pulse_duration * len(inner_sweep_voltages)
                for outer_sweep_voltage in outer_sweep_voltages:
                    pulses.append(
                        DCPulse('DC_outer', t_start=t,
                                duration=sweep_duration + self.inter_delay,
                                amplitude=outer_sweep_voltage,
                                connection_label=outer_connection_label))
                    if self.inter_delay > 0:
                        pulses.append(
                            DCPulse('DC_inter_delay', t_start=t,
                                    duration=self.inter_delay,
                                    amplitude=inner_sweep_voltages[0],
                                    connection_label=inner_connection_label))
                        t += self.inter_delay

                    if self.use_ramp:
                        sweep_points = len(inner_sweep_voltages)
                        pulses.append(
                            DCRampPulse('DC_inner', t_start=t,
                                        duration=sweep_duration,
                                        amplitude_start=inner_sweep_voltages[0],
                                        amplitude_stop=inner_sweep_voltages[-1],
                                        acquire=True,
                                        average=f'point_segment:{sweep_points}',
                                        connection_label=inner_connection_label)
                        )
                        t += sweep_duration
                    else:
                        for inner_sweep_voltage in inner_sweep_voltages:
                            pulses.append(
                                DCPulse('DC_inner', t_start=t,
                                        duration=self.pulse_duration,
                                        acquire=True, average='point',
                                        amplitude=inner_sweep_voltage,
                                        connection_label=inner_connection_label)
                            )
                            t += self.pulse_duration

        else:
            raise NotImplementedError(
                f"Cannot handle {len(self.sweep_parameters)} parameters")

        if self.trace_pulse.enabled:
            # Also obtain a time trace at the end
            pulses.append(self.trace_pulse)

        self.pulse_sequence = PulseSequence(pulses=pulses)
        self.pulse_sequence.final_delay = self.final_delay

    def acquire(self, **kwargs):
        super().acquire(**kwargs)

        # Process results
        DC_voltages = np.array(
            [self.data[pulse.full_name]['output'] for pulse in
             self.pulse_sequence.get_pulses(name='DC_inner')])

        if self.use_ramp:
            if len(self.sweep_parameters) == 1:
                self.results = {'DC_voltage': DC_voltages[0]}
            elif len(self.sweep_parameters) == 2:
                self.results = {'DC_voltage': DC_voltages}
        else:
            if len(self.sweep_parameters) == 1:
                self.results = {'DC_voltage': DC_voltages}
            elif len(self.sweep_parameters) == 2:
                self.results = {'DC_voltage':
                    DC_voltages.reshape(self.shapes[0])}

        if self.trace_pulse.enabled:
            self.results['trace_voltage'] = self.data['trace']['output']

        return self.results

    @clear_single_settings
    def get(self):
        self.acquire()
        return tuple(self.results[name] for name in self.names)


class EPRParameter(AcquisitionParameter):
<<<<<<< HEAD
    def __init__(self, name='EPR', **kwargs):
        super().__init__(name=name,
=======
    def __init__(self, **kwargs):
        self.pulse_sequence = PulseSequence([
            DCPulse('empty', acquire=True),
            DCPulse('plunge', acquire=True),
            DCPulse('read_long', acquire=True),
            DCPulse('final')])

        super().__init__(name='EPR_acquisition',
>>>>>>> 016ed2a9
                         names=['contrast', 'dark_counts',
                                'voltage_difference_read',
                                'fidelity_empty', 'fidelity_load'],
                         snapshot_value=False,
                         properties_attrs=['t_skip', 't_read'],
                         **kwargs)

    @property_ignore_setter
    def labels(self):
        return [name.replace('_', ' ').capitalize() for name in self.names]

    @clear_single_settings
    def get(self):
        self.acquire()

        self.results = analysis.analyse_EPR(pulse_traces=self.data,
                                            sample_rate=self.sample_rate,
                                            t_skip=self.t_skip,
                                            t_read=self.t_read)

        if self.save_traces:
            self.store_traces(self.data)

        if not self.silent:
            self.print_results()

        return tuple(self.results[name] for name in self.names)


class AdiabaticParameter(AcquisitionParameter):
    def __init__(self, name='adiabatic_ESR', **kwargs):
        """
        Parameter used to perform an adiabatic sweep
        """
        self._names = []

<<<<<<< HEAD
        super().__init__(name=name,
                         names=['contrast', 'dark_counts',
                                'voltage_difference_read'],
                         snapshot_value=False,
                         properties_attrs=['t_skip', 't_read'],
                         **kwargs)

=======
>>>>>>> 016ed2a9
        self.pre_pulses = []

        self.post_pulses = [
            DCPulse('empty', acquire=True),
            DCPulse('plunge', acquire=True),
            DCPulse('read_long', acquire=True),
            DCPulse('final')]

        self.pulse_sequence = PulseSequence([
            *self.pre_pulses,
            DCPulse('plunge'),
            DCPulse('read', acquire=True),
            *self.post_pulses,
            FrequencyRampPulse('adiabatic_ESR', id=0)])

        self.pulse_delay = 5

        super().__init__(name='adiabatic_acquisition',
                         names=['contrast', 'dark_counts',
                                'voltage_difference_read'],
                         snapshot_value=False,
                         properties_attrs=['t_skip', 't_read'],
                         **kwargs)

    @property
    def names(self):
        return self._names

    @names.setter
    def names(self, names):
        if len(self.ESR_frequencies) == 1:
            ESR_names = [f'contrast_read', 'up_proportion_read']
        else:
            ESR_names = [f'{attr}_read{k}'
                         for k in range(len(self.ESR_frequencies))
                         for attr in ['contrast', 'up_proportion']]
        names = ESR_names + list(names)
        self._names = names

    @property_ignore_setter
    def shapes(self):
        return ((), ) * len(self.names)

    @property_ignore_setter
    def units(self):
        return ('', ) * len(self.names)

    @property_ignore_setter
    def labels(self):
        return [name.replace('_', ' ').capitalize() for name in self.names]

    @property
    def ESR_frequencies(self):
        adiabatic_pulses = self.pulse_sequence.get_pulses(name='adiabatic_ESR')
        return [pulse.frequency for pulse in adiabatic_pulses]

    @ESR_frequencies.setter
    def ESR_frequencies(self, ESR_frequencies):
        # Initialize pulse sequence
        self.pulse_sequence = PulseSequence(pulses=self.pre_pulses)

        for frequency in ESR_frequencies:
            # Add a plunge and read pulse for each frequency
            plunge_pulse, = self.pulse_sequence.add(DCPulse('plunge'))
            self.pulse_sequence.add(FrequencyRampPulse(
                'adiabatic_ESR',
                frequency=frequency,
                t_start=PulseMatch(plunge_pulse, 't_start',
                                   delay=self.pulse_delay)))
            self.pulse_sequence.add(DCPulse('read', acquire=True))

        self.pulse_sequence.add(*self.post_pulses)

        # update names
        self.names = [name for name in self.names
                      if 'contrast_read' not in name
                      and 'up_proportion_read' not in name]

    @property
    def pulse_delay(self):
        # Delay between start of plunge and ESR pulse
        return self._pulse_delay

    @pulse_delay.setter
    def pulse_delay(self, pulse_delay):
        self._pulse_delay = pulse_delay

        # This updates the pulse sequence
        self.ESR_frequencies = self.ESR_frequencies

    @clear_single_settings
    def get(self):
        self.acquire()

        self.results = analysis.analyse_multi_read_EPR(
            pulse_traces=self.data, sample_rate=self.sample_rate,
            t_skip=self.t_skip, t_read=self.t_read)

        # Store raw traces if self.save_traces is True
        if self.save_traces:
            self.store_traces(self.data, subfolder=self.subfolder)

        if not self.silent:
            self.print_results()

        return tuple(self.results[name] for name in self.names)


class RabiParameter(AcquisitionParameter):
    def __init__(self, name='rabi_ESR', **kwargs):
        """
        Parameter used to determine the Rabi frequency
        """
<<<<<<< HEAD
        super().__init__(name=name,
                         names=['contrast_read', 'contrast', 'dark_counts',
=======
        self.pulse_sequence.add([
            # SteeredInitialization('steered_initialization', enabled=False),
            DCPulse('plunge'),
            DCPulse('read', acquire=True),
            DCPulse('empty', acquire=True),
            DCPulse('plunge', acquire=True),
            DCPulse('read_long', acquire=True),
            DCPulse('final'),
            SinePulse('ESR')])

        super().__init__(name='rabi_acquisition',
                         names=['contrast_ESR', 'contrast', 'dark_counts',
>>>>>>> 016ed2a9
                                'voltage_difference_read'],
                         snapshot_value=False,
                         properties_attrs=['t_skip', 't_read'],
                         **kwargs)

    @property
    def frequency(self):
        return self.pulse_sequence['ESR'].frequency

    @frequency.setter
    def frequency(self, frequency):
        self.pulse_sequence['ESR'].frequency = frequency

    @clear_single_settings
    def get(self):
        self.acquire()

        self.results = analysis.analyse_multi_read_EPR(
            pulse_traces=self.data,
            sample_rate=self.sample_rate,
            t_skip=self.t_skip,
            t_read=self.t_read)

        # Store raw traces if self.save_traces is True
        if self.save_traces:
            self.store_traces(self.data, subfolder=self.subfolder)

        if not self.silent:
            self.print_results()

        return tuple(self.results[name] for name in self.names)


class NMRParameter(AcquisitionParameter):
    ESR_frequencies = List(default_value=[])
    shots_per_frequency = Int(default_value=1)
    pulse_delay = Float(default_value=5)
    pre_pulses = List()
    NMR_pulse = Instance(klass=Pulse)
    NMR_stage_pulse = Instance(klass=Pulse)
    ESR_pulse = Instance(klass=Pulse)
    post_pulses = List()

    def __init__(self, name='NMR', **kwargs):
        """
        Parameter used to determine the Rabi frequency
        """
        super().__init__(name=name,
                         names=self.names,
                         snapshot_value=False,
                         properties_attrs=['t_skip', 'threshold_up_proportion'],
                         **kwargs)

        # Set initialized to False so the pulse sequence is not generated
        self._initialized = False

        self.pre_pulses = []
        self.NMR_pulse = SinePulse('NMR')
        self.NMR_stage_pulse = DCPulse('empty')
        self.ESR_pulse = FrequencyRampPulse('adiabatic_ESR')
        self.post_pulses = []

        self.ESR_frequencies = [self.ESR_pulse.frequency]

        # This initializes the pulse sequence
        self._initialized = True
        self.update_pulse_sequence()

    @property_ignore_setter
    def names(self):
        names = []
        if len(self.ESR_frequencies) == 1:
            names += ['flips', 'up_proportions']
        else:
            for k, _ in enumerate(self.ESR_frequencies):
                names += [f'flips_{k}', f'up_proportions_{k}']
        return names

    @property_ignore_setter
    def shapes(self):
        return ((), (self.samples, )) * len(self.ESR_frequencies)

    @property_ignore_setter
    def units(self):
        return ('', ) * len(self.names)

    @property_ignore_setter
    def labels(self):
        return [name.replace('_', ' ').capitalize() for name in self.names]

    @observe('ESR_frequencies', 'shots_per_frequency', 'pulse_delay' 
             'NMR_pulse', 'NMR_stage_pulse','ESR_pulse',
             'pre_pulses', 'post_pulses')
    def update_pulse_sequence(self, change=None):
        """
        Updates the pulse sequence
        Args:
            change: change of attribute, passed by traitlets 

        Returns:
            None
        """
        if not self._initialized:
            return

        # Initialize pulse sequence
        self.pulse_sequence = PulseSequence(pulses=self.pre_pulses)

        # Add NMR pulse
        NMR_stage_pulse, = self.pulse_sequence.add(self.NMR_stage_pulse)
        NMR_pulse, = self.pulse_sequence.add(self.NMR_pulse)
        NMR_pulse.t_start = PulseMatch(NMR_stage_pulse, 't_start',
                                       delay=self.pulse_delay)

        # Add ESR pulses
        for frequency in self.ESR_frequencies:
            for _ in range(self.shots_per_frequency):
                # Add a plunge and read pulse for each frequency
                plunge_pulse, = self.pulse_sequence.add(DCPulse('plunge'))
                ESR_pulse, = self.pulse_sequence.add(self.ESR_pulse)
                ESR_pulse.frequency = frequency
                ESR_pulse.t_start = PulseMatch(plunge_pulse, 't_start',
                                               delay=self.pulse_delay)
                self.pulse_sequence.add(DCPulse('read', acquire=True))

        self.pulse_sequence.add(*self.post_pulses)

        # # update names
        # self.names = [name for name in self.names
        #               if 'contrast_read' not in name]

    @clear_single_settings
    def get(self):
        self.acquire()

        self.results = analysis.analyse_NMR(
            pulse_traces=self.data,
            threshold_up_proportion=self.threshold_up_proportion,
            shots_per_read=self.shots_per_frequency,
            sample_rate=self.sample_rate,
            t_skip=self.t_skip)

        # Store raw traces if self.save_traces is True
        if self.save_traces:
            self.store_traces(self.data, subfolder=self.subfolder)

        if not self.silent:
            self.print_results()

        return tuple(self.results[name] for name in self.names)


class T1Parameter(AcquisitionParameter):
<<<<<<< HEAD
    def __init__(self, name='T1', **kwargs):
        super().__init__(name=name,
                         names=['up_proportion', 'num_traces'],
                         labels=['Up proportion', 'Number of traces'],
                         snapshot_value=False,
                         properties_attrs=['t_skip'],
                         **kwargs)

        self.pulse_sequence.add(
=======
    def __init__(self, **kwargs):
        self.pulse_sequence = PulseSequence([
>>>>>>> 016ed2a9
            # SteeredInitialization('steered_initialization', enabled=False),
            DCPulse('empty'),
            DCPulse('plunge'),
            DCPulse('read', acquire=True),
            DCPulse('final')])
            # FrequencyRampPulse('adiabatic_ESR'))

        self.readout_threshold_voltage = None

        self._meta_attrs.append('readout_threshold_voltage')

        super().__init__(name='T1_acquisition',
                         names=['up_proportion', 'num_traces'],
                         labels=['Up proportion', 'Number of traces'],
                         snapshot_value=False,
                         properties_attrs=['t_skip'],
                         **kwargs)

    @property
    def wait_time(self):
        return self.pulse_sequence['plunge'].duration

    @clear_single_settings
    def get(self):
        self.acquire()

        # Analysis
        self.results = analysis.analyse_read(
            traces=self.data['read']['output'],
            threshold_voltage=self.readout_threshold_voltage,
            t_skip=self.t_skip,
            sample_rate=self.sample_rate)

        # Store raw traces if self.save_traces is True
        if self.save_traces:
            if self.subfolder is not None:
                subfolder = '{}/tau_{:.0f}'.format(self.subfolder,
                                               self.wait_time)
            else:
                subfolder = 'tau_{:.0f}'.format(self.wait_time)

            self.store_traces(self.data, subfolder=subfolder)

        if not self.silent:
            self.print_results()

        return tuple(self.results[name] for name in self.names)


class DarkCountsParameter(AcquisitionParameter):
    def __init__(self, name='dark_counts', **kwargs):
        """
        Parameter used to perform an adiabatic sweep
        """
<<<<<<< HEAD
        super().__init__(name=name,
=======
        self.pulse_sequence = PulseSequence([
            SteeredInitialization('steered_initialization', enabled=True),
            DCPulse('read', acquire=True)])

        self.readout_threshold_voltage = None

        self._meta_attrs.append('readout_threshold_voltage')

        super().__init__(name='dark_counts_acquisition',
>>>>>>> 016ed2a9
                         names=['dark_counts'],
                         labels=['Dark counts'],
                         snapshot_value=False,
                         properties_attrs=['t_skip'],
                         **kwargs)

    def acquire(self, **kwargs):
        super().acquire(**kwargs)

    @clear_single_settings
    def get(self):
        self.acquire()

        fidelities = analysis.analyse_read(
            traces=self.data['read']['output'],
            threshold_voltage=self.readout_threshold_voltage,
            t_skip=self.t_skip,
            sample_rate=self.sample_rate)
        self.results = [fidelities['up_proportion']]

        # Store raw traces if self.save_traces is True
        if self.save_traces:
            self.store_traces(self.data, subfolder=self.subfolder)

        if not self.silent:
            self.print_results()

        return tuple(self.results[name] for name in self.names)


class VariableReadParameter(AcquisitionParameter):
<<<<<<< HEAD
    def __init__(self, name='variable_read', **kwargs):
        super().__init__(name=name,
=======
    def __init__(self, **kwargs):
        self.pulse_sequence = PulseSequence([
            DCPulse(name='plunge', acquire=True, average='trace'),
            DCPulse(name='read', acquire=True, average='trace'),
            DCPulse(name='empty', acquire=True, average='trace'),
            DCPulse(name='final')])

        super().__init__(name='variable_read_acquisition',
>>>>>>> 016ed2a9
                         names=('read_voltage',),
                         labels=('Read voltage',),
                         units=('V',),
                         shapes=((1,),),
                         setpoint_names=(('time',),),
                         setpoint_labels=(('Time',),),
                         setpoint_units=(('ms',),),
                         snapshot_value=False,
                         **kwargs)

    @property_ignore_setter
    def setpoints(self):
        duration = sum(pulse.duration for pulse in
                       self.pulse_sequence.get_pulses(acquire=True))
        return (tuple(np.linspace(0, duration, self.shapes[0][0])), ),

    @property_ignore_setter
    def shapes(self):
        shapes = self.layout.acquisition_shapes
        pts = sum(shapes[pulse_name]['output'][0]
                  for pulse_name in ['plunge', 'read', 'empty'])
        return (pts,),

    def get(self):
        self.acquire()

        self.results = {'read_voltage':
                            np.concatenate([self.data['plunge']['output'],
                                            self.data['read']['output'],
                                            self.data['empty']['output']])}
        return tuple(self.results[name] for name in self.names)


class NeuralNetworkParameter(AcquisitionParameter):
    def __init__(self, target_parameter, input_names, output_names=None,
                 model_filepath=None, include_target_output=None, **kwargs):
        # Load model here because it takes quite a while to load
        from keras.models import load_model

        self.target_parameter = target_parameter
        self.input_names = input_names
        self.include_target_output = include_target_output
        self.output_names = output_names

        if model_filepath is None:
            model_filepath = self.properties_config.get(
                f'{self.name}_model_filepath', None)
        self.model_filepath = model_filepath
        if self.model_filepath is not None:
            self.model = load_model(self.model_filepath)
        else:
            logger.warning(f'No neural network model loaded for {self}')

        super().__init__(names=self.names, **kwargs)

    @property_ignore_setter
    def pulse_sequence(self):
        return self.target_parameter.pulse_sequence

    @property_ignore_setter
    def names(self):
        names = self.output_names
        if self.include_target_output is True:
            names = names + self.target_parameter.names
        elif self.include_target_output is False:
            pass
        elif isinstance(self.include_target_output, Iterable):
            names = names + self.include_target_output
        return names

    def acquire(self):
        if self.samples is not None:
            self.target_parameter.samples = self.samples
        self.target_parameter()
        # Extract target results using input names, because target_parameter.get
        # may provide results in a different order
        target_results = [self.target_parameter.results[name]
                          for name in self.input_names]

        # Convert target results to array
        target_results_arr = np.array([target_results])
        neural_network_results = self.model.predict(target_results_arr)[0]

        # Convert neural network results to dict
        self.neural_network_results = dict(zip(self.output_names,
                                               neural_network_results))
        return self.neural_network_results

    def get(self):
        self.acquire()

        self.results = dict(**self.neural_network_results)

        if self.include_target_output is True:
            self.results.update(**self.target_parameter.results)
        elif isinstance(self.include_target_output, Iterable):
            for name in self.include_target_output:
                self.results[name] = self.target_parameter.results[name]

        if not self.silent:
            self.print_results()

        return (self.results[name] for name in self.names)


class NeuralRetuneParameter(NeuralNetworkParameter):
    def __init__(self, target_parameter, output_parameters, update=False,
                 **kwargs):
        self.output_parameters = output_parameters
        output_names = [f'{output_parameter.name}_delta' for
                        output_parameter in output_parameters]

        input_names = ['contrast', 'dark_counts', 'high_blip_duration',
                       'fidelity_empty', 'voltage_difference_empty',
                       'low_blip_duration', 'fidelity_load',
                       'voltage_difference_load', 'voltage_difference_read']

        self.update = update

        super().__init__(target_parameter=target_parameter,
                         input_names=input_names,
                         output_names=output_names, **kwargs)

    @property_ignore_setter
    def names(self):
        names = [f'{output_parameter.name}_optimal' for
                   output_parameter in self.output_parameters]
        if self.include_target_output is True:
            names = names + self.target_parameter.names
        elif self.include_target_output is False:
            pass
        elif isinstance(self.include_target_output, Iterable):
            names = names + self.include_target_output
        return names

    @property
    def base_folder(self):
        return self.target_parameter.base_folder

    @base_folder.setter
    def base_folder(self, base_folder):
        self.target_parameter.base_folder = base_folder

    def get(self):
        self.acquire()

        self.results = {}
        for output_parameter in self.output_parameters:
            # Get neural network otput (change in output parameter value)
            result_name = f'{output_parameter.name}_delta'
            delta_value = self.neural_network_results[result_name]

            optimal_value = output_parameter() + delta_value

            if self.update:
                # Update parameter to optimal value
                output_parameter(optimal_value)

            self.results[f'{output_parameter.name}_optimal'] = optimal_value

        if self.include_target_output is True:
            self.results.update(**self.target_parameter.results)
        elif isinstance(self.include_target_output, Iterable):
            for name in self.include_target_output:
                self.results[name] = self.target_parameter.results[name]

        if not self.silent:
            self.print_results()

        return [self.results[name] for name in self.names]
<|MERGE_RESOLUTION|>--- conflicted
+++ resolved
@@ -322,19 +322,14 @@
 
 class DCParameter(AcquisitionParameter):
     # TODO implement continuous acquisition
-<<<<<<< HEAD
     def __init__(self, name='DC', **kwargs):
-        super().__init__(name=name,
-=======
-    def __init__(self, **kwargs):
         self.samples = 1
 
         self.pulse_sequence = PulseSequence([
             DCPulse(name='read', acquire=True, average='point'),
             DCPulse(name='final')])
 
-        super().__init__(name='DC_acquisition',
->>>>>>> 016ed2a9
+        super().__init__(name=name,
                          names=['DC_voltage'],
                          labels=['DC voltage'],
                          units=['V'],
@@ -446,14 +441,6 @@
         self.trace_pulse = DCPulse(name='trace', duration=100, enabled=False,
                                    acquire=True, average='trace', amplitude=0)
 
-<<<<<<< HEAD
-        super().__init__(name=name, names=['DC_voltage'],
-                         labels=['DC voltage'], units=['V'],
-                         snapshot_value=False, setpoint_names=(('None',),),
-                         shapes=((1,),), **kwargs)
-
-=======
->>>>>>> 016ed2a9
         self.pulse_duration = 1
         self.final_delay = 120
         self.inter_delay = 0.2
@@ -462,7 +449,7 @@
         self.additional_pulses = []
         self.samples = 1
 
-        super().__init__(name='DC_acquisition', names=['DC_voltage'],
+        super().__init__(name=name, names=['DC_voltage'],
                          labels=['DC voltage'], units=['V'],
                          snapshot_value=False, setpoint_names=(('None',),),
                          shapes=((1,),), **kwargs)
@@ -697,19 +684,14 @@
 
 
 class EPRParameter(AcquisitionParameter):
-<<<<<<< HEAD
     def __init__(self, name='EPR', **kwargs):
-        super().__init__(name=name,
-=======
-    def __init__(self, **kwargs):
         self.pulse_sequence = PulseSequence([
             DCPulse('empty', acquire=True),
             DCPulse('plunge', acquire=True),
             DCPulse('read_long', acquire=True),
             DCPulse('final')])
 
-        super().__init__(name='EPR_acquisition',
->>>>>>> 016ed2a9
+        super().__init__(name=name,
                          names=['contrast', 'dark_counts',
                                 'voltage_difference_read',
                                 'fidelity_empty', 'fidelity_load'],
@@ -746,16 +728,6 @@
         """
         self._names = []
 
-<<<<<<< HEAD
-        super().__init__(name=name,
-                         names=['contrast', 'dark_counts',
-                                'voltage_difference_read'],
-                         snapshot_value=False,
-                         properties_attrs=['t_skip', 't_read'],
-                         **kwargs)
-
-=======
->>>>>>> 016ed2a9
         self.pre_pulses = []
 
         self.post_pulses = [
@@ -773,7 +745,7 @@
 
         self.pulse_delay = 5
 
-        super().__init__(name='adiabatic_acquisition',
+        super().__init__(name=name,
                          names=['contrast', 'dark_counts',
                                 'voltage_difference_read'],
                          snapshot_value=False,
@@ -869,10 +841,6 @@
         """
         Parameter used to determine the Rabi frequency
         """
-<<<<<<< HEAD
-        super().__init__(name=name,
-                         names=['contrast_read', 'contrast', 'dark_counts',
-=======
         self.pulse_sequence.add([
             # SteeredInitialization('steered_initialization', enabled=False),
             DCPulse('plunge'),
@@ -883,9 +851,8 @@
             DCPulse('final'),
             SinePulse('ESR')])
 
-        super().__init__(name='rabi_acquisition',
+        super().__init__(name=name,
                          names=['contrast_ESR', 'contrast', 'dark_counts',
->>>>>>> 016ed2a9
                                 'voltage_difference_read'],
                          snapshot_value=False,
                          properties_attrs=['t_skip', 't_read'],
@@ -1039,20 +1006,8 @@
 
 
 class T1Parameter(AcquisitionParameter):
-<<<<<<< HEAD
     def __init__(self, name='T1', **kwargs):
-        super().__init__(name=name,
-                         names=['up_proportion', 'num_traces'],
-                         labels=['Up proportion', 'Number of traces'],
-                         snapshot_value=False,
-                         properties_attrs=['t_skip'],
-                         **kwargs)
-
-        self.pulse_sequence.add(
-=======
-    def __init__(self, **kwargs):
         self.pulse_sequence = PulseSequence([
->>>>>>> 016ed2a9
             # SteeredInitialization('steered_initialization', enabled=False),
             DCPulse('empty'),
             DCPulse('plunge'),
@@ -1064,7 +1019,7 @@
 
         self._meta_attrs.append('readout_threshold_voltage')
 
-        super().__init__(name='T1_acquisition',
+        super().__init__(name=name,
                          names=['up_proportion', 'num_traces'],
                          labels=['Up proportion', 'Number of traces'],
                          snapshot_value=False,
@@ -1107,9 +1062,6 @@
         """
         Parameter used to perform an adiabatic sweep
         """
-<<<<<<< HEAD
-        super().__init__(name=name,
-=======
         self.pulse_sequence = PulseSequence([
             SteeredInitialization('steered_initialization', enabled=True),
             DCPulse('read', acquire=True)])
@@ -1118,8 +1070,7 @@
 
         self._meta_attrs.append('readout_threshold_voltage')
 
-        super().__init__(name='dark_counts_acquisition',
->>>>>>> 016ed2a9
+        super().__init__(name=name,
                          names=['dark_counts'],
                          labels=['Dark counts'],
                          snapshot_value=False,
@@ -1151,19 +1102,14 @@
 
 
 class VariableReadParameter(AcquisitionParameter):
-<<<<<<< HEAD
     def __init__(self, name='variable_read', **kwargs):
-        super().__init__(name=name,
-=======
-    def __init__(self, **kwargs):
         self.pulse_sequence = PulseSequence([
             DCPulse(name='plunge', acquire=True, average='trace'),
             DCPulse(name='read', acquire=True, average='trace'),
             DCPulse(name='empty', acquire=True, average='trace'),
             DCPulse(name='final')])
 
-        super().__init__(name='variable_read_acquisition',
->>>>>>> 016ed2a9
+        super().__init__(name=name,
                          names=('read_voltage',),
                          labels=('Read voltage',),
                          units=('V',),
