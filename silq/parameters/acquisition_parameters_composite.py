--- conflicted
+++ resolved
@@ -454,7 +454,49 @@
 
         return self.results
 
-<<<<<<< HEAD
+    def plot_flips(self , figsize=(8, 3)):
+        up_proportion_arrays = [
+            val for key, val in self.results.ESR.items()
+            if key.startswith('up_proportion')
+        ]
+        assert len(up_proportion_arrays) >= 2
+
+        plot = MatPlot(up_proportion_arrays, marker='o', ms=5, linestyle='', figsize=figsize)
+
+        ax = plot[0]
+        ax.set_xlim(-0.5, len(up_proportion_arrays[0])-0.5)
+        ax.set_ylim(-0.015, 1.015)
+        ax.set_xlabel('Shot index')
+        ax.set_ylabel('Up proportion')
+
+        # Add threshold lines
+        ax.hlines(self.results.NMR.threshold_up_proportion, *ax.get_xlim(), lw=3)
+        ax.hlines(self.results.NMR.threshold_low, *ax.get_xlim(), color='grey', linestyle='--', lw=2)
+        ax.hlines(self.results.NMR.threshold_high, *ax.get_xlim(), color='grey', linestyle='--', lw=2)
+
+        if 'initialization' in self.results:
+            plot.add(self.results.initialization.up_proportions, marker='o', ms=8,  linestyle='', color='grey', zorder=0, alpha=0.5)
+            initialization_filtered_shots = next(
+                val for key, val in self.results["initialization"].items()
+                if key.startswith("filtered_shots")
+            )
+        else:
+            initialization_filtered_shots = [True] * len(self.results.NMR.filtered_shots)
+
+        NMR_filtered_shots = self.results.NMR.filtered_shots
+        for k, up_proportion_tuple in enumerate(zip(*up_proportion_arrays)):
+            if not initialization_filtered_shots[k]:
+                color = 'orange'
+            elif not NMR_filtered_shots[k]:
+                color = 'red'
+            else:
+                color = 'green'
+
+            ax.plot([k, k], sorted(up_proportion_tuple)[-2:], color=color, zorder=-1)
+
+        plot.tight_layout()
+        return plot
+
 
 class NMRCircuitParameter(NMRParameterComposite):
     """ Parameter for most measurements involving an NMR pulse.
@@ -567,48 +609,4 @@
 
         self.circuit = self.pulse_sequence['circuit']
         self.circuit_index = self.pulse_sequence['circuit_index']
-        self.circuits = self.pulse_sequence['circuits']
-=======
-    def plot_flips(self , figsize=(8, 3)):
-        up_proportion_arrays = [
-            val for key, val in self.results.ESR.items()
-            if key.startswith('up_proportion')
-        ]
-        assert len(up_proportion_arrays) >= 2
-
-        plot = MatPlot(up_proportion_arrays, marker='o', ms=5, linestyle='', figsize=figsize)
-
-        ax = plot[0]
-        ax.set_xlim(-0.5, len(up_proportion_arrays[0])-0.5)
-        ax.set_ylim(-0.015, 1.015)
-        ax.set_xlabel('Shot index')
-        ax.set_ylabel('Up proportion')
-
-        # Add threshold lines
-        ax.hlines(self.results.NMR.threshold_up_proportion, *ax.get_xlim(), lw=3)
-        ax.hlines(self.results.NMR.threshold_low, *ax.get_xlim(), color='grey', linestyle='--', lw=2)
-        ax.hlines(self.results.NMR.threshold_high, *ax.get_xlim(), color='grey', linestyle='--', lw=2)
-
-        if 'initialization' in self.results:
-            plot.add(self.results.initialization.up_proportions, marker='o', ms=8,  linestyle='', color='grey', zorder=0, alpha=0.5)
-            initialization_filtered_shots = next(
-                val for key, val in self.results["initialization"].items()
-                if key.startswith("filtered_shots")
-            )
-        else:
-            initialization_filtered_shots = [True] * len(self.results.NMR.filtered_shots)
-
-        NMR_filtered_shots = self.results.NMR.filtered_shots
-        for k, up_proportion_tuple in enumerate(zip(*up_proportion_arrays)):
-            if not initialization_filtered_shots[k]:
-                color = 'orange'
-            elif not NMR_filtered_shots[k]:
-                color = 'red'
-            else:
-                color = 'green'
-
-            ax.plot([k, k], sorted(up_proportion_tuple)[-2:], color=color, zorder=-1)
-
-        plot.tight_layout()
-        return plot
->>>>>>> 3c015f46
+        self.circuits = self.pulse_sequence['circuits']