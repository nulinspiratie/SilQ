import numpy as np
import peakutils
import logging

from qcodes import Instrument
import qcodes.instrument.parameter as parameter
from qcodes.utils import validators as vals

logger = logging.getLogger(__name__)

from silq import config
if 'analysis' not in config:
    config['analysis'] = {}
analysis_config = config['analysis']

def find_high_low(traces, plot=False, threshold_peak=0.02, attempts=8,
                  threshold_method='mean', min_SNR=None):
    # Calculate DC (mean) voltage
    DC_voltage = np.mean(traces)

    # Determine threshold method
    if threshold_method == 'config':
        threshold_method = analysis_config.get('threshold_method', 'mean')

    hist, bin_edges = np.histogram(np.ravel(traces), bins=30)

    # Find two peaks
    for k in range(attempts):
        peaks_idx = np.sort(peakutils.indexes(hist, thres=threshold_peak, min_dist=5))
        if len(peaks_idx) == 2:
            break
        elif len(peaks_idx) == 1:
            # print('One peak found instead of two, lowering threshold')
            threshold_peak /= 1.5
        elif len(peaks_idx) > 2:
            # print('Found {} peaks instead of two, increasing threshold'.format(len(peaks_idx)))
            threshold_peak *= 1.5
        else:
            return {'low': None,
                    'high': None,
                    'threshold_voltage': None,
                    'voltage_difference': None,
                    'DC_voltage': DC_voltage}

    # Find mean voltage, used to determine which points are low/high
    mean_voltage_idx = int(round(np.mean(peaks_idx)))
    mean_voltage = bin_edges[mean_voltage_idx]

    # Create dictionaries containing information about the low, high state
    low, high = {}, {}
    low['traces'] = traces[traces < mean_voltage]
    high['traces'] = traces[traces > mean_voltage]
    for signal in [low, high]:
        signal['mean'] = np.mean(signal['traces'])
        signal['std'] = np.std(signal['traces'])
    voltage_difference = (high['mean'] - low['mean'])

    if threshold_method == 'mean':
        # Threshold_method is midway between low and high mean
        threshold_voltage = (high['mean'] - low['mean']) / 2
    elif 'std_low' in threshold_method:
        # Threshold_method is {factor} standard deviations above low mean
        factor = float(threshold_method.split('*')[0])
        threshold_voltage = low['mean'] + factor * low['std']
    elif 'std_high' in threshold_method:
        # Threshold_method is {factor} standard deviations below high mean
        factor = float(threshold_method.split('*')[0])
        threshold_voltage = high['mean'] - factor * high['std']

    SNR = voltage_difference / np.sqrt(high['std'] ** 2 + low['std'] ** 2)
    if min_SNR is None:
        min_SNR = analysis_config.min_SNR
    if SNR < min_SNR:
        logger.info(f'Signal to noise ratio {SNR} is too low')
        threshold_voltage = None

    # Plotting
    if plot:
        from matplotlib import pyplot as plt
        plt.figure()
        for k, signal in enumerate([low, high]):
            sub_hist, sub_bin_edges = np.histogram(np.ravel(signal['traces']), bins=10)
            plt.bar(sub_bin_edges[:-1], sub_hist, width=0.05, color='bg'[k])
            plt.plot(signal['mean'], hist[peaks_idx[k]], 'or', ms=12)

    return {'low': low,
            'high': high,
            'threshold_voltage': threshold_voltage,
            'voltage_difference': voltage_difference,
            'SNR': SNR,
            'DC_voltage': DC_voltage}

def edge_voltage(traces, edge, state, threshold_voltage=None, points=5,
                 start_point=0):
    assert edge in ['begin', 'end'], \
        'Edge {} must be either "begin" or "end"'.format(edge)
    assert state in ['low', 'high'], \
        'State {} must be either "low" or "high"'.format(state)

    if edge == 'begin':
        if start_point > 0:
            idx_list = slice(start_point, start_point + points)
        else:
            idx_list = slice(None, points)
    else:
        idx_list = slice(-points, None)

    # Determine threshold voltage if not provided
    if threshold_voltage is None:
        threshold_voltage = find_high_low(traces)['threshold_voltage']

    if threshold_voltage is None:
        # print('Could not find two peaks for empty and load state')
        success = np.array([False] * len(traces))
    elif state == 'low':
        success = [np.mean(trace[idx_list]) < threshold_voltage
                   for trace in traces]
    else:
        success = [np.mean(trace[idx_list]) > threshold_voltage
                   for trace in traces]
    return np.array(success)

def find_up_proportion(traces, threshold_voltage=None, return_mean=True,
                       start_point=0, filter_window=0):
    # trace has to contain read stage only
    # TODO Change start point to start time (sampling rate independent)
    if threshold_voltage is None:
        threshold_voltage = find_high_low(traces)['threshold_voltage']

    if threshold_voltage is None:
        return 0

    if filter_window > 0:
        traces = [np.convolve(trace, np.ones(filter_window) / filter_window,
                              mode='valid')
                  for trace in traces]

    # Filter out the traces that contain one or more peaks
    traces_up_electron = [np.any(trace[start_point:] > threshold_voltage)
                          for trace in traces]

    if return_mean:
        return sum(traces_up_electron) / len(traces)
    else:
        return traces_up_electron


def count_blips(traces, threshold_voltage, sample_rate, t_skip):
    low_blip_pts, high_blip_pts = [], []
    start_idx = round(t_skip * 1e-3 * sample_rate)

    for k, trace in enumerate(traces):
        idx = start_idx
        while idx < len(trace):
            if trace[idx] < threshold_voltage:
                next_idx = np.argmax(trace[idx:] > threshold_voltage)
                blip_list = low_blip_pts
            else:
                next_idx = np.argmax(trace[idx:] < threshold_voltage)
                blip_list = high_blip_pts
            if next_idx == 0:
                blip_list.append(len(trace) - idx)
                break
            else:
                blip_list.append(next_idx)
                idx += next_idx

    low_blip_duration = np.array(low_blip_pts) / sample_rate * 1e3
    high_blip_duration = np.array(high_blip_pts) / sample_rate * 1e3

    return {'low_blip_duration': low_blip_duration,
            'low_blip_duration': high_blip_duration,
            'mean_low_blip_duration': np.mean(low_blip_duration),
            'mean_high_blip_duration': np.mean(high_blip_duration)}


def analyse_load(traces, filter_empty=True):
    high_low = find_high_low(traces)
    threshold_voltage = high_low['threshold_voltage']

    if threshold_voltage is None:
        # print('Could not find two peaks for empty and load state')
        return {'up_proportion': 0,
                'num_traces': 0,
                'voltage_difference': 0}

    if filter_empty:
        # Filter data that starts at high conductance (no electron)
        idx_begin_empty = edge_voltage(traces, edge='begin', state='high',
                                       threshold_voltage=threshold_voltage)
        traces = traces[idx_begin_empty]

    if not len(traces):
        # print('None of the load traces start with an empty state')
        return {'up_proportion': 0,
                'num_traces': 0,
                'voltage_difference': high_low['voltage_difference']}

    idx_end_load = edge_voltage(traces, edge='end', state='low',
                                threshold_voltage=threshold_voltage)

    return {'up_proportion': sum(idx_end_load) / len(traces),
            'num_traces': len(traces),
            'voltage_difference': high_low['voltage_difference']}


def analyse_empty(traces, filter_loaded=True):
    high_low = find_high_low(traces)
    threshold_voltage = high_low['threshold_voltage']

    if threshold_voltage is None:
        return {'up_proportion': 0,
                'num_traces': 0,
                'voltage_difference': 0}

    if filter_loaded:
        # Filter data that starts at high conductance (no electron)
        idx_begin_load = edge_voltage(traces, edge='begin', state='low',
                                      threshold_voltage=threshold_voltage)
        traces = traces[idx_begin_load]

    if not len(traces):
        # print('None of the empty traces start with a loaded state')
        return {'up_proportion': 0,
                'num_traces': 0,
                'voltage_difference': high_low['voltage_difference']}

    idx_end_empty = edge_voltage(traces, edge='end', state='high',
                                 threshold_voltage=threshold_voltage)

    return {'up_proportion': sum(idx_end_empty) / len(traces),
            'num_traces': len(traces),
            'voltage_difference': high_low['voltage_difference']}


def analyse_read(traces, sample_rate, t_skip=0, threshold_voltage=None,
                 filter_loaded=True):
    start_idx = round(t_skip * 1e-3 * sample_rate)
    if threshold_voltage is None:
        threshold_voltage = find_high_low(traces)['threshold_voltage']

    if threshold_voltage is None:
        # print('Could not find two peaks for empty and load state')
        # Return the full trace length as mean if return_mean=True
        return {'up_proportion': 0, 'num_traces': 0,
                'idx': np.ones(len(traces), dtype=bool)}

    if filter_loaded:
        # Filter out the traces that start off loaded
        idx = edge_voltage(traces, edge='begin', state='low',
                                        start_point=start_idx,
                                        threshold_voltage=threshold_voltage)
        traces = traces[idx]
    else:
        idx = np.ones(len(traces), dtype=bool)

    if not len(traces):
        # print('None of the load traces start with a loaded state')
        return {'up_proportion': 0, 'num_traces': 0,
                'idx': idx}

    up_proportion = find_up_proportion(traces,
                                       start_point=start_idx,
                                       threshold_voltage=threshold_voltage)

    return {'up_proportion': up_proportion,
            'num_traces': len(traces),
            'idx': idx}


def analyse_read_long(t_read, sample_rate, traces=None,
                      read_segment_begin=None, read_segment_end=None,
                      min_trace_perc=0.5,
                      t_skip=0, threshold_method='config'):
    if traces is None and read_segment_begin is None \
            and read_segment_end is None:
        raise SyntaxError('Must provide traces (optionally read_segments), '
                          'or both read_segment_begin and read_segment_end')

    read_pts = round(t_read * 1e-3 * sample_rate)

    high_low = find_high_low(traces, threshold_method=threshold_method)
    threshold_voltage = high_low['threshold_voltage']
    logger.debug(f'Read threshold voltage: {threshold_voltage}')

    if threshold_voltage is None:
        # Could not find threshold voltage, either too high SNR or no blips
        return {'up_proportion': 0,
                'contrast': 0,
                'dark_counts': 0,
                'threshold_voltage': 0,
                'voltage_difference': 0,
                'DC_voltage': 0,
                'low_blip_duration': 0,
                'high_blip_duration': 0}
    else:
        if read_segment_begin is None:
            # read_segment_begin is the start segment of read_long trace
            read_segment_begin = traces[:, :read_pts]
        if read_segment_end is None:
            # read_segment_end is the end segment of read_long trace
            read_segment_end = traces[:, -read_pts:]

        results_begin = analyse_read(read_segment_begin,
                                     t_skip=t_skip,
                                     sample_rate=sample_rate,
                                     threshold_voltage=threshold_voltage,
                                     filter_loaded=True)
        up_proportion = results_begin['up_proportion']
        dark_counts = analyse_read(read_segment_end,
                                   t_skip=t_skip,
                                   sample_rate=sample_rate,
                                   threshold_voltage=threshold_voltage,
                                   filter_loaded=False)['up_proportion']

        if results_begin['num_traces'] / len(traces) < min_trace_perc:
            # Not enough traces start loaded
            contrast = 0
        else:
            contrast = up_proportion - dark_counts

        blips = count_blips(traces, threshold_voltage=threshold_voltage,
                            sample_rate=sample_rate, t_skip=t_skip)

    return {'up_proportion': up_proportion,
            'contrast': contrast,
            'dark_counts': dark_counts,
            'threshold_voltage': threshold_voltage,
            'voltage_difference': high_low['voltage_difference'],
            'DC_voltage': high_low['DC_voltage'],
            'low_blip_duration': blips['mean_low_blip_duration'],
            'high_blip_duration': blips['mean_high_blip_duration']}


def analyse_EPR(pulse_traces, sample_rate, t_read, t_skip,
                min_trace_perc=0.5):
    # Analyse empty stage
    results_empty = analyse_empty(pulse_traces['empty']['output'])

    # Analyse plunge stage
    results_load = analyse_load(pulse_traces['plunge']['output'])

    # Analyse read stage
    results_read = analyse_read_long(traces=pulse_traces['read_long']['output'],
                                     t_read=t_read,
                                     sample_rate=sample_rate,
                                     t_skip=t_skip,
                                     min_trace_perc=min_trace_perc)

    return {'fidelity_empty': results_empty['up_proportion'],
            'voltage_difference_empty': results_empty['voltage_difference'],
            'fidelity_load': results_load['up_proportion'],
            'voltage_difference_load': results_load['voltage_difference'],
            'up_proportion': results_read['up_proportion'],
            'contrast': results_read['contrast'],
            'dark_counts': results_read['dark_counts'],
            'voltage_difference_read': results_read['voltage_difference'],
            'low_blip_duration': results_read['low_blip_duration'],
            'high_blip_duration': results_read['high_blip_duration']}


def analyse_multi_read_EPR(pulse_traces, sample_rate, t_read, t_skip,
                           min_trace_perc=0.5, read_segment_names=None):
    """
    Analysis where there are read pulses in addition to read_long.
    The dark counts at the end of read_long are also used for other read traces
    Args:
        pulse_traces: 
        sample_rate: 
        t_read: 
        t_skip: 
        min_trace_perc: 
        read_segment_names: 

    Returns:

    """
    # Analyse empty stage
    # Analyse empty stage, there are multiple empties in the PulseSequence
    empty_trace = [val for key, val in pulse_traces.items()
                    if 'empty' in key][0]
    results_empty = analyse_empty(empty_trace['output'])

    # Analyse plunge stage, there are multiple plunges in the PulseSequence
    plunge_trace = [val for key, val in pulse_traces.items()
                    if 'plunge' in key][0]
    results_load = analyse_load(plunge_trace['output'])

    # Analyse read traces
    # Analyse first read (corresponding to ESR pulse). The dark counts from
    # read_long must be subtracted to get the contrast. That's why we
    # override segment1
    if read_segment_names is None:
        # Get all read traces (except final read_long)
        read_segment_names = [key for key in pulse_traces
                              if key != 'read_long' and 'read' in key]

    results_read = {}
    for read_segment_name in read_segment_names:
        results_read[read_segment_name] = analyse_read_long(
            traces=pulse_traces['read_long']['output'],
            read_segment_begin=pulse_traces[read_segment_name]['output'],
            t_read=t_read, sample_rate=sample_rate, t_skip=t_skip,
            min_trace_perc=min_trace_perc)

    # Analyse read long (which belongs to the EPR part of pulse sequence)
    results_read_EPR = analyse_read_long(
        traces=pulse_traces['read_long']['output'],
        t_read=t_read,
        sample_rate=sample_rate,
        t_skip=t_skip,
        min_trace_perc=min_trace_perc)

    results =  {
        'fidelity_empty': results_empty['up_proportion'],
        'voltage_difference_empty': results_empty['voltage_difference'],
        'fidelity_load': results_load['up_proportion'],
        'voltage_difference_load': results_load['voltage_difference'],
        'contrast': results_read_EPR['contrast'],
        'dark_counts': results_read_EPR['dark_counts'],
        'voltage_difference_read': results_read_EPR['voltage_difference'],
        'low_blip_duration': results_read_EPR['low_blip_duration'],
        'high_blip_duration': results_read_EPR['high_blip_duration']}

    # Add read results
    if len(read_segment_names) == 1:
<<<<<<< HEAD
        read_contrast = results_read[read_segment_names[0]]['contrast']
        results[f'contrast_read'] = read_contrast
=======
        segment_results = results_read[read_segment_names[0]]
        results[f'contrast_read'] = segment_results['contrast']
        results[f'up_proportion_read'] = segment_results['up_proportion']
>>>>>>> 3c52002c
    else:
        for read_segment_name in read_segment_names:
            segment_results = results_read[read_segment_name]

            read_segment_name = read_segment_name.replace('[', '')
            read_segment_name = read_segment_name.replace(']', '')

            read_contrast = segment_results['contrast']
            results[f'contrast_{read_segment_name}'] = read_contrast
            up_proportion = segment_results['up_proportion']
            results[f'up_proportion_{read_segment_name}'] = up_proportion

    return results


def analyse_NMR(pulse_traces, threshold_up_proportion, sample_rate, t_skip=0,
                shots_per_read=1, min_trace_perc=0.5,
                threshold_voltage=None, threshold_method='config'):
    # Find names of all read segments unless they are read_long
    # (for dark counts)
    read_segment_names = [key for key in pulse_traces
                          if key != 'read_long' and 'read' in key]
    reads_per_trace = len(read_segment_names) // shots_per_read

    results = {}

    # Get shape of single read segment (samples * points_per_segment
    read_segment_shape = pulse_traces[read_segment_names[0]]['output'].shape
    samples, points_per_segment = read_segment_shape


    read_traces = np.zeros((reads_per_trace, shots_per_read,
                           samples, points_per_segment))
    for k, read_segment_name in enumerate(read_segment_names):
        read_idx = k // shots_per_read
        shot_idx = k % shots_per_read
        shot_traces = pulse_traces[read_segment_name]['output']
        read_traces[read_idx, shot_idx] = shot_traces

    if threshold_voltage is None:
        high_low = find_high_low(np.ravel(read_traces),
                                 threshold_method=threshold_method)
        threshold_voltage = high_low['threshold_voltage']


    # Populate the up proportions
    for read_idx in range(reads_per_trace):
        # Create read_traces array

        up_proportions = np.zeros(samples)
        for sample in range(samples):
            sample_traces = read_traces[read_idx, :, sample]
            results_read = analyse_read(sample_traces,
                                        t_skip=t_skip,
                                        sample_rate=sample_rate,
                                        threshold_voltage=threshold_voltage)
            up_proportions[sample] = results_read['up_proportion']


        # Determine number of flips
        has_high_contrast = up_proportions > threshold_up_proportion

        if reads_per_trace == 1:
            results['up_proportions'] = up_proportions
            results['flips'] = sum(abs(np.diff(has_high_contrast)))
        else:
            results[f'up_proportions_{read_idx}'] = up_proportions
            results[f'flips_{read_idx}'] = sum(abs(np.diff(has_high_contrast)))

    return results

def analyse_PR(pulse_traces, sample_rate, t_skip=0, t_read=20,
               min_trace_perc=0.5):
    # Analyse read stage
    results_read = analyse_read_long(traces=pulse_traces['read_long']['output'],
                                     t_read=t_read,
                                     sample_rate=sample_rate,
                                     t_skip=t_skip,
                                     min_trace_perc=min_trace_perc)

    return {'contrast': results_read['contrast'],
            'dark_counts': results_read['dark_counts'],
            'voltage_difference_read': results_read['voltage_difference'],
            'low_blip_duration': results_read['low_blip_duration'],
            'high_blip_duration': results_read['high_blip_duration']}<|MERGE_RESOLUTION|>--- conflicted
+++ resolved
@@ -424,14 +424,9 @@
 
     # Add read results
     if len(read_segment_names) == 1:
-<<<<<<< HEAD
-        read_contrast = results_read[read_segment_names[0]]['contrast']
-        results[f'contrast_read'] = read_contrast
-=======
         segment_results = results_read[read_segment_names[0]]
         results[f'contrast_read'] = segment_results['contrast']
         results[f'up_proportion_read'] = segment_results['up_proportion']
->>>>>>> 3c52002c
     else:
         for read_segment_name in read_segment_names:
             segment_results = results_read[read_segment_name]
