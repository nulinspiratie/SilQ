import logging
from qcodes import config

from silq.measurements.measurement_types import *
from silq.tools.general_tools import JSONEncoder

logger = logging.getLogger(__name__)

measurement_config = config['user'].get('measurement', {})


class MeasurementSequence:
    def __init__(self, name=None, measurements=None, condition_sets=None,
                 set_parameters=None, acquisition_parameter=None,
                 silent=True, set_active=False, continuous=False,
                 base_folder=None):
        self.set_parameters = set_parameters
        self.acquisition_parameter = acquisition_parameter

        self.measurements = [] if measurements is None else measurements
        for measurement in measurements:
            if measurement.acquisition_parameter is None:
                measurement.acquisition_parameter = acquisition_parameter

        self.name = name
        self.condition_sets = [] if condition_sets is None else condition_sets

        self.silent = silent
        self.set_active = set_active
        self.continuous = continuous
        self.base_folder = base_folder

        self.optimal_set_vals = None
        self.optimal_val = None

    def __getitem__(self, index):
        if isinstance(index, int):
            return self.measurements[index]
        elif isinstance(index, str):
            measurements = [m for m in self.measurements if m.name == index]
            assert len(measurements) == 1, \
                "Found more than one measurement with name {}".format(index)
            return measurements[0]

    def __iter__(self):
        self.measurement = None
        self.num_measurements = 0
        self.datasets = []
        return self

    def __next__(self):
        if self.next_measurement is None:
            if not self.silent:
<<<<<<< HEAD
                logging.info('Finished measurements')
=======
                logger.debug('Finished measurements')
>>>>>>> 1d2c936e
            raise StopIteration
        else:
            self.measurement = self.next_measurement
        self.measurement.silent = self.silent
        self.measurement.base_folder = self.base_folder

        # Perfom measurement
        self.num_measurements += 1
<<<<<<< HEAD
=======
        if not self.silent:
            logger.debug(f'Performing {self.measurement}')
>>>>>>> 1d2c936e
        self.measurement.silent = self.silent
        # Performing measurement also checks for condition sets, and updates
        # set parameters accordingly
        self.measurement.single_settings(condition_sets=self.condition_sets)
        logging.info(f'Performing measurement {self.measurement}')
        dataset, self.result = self.measurement.get(set_active=self.set_active)
        self.datasets.append(dataset)

        # Return result of the final condition set
        # Either this was the first successful condition, or if none were
        # successful, this would be the final condition set
        return self.result

    def __call__(self):
        if self.continuous:
            self.acquisition_parameter.temporary_settings(continuous=True)

<<<<<<< HEAD
        # Perform measurements iteratively, collecting their results
        self.results = [result for result in self]
        logger.info(f'Consecutive measurement actions: '
                    f'{[result["action"] for result in self.results]}')
=======
        try:
            # Perform measurements iteratively, collecting their results
            self.results = [result for result in self]
        finally:
            self.acquisition_parameter.layout.stop()
            # Clear settings such as continuous=True
            self.acquisition_parameter.clear_settings()

>>>>>>> 1d2c936e
        # Choose last measurement result
        result = self.results[-1]
        if result['action'] is None:
            # TODO better way to discern success from fail
            result['action'] = 'success' if result['is_satisfied'] else 'fail'
            logger.info(f'Final action is None,  but since "is_satisfied" is '
                        f'{result["is_satisfied"]}, '
                        f'action is {result["action"]}')
        elif result['action'][:4] == 'next':
            # Action is of form 'next_{cmd}, meaning that if there is a next
            # measurement, it would have performed that measurement.
            # However, since this is the last measurement, action should be cmd.
            logger.info(f"Final action is {result['action']}, so this becomes "
                        f"{result['action'][5:]}")
            result['action'] = result['action'][5:]

        # Optimal vals
        self.optimal_set_vals, self.optimal_val = self.measurement.get_optimum()

        #TODO correct return
        return result

    def _JSONEncoder(self):
        """
        Converts to JSON encoder for saving metadata

        Returns:
            JSON dict
        """
        return JSONEncoder(self, ignore_vals=[None, {}, []])

    @classmethod
    def load_from_dict(cls, load_dict):
        obj = cls()
        for attr, val in load_dict.items():
            if attr == '__class__':
                continue
            elif attr in ['condition_sets', 'measurements']:
                setattr(obj, attr, [])
                obj_attr = getattr(obj, attr)
                for elem_dict in val:
                    # Load condition class from globals
                    cls = globals()[elem_dict['__class__']]
                    obj_attr.append(cls.load_from_dict(elem_dict))
            else:
                setattr(obj, attr, val)

        station = qc.station.Station.default
        if isinstance(obj.acquisition_parameter, str):
            obj.acquisition_parameter = getattr(station,
                                                obj.acquisition_parameter)
        obj.set_parameters = [parameter if type(parameter) != str
                              else getattr(station, parameter)
                              for parameter in obj.set_parameters]
        return obj

    def save_to_config(self, name=None):
        if name is None:
            name = self.name
        measurement_config[name] = self._JSONEncoder()

    @property
    def next_measurement(self):
        """ Get measurement after self.measurement. In case there is no next
        measurement, returns None """
        if self.measurement is None:
            return self.measurements[0]
        elif self.result['action'] is not None and \
                        self.result['action'][:4] != 'next':
            return None
        else:
            msmt_idx = self.measurements.index(self.measurement)
            if msmt_idx + 1 == len(self.measurements):
                # No next measurement
                return None
            else:
                return self.measurements[msmt_idx + 1]<|MERGE_RESOLUTION|>--- conflicted
+++ resolved
@@ -50,12 +50,7 @@
 
     def __next__(self):
         if self.next_measurement is None:
-            if not self.silent:
-<<<<<<< HEAD
-                logging.info('Finished measurements')
-=======
-                logger.debug('Finished measurements')
->>>>>>> 1d2c936e
+            logger.debug('Finished measurements')
             raise StopIteration
         else:
             self.measurement = self.next_measurement
@@ -64,16 +59,11 @@
 
         # Perfom measurement
         self.num_measurements += 1
-<<<<<<< HEAD
-=======
-        if not self.silent:
-            logger.debug(f'Performing {self.measurement}')
->>>>>>> 1d2c936e
         self.measurement.silent = self.silent
         # Performing measurement also checks for condition sets, and updates
         # set parameters accordingly
         self.measurement.single_settings(condition_sets=self.condition_sets)
-        logging.info(f'Performing measurement {self.measurement}')
+        logger.info(f'Performing measurement {self.measurement}')
         dataset, self.result = self.measurement.get(set_active=self.set_active)
         self.datasets.append(dataset)
 
@@ -86,21 +76,16 @@
         if self.continuous:
             self.acquisition_parameter.temporary_settings(continuous=True)
 
-<<<<<<< HEAD
-        # Perform measurements iteratively, collecting their results
-        self.results = [result for result in self]
-        logger.info(f'Consecutive measurement actions: '
-                    f'{[result["action"] for result in self.results]}')
-=======
         try:
             # Perform measurements iteratively, collecting their results
             self.results = [result for result in self]
+            logger.info(f'Consecutive measurement actions: '
+                        f'{[result["action"] for result in self.results]}')
         finally:
             self.acquisition_parameter.layout.stop()
             # Clear settings such as continuous=True
             self.acquisition_parameter.clear_settings()
 
->>>>>>> 1d2c936e
         # Choose last measurement result
         result = self.results[-1]
         if result['action'] is None:
